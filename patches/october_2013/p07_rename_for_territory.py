# Copyright (c) 2013, Web Notes Technologies Pvt. Ltd.
# License: GNU General Public License v3. See license.txt

from __future__ import unicode_literals
import webnotes, os

def execute():
<<<<<<< HEAD
	from webnotes.utils import get_base_path
=======
	import shutil
	
>>>>>>> 4bfaaf33
	webnotes.reload_doc("core", "doctype", "doctype")

	tables = webnotes.conn.sql_list("show tables")
	
	if "tabApplicable Territory" not in tables:
		webnotes.rename_doc("DocType", "For Territory", "Applicable Territory", force=True)
	
	webnotes.reload_doc("setup", "doctype", "applicable_territory")
	
	path = os.path.join(get_base_path(), "app", "setup", "doctype", "for_territory")
	if os.path.exists(path):
<<<<<<< HEAD
		os.system("rm -rf {path}".format(path=path))
=======
		shutil.rmtree(path)
>>>>>>> 4bfaaf33
	
	if webnotes.conn.exists("DocType", "For Territory"):
		webnotes.delete_doc("DocType", "For Territory")<|MERGE_RESOLUTION|>--- conflicted
+++ resolved
@@ -5,12 +5,8 @@
 import webnotes, os
 
 def execute():
-<<<<<<< HEAD
 	from webnotes.utils import get_base_path
-=======
 	import shutil
-	
->>>>>>> 4bfaaf33
 	webnotes.reload_doc("core", "doctype", "doctype")
 
 	tables = webnotes.conn.sql_list("show tables")
@@ -22,11 +18,7 @@
 	
 	path = os.path.join(get_base_path(), "app", "setup", "doctype", "for_territory")
 	if os.path.exists(path):
-<<<<<<< HEAD
-		os.system("rm -rf {path}".format(path=path))
-=======
 		shutil.rmtree(path)
->>>>>>> 4bfaaf33
 	
 	if webnotes.conn.exists("DocType", "For Territory"):
 		webnotes.delete_doc("DocType", "For Territory")