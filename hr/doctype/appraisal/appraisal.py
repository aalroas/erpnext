--- conflicted
+++ resolved
@@ -76,12 +76,7 @@
 		if int(total_w) != 100:
 			msgprint("Total weightage assigned should be 100%. It is :" + str(total_w) + "%", 
 				raise_exception=1)
-<<<<<<< HEAD
-		
-		webnotes.errprint([webnotes.conn.get_value("Employee", self.doc.employee, "user_id")])
-=======
 
->>>>>>> df35645e
 		if webnotes.conn.get_value("Employee", self.doc.employee, "user_id") != \
 				webnotes.session.user and total == 0:
 			msgprint("Total can't be zero. You must atleast give some points!", raise_exception=1)
