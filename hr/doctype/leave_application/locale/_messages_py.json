[
 "New Leave Application", 
 "Following dates are blocked for Leave", 
 "Hurray! The day(s) on which you are applying for leave \\\t\t\t\t\tcoincide with holiday(s). You need not apply for leave.", 
 "Leave by", 
 "Employee", 
 "Leave Blocked", 
<<<<<<< HEAD
=======
 "Holiday", 
>>>>>>> 1c366975
 " (Half Day)", 
 "Leave Application"
]<|MERGE_RESOLUTION|>--- conflicted
+++ resolved
@@ -5,10 +5,7 @@
  "Leave by", 
  "Employee", 
  "Leave Blocked", 
-<<<<<<< HEAD
-=======
  "Holiday", 
->>>>>>> 1c366975
  " (Half Day)", 
  "Leave Application"
 ]