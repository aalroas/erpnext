# Copyright (c) 2013, Web Notes Technologies Pvt. Ltd.
# License: GNU General Public License v3. See license.txt

from __future__ import unicode_literals
import webnotes

from webnotes.utils import flt, fmt_money, getdate
from webnotes.model.code import get_obj
from webnotes import msgprint, _
	
class DocType:
	def __init__(self,d,dl):
		self.doc, self.doclist = d, dl

	def validate(self):
		self.check_mandatory()
		self.pl_must_have_cost_center()
		self.validate_posting_date()
		self.check_credit_limit()
		self.check_pl_account()
		self.validate_cost_center()

	def on_update_with_args(self, adv_adj, update_outstanding = 'Yes'):
		self.validate_account_details(adv_adj)
<<<<<<< HEAD
		self.validate_cost_center()
		self.validate_frozen_account(adv_adj)
		self.check_freezing_date(adv_adj)
		self.check_negative_balance(adv_adj)
=======
		validate_freezed_account(self.doc.account, adv_adj)
		check_freezing_date(self.doc.posting_date, adv_adj)
		check_negative_balance(self.doc.account, adv_adj)
>>>>>>> 2b9cfcbe

		# Update outstanding amt on against voucher
		if self.doc.against_voucher and self.doc.against_voucher_type != "POS" \
			and update_outstanding == 'Yes':
				update_outstanding_amt(self.doc.account, self.doc.against_voucher_type, 
					self.doc.against_voucher)

	def check_mandatory(self):
		mandatory = ['account','remarks','voucher_type','voucher_no','fiscal_year','company']
		for k in mandatory:
			if not self.doc.fields.get(k):
				webnotes.throw(k + _(" is mandatory for GL Entry"))

		# Zero value transaction is not allowed
		if not (flt(self.doc.debit) or flt(self.doc.credit)):
			webnotes.throw(_("GL Entry: Debit or Credit amount is mandatory for ") + 
				self.doc.account)
			
	def pl_must_have_cost_center(self):
		if webnotes.conn.get_value("Account", self.doc.account, "is_pl_account") == "Yes":
			if not self.doc.cost_center and self.doc.voucher_type != 'Period Closing Voucher':
				webnotes.throw(_("Cost Center must be specified for PL Account: ") + 
					self.doc.account)
		elif self.doc.cost_center:
			self.doc.cost_center = None
		
	def validate_posting_date(self):
		from accounts.utils import validate_fiscal_year
		validate_fiscal_year(self.doc.posting_date, self.doc.fiscal_year, "Posting Date")

	def check_credit_limit(self):
		master_type, master_name = webnotes.conn.get_value("Account", 
			self.doc.account, ["master_type", "master_name"])
			
		tot_outstanding = 0	#needed when there is no GL Entry in the system for that acc head
		if (self.doc.voucher_type=='Journal Voucher' or self.doc.voucher_type=='Sales Invoice') \
				and (master_type =='Customer' and master_name):
			dbcr = webnotes.conn.sql("""select sum(debit), sum(credit) from `tabGL Entry` 
				where account = %s""", self.doc.account)
			if dbcr:
				tot_outstanding = flt(dbcr[0][0]) - flt(dbcr[0][1]) + \
					flt(self.doc.debit) - flt(self.doc.credit)
			get_obj('Account',self.doc.account).check_credit_limit(self.doc.account, 
				self.doc.company, tot_outstanding)

	def check_pl_account(self):
		if self.doc.is_opening=='Yes' and \
				webnotes.conn.get_value("Account", self.doc.account, "is_pl_account") == "Yes":
			webnotes.throw(_("For opening balance entry account can not be a PL account"))			

	def validate_account_details(self, adv_adj):
		"""Account must be ledger, active and not freezed"""
		
<<<<<<< HEAD
		ret = sql("""select group_or_ledger, docstatus, company 
			from tabAccount where name=%s""", self.doc.account, as_dict=1)
		
		if ret and ret[0]["group_or_ledger"]=='Group':
			webnotes.throw(_("Account is not a ledger") + "(%s)" % self.doc.account)

		if ret and ret[0]["docstatus"]==2:
			webnotes.throw(_("Account is not active ") + "(%s)" % self.doc.account)
		
		if self.doc.is_cancelled in ("No", None) and ret and ret[0]["company"] != self.doc.company:
=======
		ret = webnotes.conn.sql("""select group_or_ledger, docstatus, company 
			from tabAccount where name=%s""", self.doc.account, as_dict=1)[0]
		
		if ret.group_or_ledger=='Group':
			webnotes.throw(_("Account") + ": " + self.doc.account + _(" is not a ledger"))

		if ret.docstatus==2:
			webnotes.throw(_("Account") + ": " + self.doc.account + _(" is not active"))
			
		if ret.company != self.doc.company:
>>>>>>> 2b9cfcbe
			webnotes.throw(_("Account") + ": " + self.doc.account + 
				_(" does not belong to the company") + ": " + self.doc.company)
				
	def validate_cost_center(self):
		if not hasattr(self, "cost_center_company"):
			self.cost_center_company = {}
		
		def _get_cost_center_company():
			if not self.cost_center_company.get(self.doc.cost_center):
				self.cost_center_company[self.doc.cost_center] = webnotes.conn.get_value(
					"Cost Center", self.doc.cost_center, "company")
			
			return self.cost_center_company[self.doc.cost_center]
			
<<<<<<< HEAD
		if self.doc.is_cancelled in ("No", None) and \
			self.doc.cost_center and _get_cost_center_company() != self.doc.company:
				msgprint(_("Cost Center") + ": " + self.doc.cost_center \
					+ _(" does not belong to the company") + ": " + self.doc.company, raise_exception=True)
	
	def validate_frozen_account(self, adv_adj):
		frozen_account = webnotes.conn.get_value("Account", self.doc.account, "freeze_account")
		if frozen_account == 'Yes' and not adv_adj:
			frozen_accounts_modifier = webnotes.conn.get_value( 'Accounts Settings', None, 
				'frozen_accounts_modifier')
			if not frozen_accounts_modifier:
				webnotes.throw(self.doc.account + _(" is a frozen account. \
					Either make the account active or assign role in Accounts Settings \
					who can create / modify entries against this account"))
			elif frozen_accounts_modifier not in webnotes.user.get_roles():
				webnotes.throw(self.doc.account + _(" is a frozen account. ") + 
					_("To create / edit transactions against this account, you need role") + ": " +  
					frozen_accounts_modifier)
	
	def check_freezing_date(self, adv_adj):
		"""
			Nobody can do GL Entries where posting date is before freezing date 
			except authorized person
		"""
		if not adv_adj:
			acc_frozen_upto = webnotes.conn.get_value('Accounts Settings', None, 'acc_frozen_upto')
			if acc_frozen_upto:
				bde_auth_role = webnotes.conn.get_value( 'Accounts Settings', None,'bde_auth_role')
				if getdate(self.doc.posting_date) <= getdate(acc_frozen_upto) \
						and not bde_auth_role in webnotes.user.get_roles():
					msgprint(_("You are not authorized to do/modify back dated entries before ") + 
						getdate(acc_frozen_upto).strftime('%d-%m-%Y'), raise_exception=1)
=======
		if self.doc.cost_center and _get_cost_center_company() != self.doc.company:
				webnotes.throw(_("Cost Center") + ": " + self.doc.cost_center + 
					_(" does not belong to the company") + ": " + self.doc.company)
>>>>>>> 2b9cfcbe
						
def check_negative_balance(account, adv_adj=False):
	if not adv_adj:
		account_details = webnotes.conn.get_value("Account", account, 
				["allow_negative_balance", "debit_or_credit"], as_dict=True)
		if not account_details["allow_negative_balance"]:
			balance = webnotes.conn.sql("""select sum(debit) - sum(credit) from `tabGL Entry` 
				where account = %s""", account)
			balance = account_details["debit_or_credit"] == "Debit" and \
				flt(balance[0][0]) or -1*flt(balance[0][0])
		
			if flt(balance) < 0:
				webnotes.throw(_("Negative balance is not allowed for account ") + self.doc.account)

def check_freezing_date(posting_date, adv_adj=False):
	"""
		Nobody can do GL Entries where posting date is before freezing date 
		except authorized person
	"""
	if not adv_adj:
		acc_frozen_upto = webnotes.conn.get_value('Accounts Settings', None, 'acc_frozen_upto')
		if acc_frozen_upto:
			bde_auth_role = webnotes.conn.get_value( 'Accounts Settings', None,'bde_auth_role')
			if getdate(posting_date) <= getdate(acc_frozen_upto) \
					and not bde_auth_role in webnotes.user.get_roles():
				webnotes.throw(_("You are not authorized to do/modify back dated entries before ")
					+ getdate(acc_frozen_upto).strftime('%d-%m-%Y'))

def update_outstanding_amt(account, against_voucher_type, against_voucher, on_cancel=False):
	# get final outstanding amt
	bal = flt(webnotes.conn.sql("""select sum(debit) - sum(credit) from `tabGL Entry` 
		where against_voucher_type=%s and against_voucher=%s and account = %s""", 
		(against_voucher_type, against_voucher, account))[0][0] or 0.0)

	if against_voucher_type == 'Purchase Invoice':
		bal = -bal
	elif against_voucher_type == "Journal Voucher":
		against_voucher_amount = flt(webnotes.conn.sql("""select sum(debit) - sum(credit)
			from `tabGL Entry` where voucher_type = 'Journal Voucher' and voucher_no = %s
			and account = %s""", (against_voucher, account))[0][0])
		
		bal = against_voucher_amount + bal
		if against_voucher_amount < 0:
			bal = -bal
		
	# Validation : Outstanding can not be negative
	if bal < 0 and not on_cancel:
		webnotes.throw(_("Outstanding for Voucher ") + against_voucher + _(" will become ") + 
			fmt_money(bal) + _(". Outstanding cannot be less than zero. \
			 	Please match exact outstanding."))
		
	# Update outstanding amt on against voucher
	if against_voucher_type in ["Sales Invoice", "Purchase Invoice"]:
		webnotes.conn.sql("update `tab%s` set outstanding_amount=%s where name='%s'" %
		 	(against_voucher_type, bal, against_voucher))
			
def validate_freezed_account(account, adv_adj=False):
	"""Account has been freezed for other users except account manager"""
	
	freezed_account = webnotes.conn.get_value("Account", account, "freeze_account")
	
	if freezed_account == 'Yes' and not adv_adj \
		and 'Accounts Manager' not in webnotes.user.get_roles():
			webnotes.throw(_("Account") + ": " + account + _(" has been freezed. \
			Only Accounts Manager can do transaction against this account"))<|MERGE_RESOLUTION|>--- conflicted
+++ resolved
@@ -22,16 +22,9 @@
 
 	def on_update_with_args(self, adv_adj, update_outstanding = 'Yes'):
 		self.validate_account_details(adv_adj)
-<<<<<<< HEAD
-		self.validate_cost_center()
-		self.validate_frozen_account(adv_adj)
-		self.check_freezing_date(adv_adj)
-		self.check_negative_balance(adv_adj)
-=======
-		validate_freezed_account(self.doc.account, adv_adj)
+		validate_frozen_account(self.doc.account, adv_adj)
 		check_freezing_date(self.doc.posting_date, adv_adj)
 		check_negative_balance(self.doc.account, adv_adj)
->>>>>>> 2b9cfcbe
 
 		# Update outstanding amt on against voucher
 		if self.doc.against_voucher and self.doc.against_voucher_type != "POS" \
@@ -85,18 +78,6 @@
 	def validate_account_details(self, adv_adj):
 		"""Account must be ledger, active and not freezed"""
 		
-<<<<<<< HEAD
-		ret = sql("""select group_or_ledger, docstatus, company 
-			from tabAccount where name=%s""", self.doc.account, as_dict=1)
-		
-		if ret and ret[0]["group_or_ledger"]=='Group':
-			webnotes.throw(_("Account is not a ledger") + "(%s)" % self.doc.account)
-
-		if ret and ret[0]["docstatus"]==2:
-			webnotes.throw(_("Account is not active ") + "(%s)" % self.doc.account)
-		
-		if self.doc.is_cancelled in ("No", None) and ret and ret[0]["company"] != self.doc.company:
-=======
 		ret = webnotes.conn.sql("""select group_or_ledger, docstatus, company 
 			from tabAccount where name=%s""", self.doc.account, as_dict=1)[0]
 		
@@ -107,7 +88,6 @@
 			webnotes.throw(_("Account") + ": " + self.doc.account + _(" is not active"))
 			
 		if ret.company != self.doc.company:
->>>>>>> 2b9cfcbe
 			webnotes.throw(_("Account") + ": " + self.doc.account + 
 				_(" does not belong to the company") + ": " + self.doc.company)
 				
@@ -122,44 +102,9 @@
 			
 			return self.cost_center_company[self.doc.cost_center]
 			
-<<<<<<< HEAD
-		if self.doc.is_cancelled in ("No", None) and \
-			self.doc.cost_center and _get_cost_center_company() != self.doc.company:
-				msgprint(_("Cost Center") + ": " + self.doc.cost_center \
-					+ _(" does not belong to the company") + ": " + self.doc.company, raise_exception=True)
-	
-	def validate_frozen_account(self, adv_adj):
-		frozen_account = webnotes.conn.get_value("Account", self.doc.account, "freeze_account")
-		if frozen_account == 'Yes' and not adv_adj:
-			frozen_accounts_modifier = webnotes.conn.get_value( 'Accounts Settings', None, 
-				'frozen_accounts_modifier')
-			if not frozen_accounts_modifier:
-				webnotes.throw(self.doc.account + _(" is a frozen account. \
-					Either make the account active or assign role in Accounts Settings \
-					who can create / modify entries against this account"))
-			elif frozen_accounts_modifier not in webnotes.user.get_roles():
-				webnotes.throw(self.doc.account + _(" is a frozen account. ") + 
-					_("To create / edit transactions against this account, you need role") + ": " +  
-					frozen_accounts_modifier)
-	
-	def check_freezing_date(self, adv_adj):
-		"""
-			Nobody can do GL Entries where posting date is before freezing date 
-			except authorized person
-		"""
-		if not adv_adj:
-			acc_frozen_upto = webnotes.conn.get_value('Accounts Settings', None, 'acc_frozen_upto')
-			if acc_frozen_upto:
-				bde_auth_role = webnotes.conn.get_value( 'Accounts Settings', None,'bde_auth_role')
-				if getdate(self.doc.posting_date) <= getdate(acc_frozen_upto) \
-						and not bde_auth_role in webnotes.user.get_roles():
-					msgprint(_("You are not authorized to do/modify back dated entries before ") + 
-						getdate(acc_frozen_upto).strftime('%d-%m-%Y'), raise_exception=1)
-=======
 		if self.doc.cost_center and _get_cost_center_company() != self.doc.company:
 				webnotes.throw(_("Cost Center") + ": " + self.doc.cost_center + 
 					_(" does not belong to the company") + ": " + self.doc.company)
->>>>>>> 2b9cfcbe
 						
 def check_negative_balance(account, adv_adj=False):
 	if not adv_adj:
@@ -224,4 +169,18 @@
 	if freezed_account == 'Yes' and not adv_adj \
 		and 'Accounts Manager' not in webnotes.user.get_roles():
 			webnotes.throw(_("Account") + ": " + account + _(" has been freezed. \
-			Only Accounts Manager can do transaction against this account"))+			Only Accounts Manager can do transaction against this account"))
+
+def validate_frozen_account(account, adv_adj):
+	frozen_account = webnotes.conn.get_value("Account", account, "freeze_account")
+	if frozen_account == 'Yes' and not adv_adj:
+		frozen_accounts_modifier = webnotes.conn.get_value( 'Accounts Settings', None, 
+			'frozen_accounts_modifier')
+		if not frozen_accounts_modifier:
+			webnotes.throw(account + _(" is a frozen account. \
+				Either make the account active or assign role in Accounts Settings \
+				who can create / modify entries against this account"))
+		elif frozen_accounts_modifier not in webnotes.user.get_roles():
+			webnotes.throw(account + _(" is a frozen account. ") + 
+				_("To create / edit transactions against this account, you need role") + ": " +  
+				frozen_accounts_modifier)