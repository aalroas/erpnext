[
 {
  "creation": "2013-06-24 15:49:57", 
  "docstatus": 0, 
<<<<<<< HEAD
  "modified": "2013-09-24 11:52:57", 
=======
  "modified": "2013-09-16 14:24:39", 
>>>>>>> 2b9cfcbe
  "modified_by": "Administrator", 
  "owner": "Administrator"
 }, 
 {
  "description": "Settings for Accounts", 
  "doctype": "DocType", 
  "icon": "icon-cog", 
  "issingle": 1, 
  "module": "Accounts", 
  "name": "__common__"
 }, 
 {
  "doctype": "DocField", 
  "name": "__common__", 
  "parent": "Accounts Settings", 
  "parentfield": "fields", 
  "parenttype": "DocType", 
  "permlevel": 0
 }, 
 {
  "create": 1, 
  "doctype": "DocPerm", 
  "name": "__common__", 
  "parent": "Accounts Settings", 
  "parentfield": "permissions", 
  "parenttype": "DocType", 
  "permlevel": 0, 
  "read": 1, 
  "role": "Accounts Manager", 
  "write": 1
 }, 
 {
  "doctype": "DocType", 
  "name": "Accounts Settings"
 }, 
 {
  "default": "1", 
  "description": "If enabled, the system will post accounting entries for inventory automatically.", 
  "doctype": "DocField", 
  "fieldname": "auto_accounting_for_stock", 
  "fieldtype": "Check", 
  "label": "Make Accounting Entry For Every Stock Movement"
 }, 
 {
  "description": "Accounting entry frozen up to this date, nobody can do / modify entry except role specified below.", 
  "doctype": "DocField", 
  "fieldname": "acc_frozen_upto", 
  "fieldtype": "Date", 
  "label": "Accounts Frozen Upto"
 }, 
 {
  "description": "Users with this role are allowed to create / modify accounting entry before frozen date", 
  "doctype": "DocField", 
  "fieldname": "bde_auth_role", 
  "fieldtype": "Link", 
  "label": "Allowed Role to Edit Entries Before Frozen Date", 
  "options": "Role"
 }, 
 {
  "description": "Users with this role are allowed to set frozen accounts and create / modify accounting entries against frozen accounts", 
  "doctype": "DocField", 
  "fieldname": "frozen_accounts_modifier", 
  "fieldtype": "Link", 
  "label": "Frozen Accounts Modifier", 
  "options": "Role"
 }, 
 {
  "description": "Role that is allowed to submit transactions that exceed credit limits set.", 
  "doctype": "DocField", 
  "fieldname": "credit_controller", 
  "fieldtype": "Link", 
  "label": "Credit Controller", 
  "options": "Role"
 }, 
 {
  "doctype": "DocPerm"
 }
]<|MERGE_RESOLUTION|>--- conflicted
+++ resolved
@@ -2,11 +2,7 @@
  {
   "creation": "2013-06-24 15:49:57", 
   "docstatus": 0, 
-<<<<<<< HEAD
   "modified": "2013-09-24 11:52:57", 
-=======
-  "modified": "2013-09-16 14:24:39", 
->>>>>>> 2b9cfcbe
   "modified_by": "Administrator", 
   "owner": "Administrator"
  }, 
