--- conflicted
+++ resolved
@@ -168,11 +168,7 @@
 		against_voucher = sql("select against_voucher, against_voucher_type from `tabGL Entry` where fiscal_year=%s and ifnull(is_cancelled, 'No')='No' and company=%s and ifnull(against_voucher, '') != '' and ifnull(against_voucher_type, '') != '' group by against_voucher, against_voucher_type", (self.doc.name, self.doc.company))
 		for d in against_voucher:
 			# get voucher balance
-<<<<<<< HEAD
-			bal = sql("select sum(debit)-sum(credit) from `tabGL Entry` where against_voucher=%s and against_voucher_type=%s and ifnull(is_cancelled, 'No')='No'", (d[0], d[1]))
-=======
 			bal = sql("select sum(debit)-sum(credit) from `tabGL Entry` where against_voucher=%s and against_voucher_type=%s and ifnull(is_cancelled, 'No') = 'No'", (d[0], d[1]))
->>>>>>> 4b2f35ed
 			bal = bal and flt(bal[0][0]) or 0.0
 			if d[1] == 'Payable Voucher':
 				bal = -bal
