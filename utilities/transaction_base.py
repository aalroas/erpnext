--- conflicted
+++ resolved
@@ -303,7 +303,6 @@
 				})
 			
 			webnotes.bean(event_doclist).insert()
-<<<<<<< HEAD
 	
 def validate_conversion_rate(currency, conversion_rate, conversion_rate_label, company):
 	"""common validation for currency and price list currency"""
@@ -358,10 +357,6 @@
 			get_field_precision(meta.get_field("plc_conversion_rate"), 
 				webnotes._dict({"fields": args})))
 	
-=======
-
-
 def delete_events(ref_type, ref_name):
 	webnotes.delete_doc("Event", webnotes.conn.sql_list("""select name from `tabEvent` 
-		where ref_type=%s and ref_name=%s""", (ref_type, ref_name)), for_reload=True)
->>>>>>> 11d31137
+		where ref_type=%s and ref_name=%s""", (ref_type, ref_name)), for_reload=True)