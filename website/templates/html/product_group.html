--- conflicted
+++ resolved
@@ -1,13 +1,9 @@
 {% extends "app/website/templates/html/page.html" %}
 
 {% block content %}
-<<<<<<< HEAD
 {% include 'app/website/templates/html/product_search_box.html' %}
 {% include 'app/website/templates/html/product_breadcrumbs.html' %}
 <div class="col col-lg-12">
-=======
-<div class="span12">
->>>>>>> 7cd49529
 	{% if slideshow %}<!-- slideshow -->
 	{% include "app/website/templates/html/slideshow.html" %}
 	{% endif %}
@@ -19,7 +15,7 @@
 </div>
 {% include 'app/website/templates/html/product_search_box.html' %}
 {% include 'app/website/templates/html/product_breadcrumbs.html' %}
-<div class="span12">
+<div class="col col-lg-12">
 	{% if sub_groups %}
 	<hr />
 	<div class="row">
