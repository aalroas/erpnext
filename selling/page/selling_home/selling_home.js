--- conflicted
+++ resolved
@@ -184,14 +184,12 @@
 				doctype: "Sales Order"
 			},
 			{
-<<<<<<< HEAD
 				"label":wn._("Available Stock for Packing Items"),
 				route: "query-report/Available Stock for Packing Items",
-
-=======
+			},
+			{
 				"label":wn._("Pending SO Items For Purchase Request"),
 				route: "query-report/Pending SO Items For Purchase Request"
->>>>>>> 3e8eca35
 			},
 		]
 	}
