--- conflicted
+++ resolved
@@ -1,10 +1,6 @@
 [
  {
-<<<<<<< HEAD
-  "creation": "2013-03-28 10:35:28", 
-=======
   "creation": "2013-03-28 15:56:38", 
->>>>>>> 89026592
   "docstatus": 0, 
   "modified": "2013-04-23 11:39:22", 
   "modified_by": "Administrator", 
@@ -752,19 +748,6 @@
  }, 
  {
   "doctype": "DocField", 
-<<<<<<< HEAD
-=======
-  "fieldname": "file_list", 
-  "fieldtype": "Text", 
-  "hidden": 1, 
-  "label": "File List", 
-  "no_copy": 1, 
-  "print_hide": 1, 
-  "read_only": 0
- }, 
- {
-  "doctype": "DocField", 
->>>>>>> 89026592
   "fieldname": "customer_code", 
   "fieldtype": "Data", 
   "hidden": 1, 
@@ -895,92 +878,24 @@
   "read_only": 0
  }, 
  {
-<<<<<<< HEAD
-  "cancel": 0, 
-  "create": 0, 
-  "doctype": "DocPerm", 
-  "permlevel": 1, 
-  "report": 0, 
-  "role": "Material Manager", 
-  "write": 0
- }, 
- {
-  "cancel": 0, 
-  "create": 0, 
-  "doctype": "DocPerm", 
-  "permlevel": 0, 
-  "report": 1, 
-  "role": "Material Manager", 
-  "write": 0
-=======
   "cancel": 1, 
   "create": 1, 
   "doctype": "DocPerm", 
   "role": "Material Master Manager", 
   "write": 1
->>>>>>> 89026592
  }, 
  {
   "cancel": 0, 
   "create": 0, 
   "doctype": "DocPerm", 
-<<<<<<< HEAD
-  "permlevel": 1, 
-  "report": 0, 
-  "role": "Material User", 
+  "role": "Material Manager", 
   "write": 0
  }, 
  {
   "cancel": 0, 
   "create": 0, 
   "doctype": "DocPerm", 
-  "permlevel": 0, 
-  "report": 1, 
   "role": "Material User", 
-  "write": 0
- }, 
- {
-  "cancel": 1, 
-  "create": 1, 
-  "doctype": "DocPerm", 
-  "permlevel": 0, 
-  "report": 1, 
-  "role": "Material Master Manager", 
-  "write": 1
-=======
-  "role": "Material Manager", 
-  "write": 0
->>>>>>> 89026592
- }, 
- {
-  "cancel": 0, 
-  "create": 0, 
-  "doctype": "DocPerm", 
-<<<<<<< HEAD
-  "permlevel": 1, 
-  "report": 0, 
-  "role": "Material Master Manager", 
-  "write": 0
- }, 
- {
-  "cancel": 1, 
-  "create": 1, 
-  "doctype": "DocPerm", 
-  "permlevel": 0, 
-  "report": 1, 
-  "role": "System Manager", 
-  "write": 1
- }, 
- {
-  "cancel": 0, 
-  "create": 0, 
-  "doctype": "DocPerm", 
-  "permlevel": 1, 
-  "report": 0, 
-  "role": "System Manager", 
-=======
-  "role": "Material User", 
->>>>>>> 89026592
   "write": 0
  }
 ]