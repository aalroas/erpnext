--- conflicted
+++ resolved
@@ -3,10 +3,8 @@
 
 from __future__ import unicode_literals
 import webnotes
-
 from webnotes.utils import cint, validate_email_add
 from webnotes import msgprint, _
-
 
 class DocType:
 	def __init__(self, doc, doclist=[]):
@@ -30,8 +28,8 @@
 			if not webnotes.conn.get_value("Account", {"account_type": "Warehouse", 
 					"master_name": self.doc.name}) and not webnotes.conn.get_value("Account", 
 					{"account_name": self.doc.warehouse_name}):
-				if self.doc.fields.get("__islocal") or not webnotes.conn.get_value("Stock Ledger Entry", 
-						{"warehouse": self.doc.name}):
+				if self.doc.fields.get("__islocal") or not webnotes.conn.get_value(
+						"Stock Ledger Entry", {"warehouse": self.doc.name}):
 					self.validate_parent_account()
 					ac_bean = webnotes.bean({
 						"doctype": "Account",
@@ -101,7 +99,8 @@
 		
 	def on_trash(self):
 		# delete bin
-		bins = webnotes.conn.sql("select * from `tabBin` where warehouse = %s", self.doc.name, as_dict=1)
+		bins = webnotes.conn.sql("select * from `tabBin` where warehouse = %s", 
+			self.doc.name, as_dict=1)
 		for d in bins:
 			if d['actual_qty'] or d['reserved_qty'] or d['ordered_qty'] or \
 					d['indented_qty'] or d['projected_qty'] or d['planned_qty']:
@@ -116,23 +115,10 @@
 			webnotes.delete_doc("Account", warehouse_account)
 				
 		# delete cancelled sle
-		if webnotes.conn.sql("""select name from `tabStock Ledger Entry` where warehouse = %s""", self.doc.name):
+		if webnotes.conn.sql("""select name from `tabStock Ledger Entry` where warehouse = %s""", 
+				self.doc.name):
 			msgprint("""Warehosue can not be deleted as stock ledger entry 
 				exists for this warehouse.""", raise_exception=1)
 		else:
-<<<<<<< HEAD
-			webnotes.conn.sql("delete from `tabStock Ledger Entry` where warehouse = %s", self.doc.name)
-=======
-			sql("delete from `tabStock Ledger Entry` where warehouse = %s", self.doc.name)
-
-	def on_rename(self, newdn, olddn, merge=False):
-		account = webnotes.conn.get_value("Account", {"account_type": "Warehouse", 
-			"master_name": olddn})
-		webnotes.conn.set_value("Account", account, "master_name", newdn)
-			
-		if merge:
-			from stock.stock_ledger import update_entries_after
-			for item_code in webnotes.conn.sql("""select item_code from `tabBin` 
-				where warehouse=%s""", newdn):
-					update_entries_after({"item_code": item_code, "warehouse": newdn})
->>>>>>> f62c386a
+			webnotes.conn.sql("delete from `tabStock Ledger Entry` where warehouse = %s", 
+				self.doc.name)