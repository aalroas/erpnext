--- conflicted
+++ resolved
@@ -4,38 +4,7 @@
 wn.require("public/app/js/controllers/stock_controller.js");
 wn.provide("erpnext.stock");
 
-<<<<<<< HEAD
-erpnext.stock.StockEntry = erpnext.stock.StockController.extend({
-	onload: function() {
-		this.set_default_account();
-	}, 
-	
-	set_default_account: function() {
-		var me = this;
-		
-		if (cint(wn.defaults.get_default("perpetual_accounting")) && !this.frm.doc.expense_adjustment_account) {
-			if (this.frm.doc.purpose == "Sales Return")
-				account_for = "default_expense_account";
-			else if (this.frm.doc.purpose == "Purchase Return") 
-				account_for = "stock_received_but_not_billed";
-			else account_for = "stock_adjustment_account";
-			
-			return this.frm.call({
-				method: "accounts.utils.get_company_default",
-				args: {
-					"fieldname": account_for, 
-					"company": this.frm.doc.company
-				},
-				callback: function(r) {
-					if (!r.exc) me.frm.set_value("expense_adjustment_account", r.message);
-				}
-			});
-		}
-	},
-	
-=======
 erpnext.stock.StockEntry = erpnext.stock.StockController.extend({		
->>>>>>> c46d044e
 	setup: function() {
 		var me = this;
 		
