pscript['onload_Event Updates'] = function() {
	if(user=='Guest') {
		loadpage('Login Page');
		return;
	}
			
	pscript.home_make_body();
	pscript.home_make_status();
	pscript.home_set_banner();
	pscript.home_make_widgets();
}

// ==================================

pscript.home_make_body = function() {
	var wrapper = page_body.pages['Event Updates'];
	
	// body
	wrapper.main_tab = make_table(wrapper,1,2,'100%',['70%','30%']);
	$y(wrapper.main_tab, {tableLayout:'fixed'});

	wrapper.body = $a($td(wrapper.main_tab, 0, 0), 'div', 'layout_wrapper');

	wrapper.head = $a(wrapper.body, 'div');
	
	wrapper.banner_area = $a(wrapper.head, 'div');

	wrapper.setup_wizard_area = $a(wrapper.body, 'div', 'setup-wizard');	
}

// ==================================

pscript.home_set_banner = function(wrapper) {
	var wrapper = page_body.pages['Event Updates'];
	var cp = wn.control_panel;

	// banner
	if(cp.client_name) {
		var banner = $a(wrapper.banner_area, 'div', '', {paddingBottom:'4px'})
		banner.innerHTML = cp.client_name;
	}
}

// Widgets
// ==================================

pscript.home_make_widgets = function() {
	var wrapper = page_body.pages['Event Updates'];
	var cell = $td(wrapper.main_tab, 0, 1);

	// sidebar
	sidebar = new wn.widgets.PageSidebar(cell, {
		sections:[
			{
				title: 'Calendar',
				display: function() { return !has_common(user_roles, ['Guest','Customer','Vendor'])},
				render: function(wrapper) {
					new HomeCalendar(new HomeWidget(wrapper, 'Calendar', 'Event'), wrapper);
				}		
			},
			
			{
				title: 'To Do',
				display: function() { return !has_common(user_roles, ['Guest','Customer','Vendor'])},
				render: function(wrapper) {
					new HomeToDo(new HomeWidget(wrapper, 'To Do', 'Item'));
				}		
			},

			{
				title: 'Online Users',
				display: function() { return !has_common(user_roles, ['Guest','Customer','Vendor'])},
				render: function(wrapper) {
					pscript.online_users_obj = new OnlineUsers(wrapper);
				}		
			}
		]
	});
		
	new FeedList(wrapper.body);
}

OnlineUsers = function(wrapper) {
	var me = this;
	this.wrapper = wrapper;
	
	this.my_company_link = function() {
		$a($a(wrapper, 'div', '', {marginBottom:'7px'}), 'span', 'link_type', 
			{color:'#777', 'color:hover':'#FFF', fontSize:'11px'}, 
			'See all users', function() {loadpage('My Company'); });
	}
	
	this.render = function(online_users) {
		me.my_company_link();
		
		if(online_users.length) {
			var max = online_users.length; max = (max > 10 ? 10 : max)
			for(var i=0; i<max; i++) {
				new OneOnlineUser(me.wrapper, online_users[i]);
			}
		} else {
			$a(wrapper, 'div', '', {'color':'#888'}, 'No user online!')
		}
	}
}

OneOnlineUser = function(wrapper, det) {
	var name = cstr(det[1]) + ' ' + cstr(det[2]);
	if(det[1]==user) name = 'You'
	var div = $a(wrapper, 'div', '', {padding:'3px 0px'});
	$a(div, 'div', '', {width:'7px', height:'7px', cssFloat:'left', margin:'5px', backgroundColor:'green'});
	$a(div, 'div', '', {marginLeft:'3px'}, name);
}

HomeWidget = function(parent, heading, item) {
	var me = this; this.item = item;
	
	this.wrapper = $a(parent, 'div');
	
	
	// body
	this.body = $a(this.wrapper,'div','',{paddingBottom:'16px'});
	this.footer = $a(this.wrapper,'div');
	
	// add button
	this.add_btn = $btn(this.footer,'+ Add ' + item,function(){me.add()},null,'cupid-blue');

	// refresh
	this.refresh_btn = $ln(this.footer,'Refresh',function() { me.refresh(); },{fontSize:'11px',marginLeft:'7px',color:'#888'});
}

HomeWidget.prototype.refresh = function() {
	var me = this;
	$di(this.working_img);
		
	var callback = function(r,rt) {
		$dh(me.working_img);
		me.body.innerHTML = '';

		// prepare (for calendar?)
		if(me.decorator.setup_body) me.decorator.setup_body();

		for(var i=0;i<r.message.length;i++) {
			new HomeWidgetItem(me, r.message[i]);
		}
		if(!r.message.length) {
			$a(me.body,'div','',{color:'#777'}, me.no_items_message);
		}
	}
	$c_obj('Home Control',this.get_list_method,'',callback);
}

HomeWidget.prototype.make_dialog = function() {
	var me = this;
	if(!this.dialog) {
		this.dialog = new wn.widgets.Dialog();
		this.dialog.make({
			width: 480,
			title: 'New ' + this.item, 
			fields:this.dialog_fields
		});
		
		this.dialog.fields_dict.save.input.onclick = function() {
			this.set_working();
			me.decorator.save(this);	
		}
	}
}

HomeWidget.prototype.add = function() {
	this.make_dialog();
	this.decorator.clear_dialog();
	this.dialog.show();
}

// Item
// --------

HomeWidgetItem = function(widget, det) {
	var me = this; this.det = det; this.widget = widget;
	this.widget = widget; this.det = det;
	
	// parent
	if(widget.decorator.get_item_parent) parent = widget.decorator.get_item_parent(det);
	else parent = widget.body;
	
	if(!parent) return;
	
	// wrapper
	this.wrapper = $a(parent, 'div');
	this.tab = make_table(this.wrapper, 1, 3, '100%', ['90%', '5%', '5%'],{paddingRight:'4px'});

	// buttons
	this.edit_btn = $a($td(this.tab,0,1),'div','wn-icon ' + 'ic-doc_edit', {cursor:'pointer'});
	this.edit_btn.onclick = function() { me.edit(); }

	this.del_btn = $a($td(this.tab,0,2),'div','wn-icon ' + 'ic-trash', {cursor:'pointer'});
	this.del_btn.onclick = function() { me.delete_item(); }

	widget.decorator.render_item(this, det);
}

HomeWidgetItem.prototype.edit = function() {
	this.widget.make_dialog();
	this.widget.decorator.set_dialog_values(this.det);
	this.widget.dialog.show();
}

HomeWidgetItem.prototype.delete_item = function() {
	var me = this;
	this.wrapper.innerHTML = '<span style="color:#888">Deleting...</span>';
	var callback = function(r,rt) {
		$(me.wrapper).slideUp();
	}
	$c_obj('Home Control',this.widget.delete_method, 
		this.widget.get_item_id(this.det) ,callback);
		
}

// Calendar
// ===========================

HomeCalendar = function(widget, wrapper) {
	// calendar link
	$ln(widget.footer,'Full Calendar',function() { loadpage('_calendar'); },{marginLeft:'7px', fontSize:'11px', color:'#888'})

	this.widget = widget;

	// methods
	this.widget.get_list_method = 'get_events_list'
	this.widget.delete_method = 'delete_event';
	this.widget.no_items_message = 'You have no events in the next 7 days';
	this.widget.get_item_id = function(det) { return det.name; }

	this.widget.decorator = this;

	var hl = [];
	for(var i=0; i<24; i++) {
		hl.push(((i+8) % 24) + ':00');
	}

	this.widget.dialog_fields = [
		{fieldtype:'Date', fieldname:'event_date', label:'Event Date', reqd:1},
		{fieldtype:'Time', fieldname:'event_hour', label:'Event Time', reqd:1},
		{fieldtype:'Text', fieldname:'description', label:'Description', reqd:1},
		{fieldtype:'Button', fieldname:'save', label:'Save'}
	];

	this.widget.refresh();
}

// create calendar grid
// --------------------
HomeCalendar.prototype.setup_body = function() {
	var w = this.widget;
	w.date_blocks = {};
	for(var i=0; i<7; i++) {
		var dt = dateutil.obj_to_str(dateutil.add_days(new Date(),i));
		var div = $a(w.body, 'div', '', {padding:'4px 0px', borderBottom:'1px solid #AAA',display:'none'});
		div.head = $a(div, 'div', '', {fontWeight:'bold', paddingBottom:'4px'});
		div.head.innerHTML  = (i==0 ? 'Today' : (i==1 ? 'Tomorrow' : dateutil.str_to_user(dt)))
		w.date_blocks[dt] = div;
	}
}

HomeCalendar.prototype.get_item_parent = function(det) {
	var d = this.widget.date_blocks[det.event_date]; $ds(d);
	return d;
}

HomeCalendar.prototype.render_item = function(item, det) {	
	var tab = make_table($td(item.tab, 0, 0), 1, 2, '100%', ['48px', null], {padding:'2px', lineHeight:'1.5em'});
	$y(tab, {tableLayout:'fixed'});

	$td(tab, 0, 0).innerHTML = '<span style="color:#888">' + det.event_hour + ':</span> ';
	$a($td(tab, 0, 1), 'span', 'social', {}, replace_newlines(det.description));

	if(det.ref_type && det.ref_name && det.ref_name != 'None') {
		var span=$a($a($td(tab, 0, 1),'div'),'span','link_type');
		span.innerHTML = det.ref_name; span.dt = det.ref_type;
		span.onclick = function() { loaddoc(this.dt, this.innerHTML); }
	}
}

HomeCalendar.prototype.clear_dialog = function() {
	this.set_dialog_values({event_date:get_today(), event_hour:'8:00', description:''});
}

HomeCalendar.prototype.set_dialog_values = function(det) {
	var d = this.widget.dialog;
	d.set_values(det);
	d.det = det;
}

HomeCalendar.prototype.save = function(btn) {
	var d = this.widget.dialog;
	var me = this;
	var det = d.get_values();
	
	if(!det) {
		btn.done_working();
	 	return;
	}
	
	det.name = d.det.name;
	det.owner = user;
	if(!det.event_type)
		det.event_type = 'Private';
	
	var callback = function(r,rt) {
		btn.done_working();
		me.widget.dialog.hide();
		me.widget.refresh();
	}
	$c_obj('Home Control','edit_event',JSON.stringify(det),callback);	
}

// Todo
// ===========================

HomeToDo = function(widget) {
	this.widget = widget;

	// methods
	this.widget.get_list_method = 'get_todo_list';
	this.widget.delete_method = 'remove_todo_item';
	this.widget.no_items_message = 'Nothing to do?';
	this.widget.get_item_id = function(det) { return det.name; }

	this.widget.decorator = this;

	this.widget.dialog_fields = [
		{fieldtype:'Date', fieldname:'date', label:'Event Date', reqd:1},
		{fieldtype:'Text', fieldname:'description', label:'Description', reqd:1},
		{fieldtype:'Check', fieldname:'checked', label:'Completed'},
		{fieldtype:'Select', fieldname:'priority', label:'Priority', reqd:1, 'options':['Medium','High','Low'].join('\n')},
		{fieldtype:'Button', fieldname:'save', label:'Save'}
	];

	this.widget.refresh();	
}

HomeToDo.prototype.render_item = function(item, det) {
	
	// priority tag
	var tab = make_table($td(item.tab, 0, 0), 1, 2, '100%', ['48px', null], {padding:'2px'});
	$y(tab, {tableLayout:'fixed'});

	var span = $a($td(tab, 0, 0), 'span', '', {padding:'2px',color:'#FFF',fontSize:'10px'
		, backgroundColor:(det.priority=='Low' ? '#888' : 
			(det.priority=='High' ? '#EDA857' : '#687FD3'))});
		
	$(span).css('-moz-border-radius','3px').css('-webkit-border-radius','3px');
	span.innerHTML = det.priority;

	// text
	var span = $a($td(tab, 0, 1), 'div', 'social', {lineHeight:'1.5em'}, 
		replace_newlines(det.description));
	if(det.checked) $y(span,{textDecoration:'line-through'});
	
	// reference link
	if(det.reference_name) {
		$a($td(tab, 0, 1), 'div', 'social', '', 
			repl('<a href="#!Form/%(reference_type)s/%(reference_name)s">%(reference_name)s</a>',
				det))
	}
	
	// if expired & open, then in red
	if(!det.checked && dateutil.str_to_obj(det.date) < new Date()) {
		$y(span,{color:'RED'}); 
		$a($td(tab, 0, 1), 'div', '', {fontSize:'10px', color:'#666'},
		 	dateutil.str_to_user(det.date) + ' (Overdue)');
	} else {
		$a($td(tab, 0, 1), 'div', '', {fontSize:'10px', color:'#666'}, 
			dateutil.str_to_user(det.date));		
	}
}

HomeToDo.prototype.clear_dialog = function() {
	this.set_dialog_values(['','',get_today(),'Medium',0]);
}

HomeToDo.prototype.set_dialog_values = function(det) {
	var d = this.widget.dialog;
	d.set_values({
		date: det.date,
		priority: det.priority,
		description: det.description,
		checked: det.checked
	});
	d.det = det;
}

HomeToDo.prototype.save = function(btn) {
	var d = this.widget.dialog;
	var me = this;
	
	var det = d.get_values()
	if(!det) {
		btn.done_working();
	 	return;	
	}

	det.name = d.det.name;
	var callback = function(r,rt) {
		btn.done_working();
		me.widget.dialog.hide();
		me.widget.refresh();
	}
	$c_obj('Home Control','add_todo_item',JSON.stringify(det),callback);	
}

// Feed
// ==================================


FeedList = function(parent) {
	// settings
	this.auto_feed_off = cint(sys_defaults.auto_feed_off);
	
	this.wrapper = $a(parent, 'div');
	this.make_head();
	this.make_list();
	this.list.run();
}

FeedList.prototype.make_head = function() {
	var me = this;
	this.head = $a(this.wrapper, 'div', '', {marginBottom:'8px'});
	
	// head

	$a(this.head,'h1','', {display:'inline'}, 'Home'); 

	// refresh
	$a(this.head,'span','link_type', 
		{marginLeft:'7px', fontSize:'11px'}, 'refresh',
		function() { me.run(); }
	);
	
	if(has_common(user_roles, ['System Manager','Accounts Manager'])) {
		$btn(this.head, 'Dashboard', function() {loadpage('dashboard'); }, {marginLeft:'7px'}, 'cupid-blue')
		
	}
}

FeedList.prototype.run = function() {
	this.prev_date = null;
	this.list.run();
}

FeedList.prototype.make_list = function() {
	var me = this;
	this.list_area = $a(this.wrapper,'div')
	
	this.list = new wn.widgets.Listing({
		parent: this.list_area,
		query: repl('select \
<<<<<<< HEAD
			distinct t1.name, t1.doc_type, t1.doc_name, t1.subject, t1.modified_by, \
=======
			distinct t1.name, t1.feed_type, t1.doc_type, t1.doc_name, t1.subject, t1.modified_by, \
>>>>>>> f35992f6
			concat(ifnull(t2.first_name,""), " ", ifnull(t2.last_name,"")) as full_name, \
			t1.modified, t1.color \
			from tabFeed t1, tabProfile t2, tabUserRole t3, tabDocPerm t4 \
			where t1.doc_type = t4.parent \
			and t2.name = t1.owner \
			and t3.parent = "%(user)s" \
			and t4.role = t3.role \
			and ifnull(t4.`read`,0) = 1 \
			order by t1.modified desc', {user:user}),
		no_result_message: 'Nothing to show yet. Your feed will be updated as you start your activities',
		render_row: function(parent, data) {
			me.render_feed(parent, data)
		},
		onrun: function() {
			$(me.wrapper).fadeIn(); 
			if(me.after_run) me.after_run();
		},
		hide_refresh: true
	});
}

FeedList.prototype.render_feed = function(parent, data) {
	new FeedItem(parent, data, this);
}

// Item
// -------------------------------

FeedItem = function(cell, det, feedlist) {
	var me = this;
	
	this.det = det; this.feedlist = feedlist;
	this.wrapper = $a(cell,'div','',{paddingBottom:'4px'});
	this.head = $a(this.wrapper,'div');

	this.tab = make_table(this.wrapper, 1, 2, '100%', [(100/7)+'%', (600/7)+'%']);
	$y(this.tab,{tableLayout:'fixed'})

	$y($td(this.tab,0,0),{textAlign:'right',paddingRight:'4px'});
	
	// text
	this.text_area = $a($td(this.tab,0,1), 'div');
	this.render_references(this.text_area, det);	
	this.render_tag(det);
	
	// add day separator
	this.add_day_sep(det);
}

// Day separator
// -------------------------------------------------

FeedItem.prototype.add_day_sep = function(det) {
	var me = this;
	var prev_date = det.modified.split(' ')[0];
	
	var make_div = function() {
		var div = $a(me.head, 'div', '', 
			{borderBottom:'1px solid #888', margin:'8px 0px', padding:'2px 0px', color:'#888', fontSize:'11px'});
		div.innerHTML = comment_when(det.modified, 1);
		
		// today?
		if(prev_date==get_today()) {
			div.innerHTML = '';
			span = $a(div, 'span', '', {padding:'2px', color:'#000', fontWeight:'bold'});
			span.innerHTML = 'Today';
		}
	}
	
	if(this.feedlist.prev_date && this.feedlist.prev_date != prev_date) { make_div(); }
	if(!this.feedlist.prev_date) { make_div(); }
	this.feedlist.prev_date = prev_date;
}

// Tag
// -------------------------------------------------

FeedItem.prototype.render_tag = function(det) {
	// type is the name
	tag = $a($td(this.tab,0,0), 'div', '', 
		{color:'#FFF', padding:'3px', textAlign:'right', fontSize:'11px', 
			whiteSpace:'nowrap', overflow:'hidden', cursor:'pointer'});
	$br(tag,'3px');
	$y(tag, {backgroundColor:(det.color || '#273')});
<<<<<<< HEAD
	tag.innerHTML = get_doctype_label(det.doc_type);
	tag.dt = det.doc_type;
	tag.onclick = function() { loaddocbrowser(this.dt); }
=======
	
	// tag label
	tag.innerHTML = det.feed_type || get_doctype_label(det.doc_type);
	
	// not comment / label
	if(!det.feed_type) {
		tag.dt = det.doc_type;
		tag.onclick = function() { loaddocbrowser(this.dt); }		
	}
>>>>>>> f35992f6
}

FeedItem.prototype.render_references = function(div, det) {
	// name
	div.tab = make_table(div, 1, 2, '100%', [null, '15%'])	
	var dt = det.doc_type; var dn = det.doc_name
	
	// link
<<<<<<< HEAD
	var allow = in_list(profile.can_read, dt);
	var span = $a($td(div.tab,0,0), 'span', (allow ? 'link_type': ''), null, det.doc_name);
	span.dt = dt; span.dn = dn;
	if(allow) span.onclick = function() { loaddoc(this.dt, this.dn); }
=======
	if(det.feed_type=='Login') {
		// nothing - no link		
	} else {
		var allow = in_list(profile.can_read, dt);
		var span = $a($td(div.tab,0,0), 'span', (allow ? 'link_type': ''), null, 
			det.doc_name);
		span.dt = dt; span.dn = dn;
		if(allow) span.onclick = function() { loaddoc(this.dt, this.dn); }		
	}
>>>>>>> f35992f6
	
	// subject
	if(det.subject) {
		$a($td(div.tab,0,0), 'span', '', {marginLeft:'7px', color:'#444'}, det.subject);
	}
	
	// by
	$y($td(div.tab,0,1), {fontSize:'11px'}).innerHTML = 
		(strip(det.full_name) ? det.full_name : det.modified_by);
}

HomeStatusBar = function() {
	var me = this;
	var parent = page_body.pages['Event Updates'];
	this.wrapper = $a($td(parent.main_tab, 0, 1), 'div', 'home-status', {}, 'Loading...');
	$br(this.wrapper, '3px');
	
	this.render = function(r) {
		this.wrapper.innerHTML = '';
		this.span = $a($a(this.wrapper, 'p'), 'span', 'link_type', {fontWeight:'bold'});
		this.span.onclick = function() { loadpage('My Company')	}
		
		if(r.unread_messages) {
			this.span.innerHTML = '<span class="home-status-unread">' + r.unread_messages + '</span> unread';
		} else {
			this.span.innerHTML = 'Team / Messages';			
		}
		
	}
}

pscript.home_make_status = function() {
	var home_status_bar = new HomeStatusBar()
	var wrapper = page_body.pages['Event Updates'];

	// get values
	$c_page('home', 'event_updates', 'get_status_details', user,
		function(r,rt) { 
			home_status_bar.render(r.message);
										
			// render online users
			pscript.online_users_obj.render(r.message.online_users);
			pscript.online_users = r.message.online_users;
	
			// complete registration
			if(in_list(user_roles,'System Manager')) { 
				wn.require("erpnext/home/page/event_updates/complete_registration.js");
				pscript.complete_registration(r.message.registration_complete); 
			}
			
			// setup wizard
			if(r.message.setup_status) {
				new SetupWizard(r.message.setup_status)
			}
		}
	);	
}

SetupWizard = function(status) { 
	var me = this;
	$.extend(this, {
		make: function(status) {
			me.status = status;
			me.wrapper = page_body.pages['Event Updates'].setup_wizard_area;
			$ds(me.wrapper);
			me.make_percent(status.percent);
			me.make_suggestion(status.ret);
		},
		make_percent: function(percent) {
			$a(me.wrapper, 'div', 'header', {}, 'Your setup is '+percent+'% complete');
			var o = $a(me.wrapper, 'div', 'percent-outer');
			$a(o, 'div', 'percent-inner', {width:percent + '%'});
		},
		make_suggestion: function(ret) {
			me.suggest_area = $a(me.wrapper, 'div', 'suggestion');
			if(me.status.ret.length>1) {
				me.prev_next = $a(me.wrapper, 'div', 'prev-next');

				// next
				me.next = $a(me.prev_next, 'span', 'link_type', null, 'Next Suggestion',
					function() { me.show_suggestion(me.cur_sugg+1) });

				// prev
				me.prev = $a(me.prev_next, 'span', 'link_type', null, 'Previous Suggestion',
					function() { me.show_suggestion(me.cur_sugg-1) });

			}
			if(me.status.ret.length) {
				me.show_suggestion(0);
			} else {
				me.suggest_area.innerHTML = 'Congratulations: '.bold() + 'You are now on your track... Good luck';
			}
		},
		show_suggestion: function(idx) {
			me.cur_sugg = idx;
			me.suggest_area.innerHTML = 'What you can do next: '.bold() + me.status.ret[idx];

			// show hide prev, next
			if(me.status.ret.length>1) {
				$dh(me.prev); $dh(me.next);
				if(idx>0) $ds(me.prev);
				if(idx<me.status.ret.length-1) $ds(me.next);			
			}
		}
	})
	this.make(status); 
}<|MERGE_RESOLUTION|>--- conflicted
+++ resolved
@@ -456,11 +456,7 @@
 	this.list = new wn.widgets.Listing({
 		parent: this.list_area,
 		query: repl('select \
-<<<<<<< HEAD
-			distinct t1.name, t1.doc_type, t1.doc_name, t1.subject, t1.modified_by, \
-=======
 			distinct t1.name, t1.feed_type, t1.doc_type, t1.doc_name, t1.subject, t1.modified_by, \
->>>>>>> f35992f6
 			concat(ifnull(t2.first_name,""), " ", ifnull(t2.last_name,"")) as full_name, \
 			t1.modified, t1.color \
 			from tabFeed t1, tabProfile t2, tabUserRole t3, tabDocPerm t4 \
@@ -545,11 +541,6 @@
 			whiteSpace:'nowrap', overflow:'hidden', cursor:'pointer'});
 	$br(tag,'3px');
 	$y(tag, {backgroundColor:(det.color || '#273')});
-<<<<<<< HEAD
-	tag.innerHTML = get_doctype_label(det.doc_type);
-	tag.dt = det.doc_type;
-	tag.onclick = function() { loaddocbrowser(this.dt); }
-=======
 	
 	// tag label
 	tag.innerHTML = det.feed_type || get_doctype_label(det.doc_type);
@@ -559,7 +550,6 @@
 		tag.dt = det.doc_type;
 		tag.onclick = function() { loaddocbrowser(this.dt); }		
 	}
->>>>>>> f35992f6
 }
 
 FeedItem.prototype.render_references = function(div, det) {
@@ -568,12 +558,6 @@
 	var dt = det.doc_type; var dn = det.doc_name
 	
 	// link
-<<<<<<< HEAD
-	var allow = in_list(profile.can_read, dt);
-	var span = $a($td(div.tab,0,0), 'span', (allow ? 'link_type': ''), null, det.doc_name);
-	span.dt = dt; span.dn = dn;
-	if(allow) span.onclick = function() { loaddoc(this.dt, this.dn); }
-=======
 	if(det.feed_type=='Login') {
 		// nothing - no link		
 	} else {
@@ -583,7 +567,6 @@
 		span.dt = dt; span.dn = dn;
 		if(allow) span.onclick = function() { loaddoc(this.dt, this.dn); }		
 	}
->>>>>>> f35992f6
 	
 	// subject
 	if(det.subject) {
