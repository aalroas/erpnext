// Copyright (c) 2015, Frappe Technologies Pvt. Ltd. and Contributors
// License: GNU General Public License v3. See license.txt

frappe.ui.form.on("Timesheet", {
	setup: function(frm) {
		frm.add_fetch('employee', 'employee_name', 'employee_name');
		frm.fields_dict.employee.get_query = function() {
			return {
				filters:{
					'status': 'Active'
				}
			}
		}

		frm.fields_dict['time_logs'].grid.get_field('task').get_query = function(frm, cdt, cdn) {
			var child = locals[cdt][cdn];
			return{
				filters: {
					'project': child.project,
					'status': ["!=", "Closed"]
				}
			}
		}

		frm.fields_dict['time_logs'].grid.get_field('project').get_query = function() {
			return{
				filters: {
					'company': frm.doc.company
				}
			}
		}
	},

	onload: function(frm){
		if (frm.doc.__islocal && frm.doc.time_logs) {
			calculate_time_and_amount(frm);
		}
	},

	refresh: function(frm) {
		if(frm.doc.docstatus==1) {
			if(frm.doc.per_billed < 100){
				frm.add_custom_button(__("Make Sales Invoice"), function() { frm.trigger("make_invoice") },
					"fa fa-file-alt");
			}

			if(!frm.doc.salary_slip && frm.doc.employee){
				frm.add_custom_button(__("Make Salary Slip"), function() { frm.trigger("make_salary_slip") },
					"fa fa-file-alt");
			}
		}

		if(frm.doc.per_billed > 0) {
			frm.fields_dict["time_logs"].grid.toggle_enable("billing_hours", false);
			frm.fields_dict["time_logs"].grid.toggle_enable("billable", false);
		}
	},

	make_invoice: function(frm) {
		let dialog = new frappe.ui.Dialog({
<<<<<<< HEAD
			title: __("For Item"),
=======
			title: __("Select Item (optional)"),
>>>>>>> c4c2c56a
			fields: [
				{"fieldtype": "Link", "label": __("Item Code"), "fieldname": "item_code", "options":"Item"},
				{"fieldtype": "Link", "label": __("Customer"), "fieldname": "customer", "options":"Customer"}
			]
		});

		dialog.set_primary_action(__("Make Sales Invoice"), () => {
			var args = dialog.get_values();
			if(!args) return;
			dialog.hide();
			return frappe.call({
				type: "GET",
				method: "erpnext.projects.doctype.timesheet.timesheet.make_sales_invoice",
				args: {
					"source_name": frm.doc.name,
					"item_code": args.item_code,
					"customer": args.customer
				},
				freeze: true,
				callback: function(r) {
					if(!r.exc) {
						frappe.model.sync(r.message);
						frappe.set_route("Form", r.message.doctype, r.message.name);
					}
				}
			})
		})

		dialog.show();
	},

	make_salary_slip: function(frm) {
		frappe.model.open_mapped_doc({
			method: "erpnext.projects.doctype.timesheet.timesheet.make_salary_slip",
			frm: frm
		});
	},
})

frappe.ui.form.on("Timesheet Detail", {
	time_logs_remove: function(frm) {
		calculate_time_and_amount(frm);
	},

	from_time: function(frm, cdt, cdn) {
		calculate_end_time(frm, cdt, cdn);
	},

	to_time: function(frm, cdt, cdn) {
		var child = locals[cdt][cdn];

		if(frm._setting_hours) return;
		frappe.model.set_value(cdt, cdn, "hours", moment(child.to_time).diff(moment(child.from_time),
			"seconds") / 3600);
	},

	hours: function(frm, cdt, cdn) {
		calculate_end_time(frm, cdt, cdn)
	},

	billing_hours: function(frm, cdt, cdn) {
		calculate_billing_costing_amount(frm, cdt, cdn)
	},

	billing_rate: function(frm, cdt, cdn) {
		calculate_billing_costing_amount(frm, cdt, cdn)
	},

	costing_rate: function(frm, cdt, cdn) {
		calculate_billing_costing_amount(frm, cdt, cdn)
	},

	billable: function(frm, cdt, cdn) {
		update_billing_hours(frm, cdt, cdn);
		update_time_rates(frm, cdt, cdn);
		calculate_billing_costing_amount(frm, cdt, cdn);
	},

	activity_type: function(frm, cdt, cdn) {
		frm.script_manager.copy_from_first_row('time_logs', frm.selected_doc,
			'project');

		frappe.call({
			method: "erpnext.projects.doctype.timesheet.timesheet.get_activity_cost",
			args: {
				employee: frm.doc.employee,
				activity_type: frm.selected_doc.activity_type
			},
			callback: function(r){
				if(r.message){
					frappe.model.set_value(cdt, cdn, 'billing_rate', r.message['billing_rate']);
					frappe.model.set_value(cdt, cdn, 'costing_rate', r.message['costing_rate']);
					calculate_billing_costing_amount(frm, cdt, cdn);
				}
			}
		})
	}
});

var calculate_end_time = function(frm, cdt, cdn) {
	var child = locals[cdt][cdn];

	var d = moment(child.from_time);
	if(child.hours) {
		d.add(child.hours, "hours");
		frm._setting_hours = true;
		frappe.model.set_value(cdt, cdn, "to_time",
			d.format(moment.defaultDatetimeFormat)).then(() => {
				frm._setting_hours = false;
			});
	}


	if((frm.doc.__islocal || frm.doc.__onload.maintain_bill_work_hours_same) && child.hours){
		frappe.model.set_value(cdt, cdn, "billing_hours", child.hours);
	}
}

var update_billing_hours = function(frm, cdt, cdn){
	var child = locals[cdt][cdn];
	if(!child.billable) frappe.model.set_value(cdt, cdn, 'billing_hours', 0.0);
}

var update_time_rates = function(frm, cdt, cdn){
	var child = locals[cdt][cdn];
	if(!child.billable){
		frappe.model.set_value(cdt, cdn, 'billing_rate', 0.0);
		frappe.model.set_value(cdt, cdn, 'costing_rate', 0.0);
	}
}

var calculate_billing_costing_amount = function(frm, cdt, cdn){
	var child = locals[cdt][cdn];
	var billing_amount = 0.0;
	var costing_amount = 0.0;

	if(child.billing_hours && child.billable){
		billing_amount = (child.billing_hours * child.billing_rate);
		costing_amount = flt(child.costing_rate * child.billing_hours);
	}

	frappe.model.set_value(cdt, cdn, 'billing_amount', billing_amount);
	frappe.model.set_value(cdt, cdn, 'costing_amount', costing_amount);
	calculate_time_and_amount(frm);
}

var calculate_time_and_amount = function(frm) {
	var tl = frm.doc.time_logs || [];
	var total_working_hr = 0;
	var total_billing_hr = 0;
	var total_billable_amount = 0;
	var total_costing_amount = 0;
	for(var i=0; i<tl.length; i++) {
		if (tl[i].hours) {
			total_working_hr += tl[i].hours;
			total_billable_amount += tl[i].billing_amount;
			total_costing_amount += tl[i].costing_amount;

			if(tl[i].billable){
				total_billing_hr += tl[i].billing_hours;
			}
		}
	}

	frm.set_value("total_billable_hours", total_billing_hr);
	frm.set_value("total_hours", total_working_hr);
	frm.set_value("total_billable_amount", total_billable_amount);
	frm.set_value("total_costing_amount", total_costing_amount);
}<|MERGE_RESOLUTION|>--- conflicted
+++ resolved
@@ -58,11 +58,7 @@
 
 	make_invoice: function(frm) {
 		let dialog = new frappe.ui.Dialog({
-<<<<<<< HEAD
-			title: __("For Item"),
-=======
 			title: __("Select Item (optional)"),
->>>>>>> c4c2c56a
 			fields: [
 				{"fieldtype": "Link", "label": __("Item Code"), "fieldname": "item_code", "options":"Item"},
 				{"fieldtype": "Link", "label": __("Customer"), "fieldname": "customer", "options":"Customer"}
