{% extends "templates/web.html" %}

<<<<<<< HEAD
{% block breadcrumbs %}
	{% include "templates/includes/breadcrumbs.html" %}
{% endblock %}

{% block header %}<h1>{{ name }}</h1>{% endblock %}
=======
{% block header %}
<!-- <h2>{{ title }}</h2> -->
{% endblock header %}

{% block script %}
<script type="text/javascript" src="/all-products/index.js"></script>
{% endblock %}
>>>>>>> b00eb1b0

{% block page_content %}
<div class="item-group-content" itemscope itemtype="http://schema.org/Product">
	<div class="item-group-slideshow">
		{% if slideshow %}<!-- slideshow -->
			{{ web_block(
				"Hero Slider",
				values=slideshow,
				add_container=0,
				add_top_padding=0,
				add_bottom_padding=0,
			) }}
		{% endif %}
		<h2 class="mt-3">{{ title }}</h2>
		{% if description %}<!-- description -->
		<div class="item-group-description text-muted mb-5" itemprop="description">{{ description or ""}}</div>
		{% endif %}
	</div>
	<div class="row">
		<div class="col-12 order-2 col-md-9 order-md-2 item-card-group-section">
			<div class="row products-list">
				{% if items %}
					{% for item in items %}
						{% include "erpnext/www/all-products/item_row.html" %}
					{% endfor %}
				{% else %}
					{% include "erpnext/www/all-products/not_found.html" %}
				{% endif %}
			</div>
		</div>
		<div class="col-12 order-1 col-md-3 order-md-1">
			<div class="collapse d-md-block mr-4 filters-section" id="product-filters">
				<div class="d-flex justify-content-between align-items-center mb-5 title-section">
					<div class="mb-4 filters-title" > {{ _('Filters') }} </div>
					<a class="mb-4 clear-filters" href="/{{ doc.route }}">{{ _('Clear All') }}</a>
				</div>
				{% for field_filter in field_filters %}
					{%- set item_field =  field_filter[0] %}
					{%- set values =  field_filter[1] %}
					<div class="mb-4 filter-block pb-5">
						<div class="filter-label mb-3">{{ item_field.label }}</div>

						{% if values | len > 20 %}
						<!-- show inline filter if values more than 20 -->
						<input type="text" class="form-control form-control-sm mb-2 product-filter-filter"/>
						{% endif %}

						{% if values %}
						<div class="filter-options">
							{% for value in values %}
							<div class="checkbox" data-value="{{ value }}">
								<label for="{{value}}">
									<input type="checkbox"
										class="product-filter field-filter"
										id="{{value}}"
										data-filter-name="{{ item_field.fieldname }}"
										data-filter-value="{{ value }}"
									>
									<span class="label-area">{{ value }}</span>
								</label>
							</div>
							{% endfor %}
						</div>
						{% else %}
						<i class="text-muted">{{ _('No values') }}</i>
						{% endif %}
					</div>
				{% endfor %}

				{% for attribute in attribute_filters %}
					<div class="mb-4 filter-block pb-5">
						<div class="filter-label mb-3">{{ attribute.name}}</div>
						{% if values | len > 20 %}
						<!-- show inline filter if values more than 20 -->
						<input type="text" class="form-control form-control-sm mb-2 product-filter-filter"/>
						{% endif %}

						{% if attribute.item_attribute_values %}
						<div class="filter-options">
							{% for attr_value in attribute.item_attribute_values %}
							<div class="checkbox">
								<label data-value="{{ value }}">
									<input type="checkbox"
										class="product-filter attribute-filter"
										id="{{attr_value.name}}"
										data-attribute-name="{{ attribute.name }}"
										data-attribute-value="{{ attr_value.attribute_value }}"
										{% if attr_value.checked %} checked {% endif %}>
										<span class="label-area">{{ attr_value.attribute_value }}</span>
								</label>
							</div>
							{% endfor %}
						</div>
						{% else %}
						<i class="text-muted">{{ _('No values') }}</i>
						{% endif %}
					</div>
				{% endfor %}
			</div>

			<script>
				frappe.ready(() => {
					$('.product-filter-filter').on('keydown', frappe.utils.debounce((e) => {
						const $input = $(e.target);
						const keyword = ($input.val() || '').toLowerCase();
						const $filter_options = $input.next('.filter-options');

						$filter_options.find('.custom-control').show();
						$filter_options.find('.custom-control').each((i, el) => {
							const $el = $(el);
							const value = $el.data('value').toLowerCase();
							if (!value.includes(keyword)) {
								$el.hide();
							}
						});
					}, 300));
				})
			</script>
		</div>
	</div>
	<div class="row">
		<div class="col-12">
			{% if frappe.form_dict.start|int > 0 %}
			<button class="btn btn-outline-secondary btn-prev" data-start="{{ frappe.form_dict.start|int - page_length }}">{{ _("Prev") }}</button>
			{% endif %}
			{% if items|length >= page_length %}
			<button class="btn btn-outline-secondary btn-next" data-start="{{ frappe.form_dict.start|int + page_length }}">{{ _("Next") }}</button>
			{% endif %}
		</div>
	</div>
</div>
{% endblock %}<|MERGE_RESOLUTION|>--- conflicted
+++ resolved
@@ -1,12 +1,5 @@
 {% extends "templates/web.html" %}
 
-<<<<<<< HEAD
-{% block breadcrumbs %}
-	{% include "templates/includes/breadcrumbs.html" %}
-{% endblock %}
-
-{% block header %}<h1>{{ name }}</h1>{% endblock %}
-=======
 {% block header %}
 <!-- <h2>{{ title }}</h2> -->
 {% endblock header %}
@@ -14,7 +7,6 @@
 {% block script %}
 <script type="text/javascript" src="/all-products/index.js"></script>
 {% endblock %}
->>>>>>> b00eb1b0
 
 {% block page_content %}
 <div class="item-group-content" itemscope itemtype="http://schema.org/Product">
