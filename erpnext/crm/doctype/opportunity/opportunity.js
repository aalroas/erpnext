--- conflicted
+++ resolved
@@ -28,13 +28,9 @@
 	refresh: function(frm) {
 		var doc = frm.doc;
 		frm.events.enquiry_from(frm);
-<<<<<<< HEAD
 		frm.trigger('set_contact_link');
 
-		if(doc.status!=="Lost") {
-=======
 		if(!doc.__islocal && doc.status!=="Lost") {
->>>>>>> 83cc7c93
 			if(doc.with_items){
 				frm.add_custom_button(__('Supplier Quotation'),
 					function() {
