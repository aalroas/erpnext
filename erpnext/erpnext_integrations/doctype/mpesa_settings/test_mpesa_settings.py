--- conflicted
+++ resolved
@@ -195,11 +195,6 @@
 		pr.cancel()
 		pr.delete()
 		pos_invoice.delete()
-<<<<<<< HEAD
-
-		frappe.db.set_value("Customer", "_Test Customer", "default_currency", "")
-=======
->>>>>>> b5792872
 
 def create_mpesa_settings(payment_gateway_name="Express"):
 	if frappe.db.exists("Mpesa Settings", payment_gateway_name):
