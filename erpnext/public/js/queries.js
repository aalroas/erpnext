// Copyright (c) 2015, Frappe Technologies Pvt. Ltd. and Contributors
// License: GNU General Public License v3. See license.txt

// searches for enabled users
frappe.provide("erpnext.queries");
$.extend(erpnext.queries, {
	user: function() {
		return { query: "frappe.core.doctype.user.user.user_query" };
	},

	lead: function() {
		return { query: "erpnext.controllers.queries.lead_query" };
	},

	customer: function() {
		return { query: "erpnext.controllers.queries.customer_query" };
	},

	supplier: function() {
		return { query: "erpnext.controllers.queries.supplier_query" };
	},

	item: function(filters) {
		var args = { query: "erpnext.controllers.queries.item_query" };
		if(filters) args["filters"] = filters;
		return args;
	},

	bom: function() {
		return { query: "erpnext.controllers.queries.bom" };
	},

	task: function() {
		return { query: "erpnext.projects.utils.query_task" };
	},

	customer_filter: function(doc) {
		if(!doc.customer) {
			frappe.throw(__("Please set {0}", [__(frappe.meta.get_label(doc.doctype, "customer", doc.name))]));
		}

		return { filters: { customer: doc.customer } };
	},

	contact_query: function(doc) {
		if(frappe.dynamic_link) {
			if(!doc[frappe.dynamic_link.fieldname]) {
				frappe.throw(__("Please set {0}",
					[__(frappe.meta.get_label(doc.doctype, frappe.dynamic_link.fieldname, doc.name))]));
			}

			return {
				query: 'frappe.contacts.doctype.contact.contact.contact_query',
				filters: {
					link_doctype: frappe.dynamic_link.doctype,
					link_name: doc[frappe.dynamic_link.fieldname]
				}
			};
		}
	},

	address_query: function(doc) {
		if(frappe.dynamic_link) {
			if(!doc[frappe.dynamic_link.fieldname]) {
				frappe.throw(__("Please set {0}",
					[__(frappe.meta.get_label(doc.doctype, frappe.dynamic_link.fieldname, doc.name))]));
			}

			return {
				query: 'frappe.contacts.doctype.address.address.address_query',
				filters: {
					link_doctype: frappe.dynamic_link.doctype,
					link_name: doc[frappe.dynamic_link.fieldname]
				}
			};
		}
	},

	company_address_query: function(doc) {
		return {
			query: 'frappe.contacts.doctype.address.address.address_query',
			filters: { is_your_company_address: 1, link_doctype: 'Company', link_name: doc.company || '' }
		};
	},

	supplier_filter: function(doc) {
		if(!doc.supplier) {
			frappe.throw(__("Please set {0}", [__(frappe.meta.get_label(doc.doctype, "supplier", doc.name))]));
		}

		return { filters: { supplier: doc.supplier } };
	},

	lead_filter: function(doc) {
		if(!doc.lead) {
			frappe.throw(__("Please specify a {0}",
				[__(frappe.meta.get_label(doc.doctype, "lead", doc.name))]));
		}

		return { filters: { lead: doc.lead } };
	},

	not_a_group_filter: function() {
		return { filters: { is_group: 0 } };
	},

	employee: function() {
		return { query: "erpnext.controllers.queries.employee_query" }
	},

	warehouse: function(doc) {
		return {
			filters: [
				["Warehouse", "company", "in", ["", cstr(doc.company)]],
				["Warehouse", "is_group", "=",0]

			]
<<<<<<< HEAD
		}
=======
		};
>>>>>>> 202ef92f
	},

	get_filtered_dimensions: function(doc, child_fields, dimension, company) {
		let account = '';

		child_fields.forEach((field) => {
			if (!account) {
				account = doc[field];
			}
		});

		return {
			query: "erpnext.controllers.queries.get_filtered_dimensions",
			filters: {
				'dimension': dimension,
				'account': account,
				'company': company
			}
		};
	}
});

erpnext.queries.setup_queries = function(frm, options, query_fn) {
	var me = this;
	var set_query = function(doctype, parentfield) {
		var link_fields = frappe.meta.get_docfields(doctype, frm.doc.name,
			{"fieldtype": "Link", "options": options});
		$.each(link_fields, function(i, df) {
			if(parentfield) {
				frm.set_query(df.fieldname, parentfield, query_fn);
			} else {
				frm.set_query(df.fieldname, query_fn);
			}
		});
	};

	set_query(frm.doc.doctype);

	// warehouse field in tables
	$.each(frappe.meta.get_docfields(frm.doc.doctype, frm.doc.name, {"fieldtype": "Table"}),
		function(i, df) {
			set_query(df.options, df.fieldname);
		});
}

/* 	if item code is selected in child table
	then list down warehouses with its quantity
	else apply default filters.
*/
erpnext.queries.setup_warehouse_query = function(frm){
	frm.set_query('warehouse', 'items', function(doc, cdt, cdn) {
		var row  = locals[cdt][cdn];
		var filters = erpnext.queries.warehouse(frm.doc);
		if(row.item_code){
			$.extend(filters, {"query":"erpnext.controllers.queries.warehouse_query"});
			filters["filters"].push(["Bin", "item_code", "=", row.item_code]);
		}
		return filters
	});
}<|MERGE_RESOLUTION|>--- conflicted
+++ resolved
@@ -115,11 +115,7 @@
 				["Warehouse", "is_group", "=",0]
 
 			]
-<<<<<<< HEAD
-		}
-=======
 		};
->>>>>>> 202ef92f
 	},
 
 	get_filtered_dimensions: function(doc, child_fields, dimension, company) {
