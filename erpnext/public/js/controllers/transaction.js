// Copyright (c) 2015, Frappe Technologies Pvt. Ltd. and Contributors
// License: GNU General Public License v3. See license.txt

frappe.provide('erpnext.accounts.dimensions');

erpnext.TransactionController = erpnext.taxes_and_totals.extend({
	setup: function() {
		this._super();
		frappe.flags.hide_serial_batch_dialog = true;
		frappe.ui.form.on(this.frm.doctype + " Item", "rate", function(frm, cdt, cdn) {
			var item = frappe.get_doc(cdt, cdn);
			var has_margin_field = frappe.meta.has_field(cdt, 'margin_type');

			frappe.model.round_floats_in(item, ["rate", "price_list_rate"]);

			if(item.price_list_rate) {
				if(item.rate > item.price_list_rate && has_margin_field) {
					// if rate is greater than price_list_rate, set margin
					// or set discount
					item.discount_percentage = 0;
					item.margin_type = 'Amount';
					item.margin_rate_or_amount = flt(item.rate - item.price_list_rate,
						precision("margin_rate_or_amount", item));
					item.rate_with_margin = item.rate;
				} else {
					item.discount_percentage = flt((1 - item.rate / item.price_list_rate) * 100.0,
						precision("discount_percentage", item));
					item.discount_amount = flt(item.price_list_rate) - flt(item.rate);
					item.margin_type = '';
					item.margin_rate_or_amount = 0;
					item.rate_with_margin = 0;
				}
			} else {
				item.discount_percentage = 0.0;
				item.margin_type = '';
				item.margin_rate_or_amount = 0;
				item.rate_with_margin = 0;
			}
			item.base_rate_with_margin = item.rate_with_margin * flt(frm.doc.conversion_rate);

			cur_frm.cscript.set_gross_profit(item);
			cur_frm.cscript.calculate_taxes_and_totals();
			cur_frm.cscript.calculate_stock_uom_rate(frm, cdt, cdn);
		});



		frappe.ui.form.on(this.frm.cscript.tax_table, "rate", function(frm, cdt, cdn) {
			cur_frm.cscript.calculate_taxes_and_totals();
		});

		frappe.ui.form.on(this.frm.cscript.tax_table, "tax_amount", function(frm, cdt, cdn) {
			cur_frm.cscript.calculate_taxes_and_totals();
		});

		frappe.ui.form.on(this.frm.cscript.tax_table, "row_id", function(frm, cdt, cdn) {
			cur_frm.cscript.calculate_taxes_and_totals();
		});

		frappe.ui.form.on(this.frm.cscript.tax_table, "included_in_print_rate", function(frm, cdt, cdn) {
			cur_frm.cscript.set_dynamic_labels();
			cur_frm.cscript.calculate_taxes_and_totals();
		});

		frappe.ui.form.on(this.frm.doctype, "apply_discount_on", function(frm) {
			if(frm.doc.additional_discount_percentage) {
				frm.trigger("additional_discount_percentage");
			} else {
				cur_frm.cscript.calculate_taxes_and_totals();
			}
		});

		frappe.ui.form.on(this.frm.doctype, "additional_discount_percentage", function(frm) {
			if(!frm.doc.apply_discount_on) {
				frappe.msgprint(__("Please set 'Apply Additional Discount On'"));
				return;
			}

			frm.via_discount_percentage = true;

			if(frm.doc.additional_discount_percentage && frm.doc.discount_amount) {
				// Reset discount amount and net / grand total
				frm.doc.discount_amount = 0;
				frm.cscript.calculate_taxes_and_totals();
			}

			var total = flt(frm.doc[frappe.model.scrub(frm.doc.apply_discount_on)]);
			var discount_amount = flt(total*flt(frm.doc.additional_discount_percentage) / 100,
				precision("discount_amount"));

			frm.set_value("discount_amount", discount_amount)
				.then(() => delete frm.via_discount_percentage);
		});

		frappe.ui.form.on(this.frm.doctype, "discount_amount", function(frm) {
			frm.cscript.set_dynamic_labels();

			if (!frm.via_discount_percentage) {
				frm.doc.additional_discount_percentage = 0;
			}

			frm.cscript.calculate_taxes_and_totals();
		});

		frappe.ui.form.on(this.frm.doctype + " Item", {
			items_add: function(frm, cdt, cdn) {
				var item = frappe.get_doc(cdt, cdn);
				if (!item.warehouse && frm.doc.set_warehouse) {
					item.warehouse = frm.doc.set_warehouse;
				}

				if (!item.target_warehouse && frm.doc.set_target_warehouse) {
					item.target_warehouse = frm.doc.set_target_warehouse;
				}

				if (!item.from_warehouse && frm.doc.set_from_warehouse) {
					item.from_warehouse = frm.doc.set_from_warehouse;
				}

				erpnext.accounts.dimensions.copy_dimension_from_first_row(frm, cdt, cdn, 'items');
			}
		});

		var me = this;
		if(this.frm.fields_dict["items"].grid.get_field('batch_no')) {
			this.frm.set_query("batch_no", "items", function(doc, cdt, cdn) {
				return me.set_query_for_batch(doc, cdt, cdn);
			});
		}

		if(
			this.frm.docstatus < 2
			&& this.frm.fields_dict["payment_terms_template"]
			&& this.frm.fields_dict["payment_schedule"]
			&& this.frm.doc.payment_terms_template
			&& !this.frm.doc.payment_schedule.length
		){
			this.frm.trigger("payment_terms_template");
		}

		if(this.frm.fields_dict["taxes"]) {
			this["taxes_remove"] = this.calculate_taxes_and_totals;
		}

		if(this.frm.fields_dict["items"]) {
			this["items_remove"] = this.calculate_net_weight;
		}

		if(this.frm.fields_dict["recurring_print_format"]) {
			this.frm.set_query("recurring_print_format", function(doc) {
				return{
					filters: [
						['Print Format', 'doc_type', '=', cur_frm.doctype],
					]
				};
			});
		}

		if(this.frm.fields_dict["return_against"]) {
			this.frm.set_query("return_against", function(doc) {
				var filters = {
					"docstatus": 1,
					"is_return": 0,
					"company": doc.company
				};
				if (me.frm.fields_dict["customer"] && doc.customer) filters["customer"] = doc.customer;
				if (me.frm.fields_dict["supplier"] && doc.supplier) filters["supplier"] = doc.supplier;

				return {
					filters: filters
				};
			});
		}

		if (this.frm.fields_dict["items"].grid.get_field("expense_account")) {
			this.frm.set_query("expense_account", "items", function(doc) {
				return {
					filters: {
						"company": doc.company
					}
				};
			});
		}

		if(frappe.meta.get_docfield(this.frm.doc.doctype, "pricing_rules")) {
			this.frm.set_indicator_formatter('pricing_rule', function(doc) {
				return (doc.rule_applied) ? "green" : "red";
			});
		}

		let batch_no_field = this.frm.get_docfield("items", "batch_no");
		if (batch_no_field) {
			batch_no_field.get_route_options_for_new_doc = function(row) {
				return {
					"item": row.doc.item_code
				}
			};
		}

		if (this.frm.fields_dict["items"].grid.get_field('blanket_order')) {
			this.frm.set_query("blanket_order", "items", function(doc, cdt, cdn) {
				var item = locals[cdt][cdn];
				return {
					query: "erpnext.controllers.queries.get_blanket_orders",
					filters: {
						"company": doc.company,
						"blanket_order_type": doc.doctype === "Sales Order" ? "Selling" : "Purchasing",
						"item": item.item_code
					}
				}
			});
		}

		if (this.frm.fields_dict.taxes_and_charges) {
			this.frm.set_query("taxes_and_charges", function() {
				return {
					filters: [
						['company', '=', me.frm.doc.company],
						['docstatus', '!=', 2]
					]
				};
			});
		}

	},
	onload: function() {
		var me = this;

		if(this.frm.doc.__islocal) {
			var currency = frappe.defaults.get_user_default("currency");

			let set_value = (fieldname, value) => {
				if(me.frm.fields_dict[fieldname] && !me.frm.doc[fieldname]) {
					return me.frm.set_value(fieldname, value);
				}
			};

			this.frm.trigger('set_default_internal_warehouse');

			return frappe.run_serially([
				() => set_value('currency', currency),
				() => set_value('price_list_currency', currency),
				() => set_value('status', 'Draft'),
				() => set_value('is_subcontracted', 'No'),
				() => {
					if(this.frm.doc.company && !this.frm.doc.amended_from) {
						this.frm.trigger("company");
					}
				}
			]);
		}
	},

	is_return: function() {
		if(!this.frm.doc.is_return && this.frm.doc.return_against) {
			this.frm.set_value('return_against', '');
		}
	},

	setup_quality_inspection: function() {
		if(!in_list(["Delivery Note", "Sales Invoice", "Purchase Receipt", "Purchase Invoice"], this.frm.doc.doctype)) {
			return;
		}
		var me = this;
		var inspection_type = in_list(["Purchase Receipt", "Purchase Invoice"], this.frm.doc.doctype)
			? "Incoming" : "Outgoing";

		var quality_inspection_field = this.frm.get_docfield("items", "quality_inspection");
		quality_inspection_field.get_route_options_for_new_doc = function(row) {
			if(me.frm.is_new()) return;
			return {
				"inspection_type": inspection_type,
				"reference_type": me.frm.doc.doctype,
				"reference_name": me.frm.doc.name,
				"item_code": row.doc.item_code,
				"description": row.doc.description,
				"item_serial_no": row.doc.serial_no ? row.doc.serial_no.split("\n")[0] : null,
				"batch_no": row.doc.batch_no
			}
		}

		this.frm.set_query("quality_inspection", "items", function(doc, cdt, cdn) {
			var d = locals[cdt][cdn];
			return {
				filters: {
					docstatus: 1,
					inspection_type: inspection_type,
					reference_name: doc.name,
					item_code: d.item_code
				}
			}
		});
	},

	make_payment_request: function() {
		var me = this;
		const payment_request_type = (in_list(['Sales Order', 'Sales Invoice'], this.frm.doc.doctype))
			? "Inward" : "Outward";

		frappe.call({
			method:"erpnext.accounts.doctype.payment_request.payment_request.make_payment_request",
			args: {
				dt: me.frm.doc.doctype,
				dn: me.frm.doc.name,
				recipient_id: me.frm.doc.contact_email,
				payment_request_type: payment_request_type,
				party_type: payment_request_type == 'Outward' ? "Supplier" : "Customer",
				party: payment_request_type == 'Outward' ? me.frm.doc.supplier : me.frm.doc.customer
			},
			callback: function(r) {
				if(!r.exc){
					var doc = frappe.model.sync(r.message);
					frappe.set_route("Form", r.message.doctype, r.message.name);
				}
			}
		})
	},

	onload_post_render: function() {
		if(this.frm.doc.__islocal && !(this.frm.doc.taxes || []).length
			&& !(this.frm.doc.__onload ? this.frm.doc.__onload.load_after_mapping : false)) {
			frappe.after_ajax(() => this.apply_default_taxes());
		} else if(this.frm.doc.__islocal && this.frm.doc.company && this.frm.doc["items"]
			&& !this.frm.doc.is_pos) {
			frappe.after_ajax(() => this.calculate_taxes_and_totals());
		}
		if(frappe.meta.get_docfield(this.frm.doc.doctype + " Item", "item_code")) {
			this.setup_item_selector();
			this.frm.get_field("items").grid.set_multiple_add("item_code", "qty");
		}
	},

	refresh: function() {
		erpnext.toggle_naming_series();
		erpnext.hide_company();
		this.set_dynamic_labels();
		this.setup_sms();
		this.setup_quality_inspection();
		let scan_barcode_field = this.frm.get_field('scan_barcode');
		if (scan_barcode_field && scan_barcode_field.get_value()) {
			scan_barcode_field.set_value("");
			scan_barcode_field.set_new_description("");

			if (frappe.is_mobile()) {
				if (scan_barcode_field.$input_wrapper.find('.input-group').length) return;

				let $input_group = $('<div class="input-group">');
				scan_barcode_field.$input_wrapper.find('.control-input').append($input_group);
				$input_group.append(scan_barcode_field.$input);
				$(`<span class="input-group-btn" style="vertical-align: top">
						<button class="btn btn-default border" type="button">
							<i class="fa fa-camera text-muted"></i>
						</button>
					</span>`)
					.on('click', '.btn', () => {
						frappe.barcode.scan_barcode().then(barcode => {
							scan_barcode_field.set_value(barcode);
						});
					})
					.appendTo($input_group);
			}
		}
	},

	scan_barcode: function() {
		let scan_barcode_field = this.frm.fields_dict["scan_barcode"];

		let show_description = function(idx, exist = null) {
			if (exist) {
				frappe.show_alert({
					message: __('Row #{0}: Qty increased by 1', [idx]),
					indicator: 'green'
				});
			} else {
				frappe.show_alert({
					message: __('Row #{0}: Item added', [idx]),
					indicator: 'green'
				});
			}
		}

		if(this.frm.doc.scan_barcode) {
			frappe.call({
				method: "erpnext.selling.page.point_of_sale.point_of_sale.search_serial_or_batch_or_barcode_number",
				args: { search_value: this.frm.doc.scan_barcode }
			}).then(r => {
				const data = r && r.message;
				if (!data || Object.keys(data).length === 0) {
					frappe.show_alert({
						message: __('Cannot find Item with this Barcode'),
						indicator: 'red'
					});
					return;
				}

				let cur_grid = this.frm.fields_dict.items.grid;

				let row_to_modify = null;
				const existing_item_row = this.frm.doc.items.find(d => d.item_code === data.item_code);
				const blank_item_row = this.frm.doc.items.find(d => !d.item_code);

				if (existing_item_row) {
					row_to_modify = existing_item_row;
				} else if (blank_item_row) {
					row_to_modify = blank_item_row;
				}

				if (!row_to_modify) {
					// add new row
					row_to_modify = frappe.model.add_child(this.frm.doc, cur_grid.doctype, 'items');
				}

				show_description(row_to_modify.idx, row_to_modify.item_code);

				this.frm.from_barcode = this.frm.from_barcode ? this.frm.from_barcode + 1 : 1;
				frappe.model.set_value(row_to_modify.doctype, row_to_modify.name, {
					item_code: data.item_code,
					qty: (row_to_modify.qty || 0) + 1
				});

				['serial_no', 'batch_no', 'barcode'].forEach(field => {
					if (data[field] && frappe.meta.has_field(row_to_modify.doctype, field)) {

						let value = (row_to_modify[field] && field === "serial_no")
							? row_to_modify[field] + '\n' + data[field] : data[field];

						frappe.model.set_value(row_to_modify.doctype,
							row_to_modify.name, field, value);
					}
				});

				scan_barcode_field.set_value('');
				refresh_field("items");
			});
		}
		return false;
	},

	apply_default_taxes: function() {
		var me = this;
		var taxes_and_charges_field = frappe.meta.get_docfield(me.frm.doc.doctype, "taxes_and_charges",
			me.frm.doc.name);

		if (!this.frm.doc.taxes_and_charges && this.frm.doc.taxes && this.frm.doc.taxes.length > 0) {
			return;
		}

		if (taxes_and_charges_field) {
			return frappe.call({
				method: "erpnext.controllers.accounts_controller.get_default_taxes_and_charges",
				args: {
					"master_doctype": taxes_and_charges_field.options,
					"tax_template": me.frm.doc.taxes_and_charges || "",
					"company": me.frm.doc.company
				},
				debounce: 2000,
				callback: function(r) {
					if(!r.exc && r.message) {
						frappe.run_serially([
							() => {
								// directly set in doc, so as not to call triggers
								if(r.message.taxes_and_charges) {
									me.frm.doc.taxes_and_charges = r.message.taxes_and_charges;
								}

								// set taxes table
								if(r.message.taxes) {
									me.frm.set_value("taxes", r.message.taxes);
								}
							},
							() => me.set_dynamic_labels(),
							() => me.calculate_taxes_and_totals()
						]);
					}
				}
			});
		}
	},

	setup_sms: function() {
		var me = this;
		let blacklist = ['Purchase Invoice', 'BOM'];
		if(this.frm.doc.docstatus===1 && !in_list(["Lost", "Stopped", "Closed"], this.frm.doc.status)
			&& !blacklist.includes(this.frm.doctype)) {
			this.frm.page.add_menu_item(__('Send SMS'), function() { me.send_sms(); });
		}
	},

	send_sms: function() {
		var sms_man = new erpnext.SMSManager(this.frm.doc);
	},

	barcode: function(doc, cdt, cdn) {
		var d = locals[cdt][cdn];
		if(d.barcode=="" || d.barcode==null) {
			// barcode cleared, remove item
			d.item_code = "";
		}

		this.frm.from_barcode = this.frm.from_barcode ? this.frm.from_barcode + 1 : 1;
		this.item_code(doc, cdt, cdn);
	},

	item_code: function(doc, cdt, cdn) {
		var me = this;
		var item = frappe.get_doc(cdt, cdn);
		var update_stock = 0, show_batch_dialog = 0;
		if(['Sales Invoice'].includes(this.frm.doc.doctype)) {
			update_stock = cint(me.frm.doc.update_stock);
			show_batch_dialog = update_stock;

		} else if((this.frm.doc.doctype === 'Purchase Receipt' && me.frm.doc.is_return) ||
			this.frm.doc.doctype === 'Delivery Note') {
			show_batch_dialog = 1;
		}
		// clear barcode if setting item (else barcode will take priority)
		if (this.frm.from_barcode == 0) {
			item.barcode = null;
		}
		this.frm.from_barcode = this.frm.from_barcode - 1 >= 0 ? this.frm.from_barcode - 1 : 0;


		if(item.item_code || item.barcode || item.serial_no) {
			if(!this.validate_company_and_party()) {
				this.frm.fields_dict["items"].grid.grid_rows[item.idx - 1].remove();
			} else {
				return this.frm.call({
					method: "erpnext.stock.get_item_details.get_item_details",
					child: item,
					args: {
						doc: me.frm.doc,
						args: {
							item_code: item.item_code,
							barcode: item.barcode,
							serial_no: item.serial_no,
							batch_no: item.batch_no,
							set_warehouse: me.frm.doc.set_warehouse,
							warehouse: item.warehouse,
							customer: me.frm.doc.customer || me.frm.doc.party_name,
							quotation_to: me.frm.doc.quotation_to,
							supplier: me.frm.doc.supplier,
							currency: me.frm.doc.currency,
							update_stock: update_stock,
							conversion_rate: me.frm.doc.conversion_rate,
							price_list: me.frm.doc.selling_price_list || me.frm.doc.buying_price_list,
							price_list_currency: me.frm.doc.price_list_currency,
							plc_conversion_rate: me.frm.doc.plc_conversion_rate,
							company: me.frm.doc.company,
							order_type: me.frm.doc.order_type,
							is_pos: cint(me.frm.doc.is_pos),
							is_return: cint(me.frm.doc.is_return),
							is_subcontracted: me.frm.doc.is_subcontracted,
							transaction_date: me.frm.doc.transaction_date || me.frm.doc.posting_date,
							ignore_pricing_rule: me.frm.doc.ignore_pricing_rule,
							doctype: me.frm.doc.doctype,
							name: me.frm.doc.name,
							project: item.project || me.frm.doc.project,
							qty: item.qty || 1,
							stock_qty: item.stock_qty,
							conversion_factor: item.conversion_factor,
							weight_per_unit: item.weight_per_unit,
							weight_uom: item.weight_uom,
							manufacturer: item.manufacturer,
							stock_uom: item.stock_uom,
							pos_profile: me.frm.doc.doctype == 'Sales Invoice' ? me.frm.doc.pos_profile : '',
							cost_center: item.cost_center,
							tax_category: me.frm.doc.tax_category,
							item_tax_template: item.item_tax_template,
							child_docname: item.name
						}
					},

					callback: function(r) {
						if(!r.exc) {
							frappe.run_serially([
								() => {
									var d = locals[cdt][cdn];
									me.add_taxes_from_item_tax_template(d.item_tax_rate);
									if (d.free_item_data) {
										me.apply_product_discount(d);
									}
								},
								() => {
									// for internal customer instead of pricing rule directly apply valuation rate on item
									if (me.frm.doc.is_internal_customer || me.frm.doc.is_internal_supplier) {
										me.get_incoming_rate(item, me.frm.posting_date, me.frm.posting_time,
											me.frm.doc.doctype, me.frm.doc.company);
									} else {
										me.frm.script_manager.trigger("price_list_rate", cdt, cdn);
									}
								},
								() => {
									if (me.frm.doc.is_internal_customer || me.frm.doc.is_internal_supplier) {
										me.calculate_taxes_and_totals();
									}
								},
								() => me.toggle_conversion_factor(item),
								() => {
									if (show_batch_dialog)
										return frappe.db.get_value("Item", item.item_code, ["has_batch_no", "has_serial_no"])
											.then((r) => {
												if (r.message &&
												(r.message.has_batch_no || r.message.has_serial_no)) {
													frappe.flags.hide_serial_batch_dialog = false;
												}
											});
								},
								() => {
									// check if batch serial selector is disabled or not
									if (show_batch_dialog && !frappe.flags.hide_serial_batch_dialog)
										return frappe.db.get_single_value('Stock Settings', 'disable_serial_no_and_batch_selector')
											.then((value) => {
												if (value) {
													frappe.flags.hide_serial_batch_dialog = true;
												}
											});
								},
								() => {
									if(show_batch_dialog && !frappe.flags.hide_serial_batch_dialog) {
										var d = locals[cdt][cdn];
										$.each(r.message, function(k, v) {
											if(!d[k]) d[k] = v;
										});

										if (d.has_batch_no && d.has_serial_no) {
											d.batch_no = undefined;
										}

										erpnext.show_serial_batch_selector(me.frm, d, (item) => {
											me.frm.script_manager.trigger('qty', item.doctype, item.name);
											if (!me.frm.doc.set_warehouse)
												me.frm.script_manager.trigger('warehouse', item.doctype, item.name);
										}, undefined, !frappe.flags.hide_serial_batch_dialog);
									}
								},
								() => me.conversion_factor(doc, cdt, cdn, true),
								() => me.remove_pricing_rule(item),
								() => {
									if (item.apply_rule_on_other_items) {
										let key = item.name;
										me.apply_rule_on_other_items({key: item});
									}
								}
							]);
						}
					}
				});
			}
		}
	},

	price_list_rate: function(doc, cdt, cdn) {
		var item = frappe.get_doc(cdt, cdn);
		frappe.model.round_floats_in(item, ["price_list_rate", "discount_percentage"]);

		// check if child doctype is Sales Order Item/Qutation Item and calculate the rate
		if (in_list(["Quotation Item", "Sales Order Item", "Delivery Note Item", "Sales Invoice Item", "POS Invoice Item", "Purchase Invoice Item", "Purchase Order Item", "Purchase Receipt Item"]), cdt)
			this.apply_pricing_rule_on_item(item);
		else
			item.rate = flt(item.price_list_rate * (1 - item.discount_percentage / 100.0),
				precision("rate", item));

		this.calculate_taxes_and_totals();
	},

	margin_rate_or_amount: function(doc, cdt, cdn) {
		// calculated the revised total margin and rate on margin rate changes
		let item = frappe.get_doc(cdt, cdn);
		this.apply_pricing_rule_on_item(item);
		this.calculate_taxes_and_totals();
		cur_frm.refresh_fields();
	},

	margin_type: function(doc, cdt, cdn) {
		// calculate the revised total margin and rate on margin type changes
		let item = frappe.get_doc(cdt, cdn);
		if (!item.margin_type) {
			frappe.model.set_value(cdt, cdn, "margin_rate_or_amount", 0);
		} else {
			this.apply_pricing_rule_on_item(item, doc, cdt, cdn);
			this.calculate_taxes_and_totals();
			cur_frm.refresh_fields();
		}
	},

	get_incoming_rate: function(item, posting_date, posting_time, voucher_type, company) {

		let item_args = {
			'item_code': item.item_code,
			'warehouse': in_list('Purchase Receipt', 'Purchase Invoice') ? item.from_warehouse : item.warehouse,
			'posting_date': posting_date,
			'posting_time': posting_time,
			'qty': item.qty * item.conversion_factor,
			'serial_no': item.serial_no,
			'voucher_type': voucher_type,
			'company': company,
			'allow_zero_valuation_rate': item.allow_zero_valuation_rate
		}

		frappe.call({
			method: 'erpnext.stock.utils.get_incoming_rate',
			args: {
				args: item_args
			},
			callback: function(r) {
				frappe.model.set_value(item.doctype, item.name, 'rate', r.message * item.conversion_factor);
			}
		});
	},

	add_taxes_from_item_tax_template: function(item_tax_map) {
		let me = this;

		if(item_tax_map && cint(frappe.defaults.get_default("add_taxes_from_item_tax_template"))) {
			if(typeof (item_tax_map) == "string") {
				item_tax_map = JSON.parse(item_tax_map);
			}

			$.each(item_tax_map, function(tax, rate) {
				let found = (me.frm.doc.taxes || []).find(d => d.account_head === tax);
				if(!found) {
					let child = frappe.model.add_child(me.frm.doc, "taxes");
					child.charge_type = "On Net Total";
					child.account_head = tax;
					child.rate = 0;
				}
			});
		}
	},

	serial_no: function(doc, cdt, cdn) {
		var me = this;
		var item = frappe.get_doc(cdt, cdn);

		if (item && item.serial_no) {
			if (!item.item_code) {
				this.frm.trigger("item_code", cdt, cdn);
			}
			else {
				var valid_serial_nos = [];
				var serialnos = [];
				// Replacing all occurences of comma with carriage return
				item.serial_no = item.serial_no.replace(/,/g, '\n');
				serialnos = item.serial_no.split("\n");
				for (var i = 0; i < serialnos.length; i++) {
					if (serialnos[i] != "") {
						valid_serial_nos.push(serialnos[i]);
					}
				}
				item.conversion_factor = item.conversion_factor || 1;

				refresh_field("serial_no", item.name, item.parentfield);
				if(!doc.is_return && cint(user_defaults.set_qty_in_transactions_based_on_serial_no_input)) {
					frappe.model.set_value(item.doctype, item.name,
						"qty", valid_serial_nos.length / item.conversion_factor);
					frappe.model.set_value(item.doctype, item.name, "stock_qty", valid_serial_nos.length);
				}
			}
		}
	},

	validate: function() {
		this.calculate_taxes_and_totals(false);
	},

	update_stock: function() {
		this.frm.trigger('set_default_internal_warehouse');
	},

	set_default_internal_warehouse: function() {
		let me = this;
		if ((this.frm.doc.doctype === 'Sales Invoice' && me.frm.doc.update_stock)
			|| this.frm.doc.doctype == 'Delivery Note') {
			if (this.frm.doc.is_internal_customer && this.frm.doc.company === this.frm.doc.represents_company) {
				frappe.db.get_value('Company', this.frm.doc.company, 'default_in_transit_warehouse', function(value) {
					me.frm.set_value('set_target_warehouse', value.default_in_transit_warehouse);
				});
			}
		}

		if ((this.frm.doc.doctype === 'Purchase Invoice' && me.frm.doc.update_stock)
			|| this.frm.doc.doctype == 'Purchase Receipt') {
			if (this.frm.doc.is_internal_supplier && this.frm.doc.company === this.frm.doc.represents_company) {
				frappe.db.get_value('Company', this.frm.doc.company, 'default_in_transit_warehouse', function(value) {
					me.frm.set_value('set_from_warehouse', value.default_in_transit_warehouse);
				});
			}
		}
	},

	company: function() {
		var me = this;
		var set_pricing = function() {
			if(me.frm.doc.company && me.frm.fields_dict.currency) {
				var company_currency = me.get_company_currency();
				var company_doc = frappe.get_doc(":Company", me.frm.doc.company);

				if (!me.frm.doc.currency) {
					me.frm.set_value("currency", company_currency);
				}

				if (me.frm.doc.currency == company_currency) {
					me.frm.set_value("conversion_rate", 1.0);
				}
				if (me.frm.doc.price_list_currency == company_currency) {
					me.frm.set_value('plc_conversion_rate', 1.0);
				}
				if (company_doc.default_letter_head) {
					if(me.frm.fields_dict.letter_head) {
						me.frm.set_value("letter_head", company_doc.default_letter_head);
					}
				}
				let selling_doctypes_for_tc = ["Sales Invoice", "Quotation", "Sales Order", "Delivery Note"];
				if (company_doc.default_selling_terms && frappe.meta.has_field(me.frm.doc.doctype, "tc_name") &&
				selling_doctypes_for_tc.indexOf(me.frm.doc.doctype) != -1) {
					me.frm.set_value("tc_name", company_doc.default_selling_terms);
				}
				let buying_doctypes_for_tc = ["Request for Quotation", "Supplier Quotation", "Purchase Order",
					"Material Request", "Purchase Receipt"];
				// Purchase Invoice is excluded as per issue #3345
				if (company_doc.default_buying_terms && frappe.meta.has_field(me.frm.doc.doctype, "tc_name") &&
				buying_doctypes_for_tc.indexOf(me.frm.doc.doctype) != -1) {
					me.frm.set_value("tc_name", company_doc.default_buying_terms);
				}

				frappe.run_serially([
					() => me.frm.script_manager.trigger("currency"),
					() => me.update_item_tax_map(),
					() => me.apply_default_taxes(),
					() => me.apply_pricing_rule()
				]);
			}
		}

		var set_party_account = function(set_pricing) {
			if (in_list(["Sales Invoice", "Purchase Invoice"], me.frm.doc.doctype)) {
				if(me.frm.doc.doctype=="Sales Invoice") {
					var party_type = "Customer";
					var party_account_field = 'debit_to';
				} else {
					var party_type = "Supplier";
					var party_account_field = 'credit_to';
				}

				var party = me.frm.doc[frappe.model.scrub(party_type)];
				if(party && me.frm.doc.company) {
					return frappe.call({
						method: "erpnext.accounts.party.get_party_account",
						args: {
							company: me.frm.doc.company,
							party_type: party_type,
							party: party
						},
						callback: function(r) {
							if(!r.exc && r.message) {
								me.frm.set_value(party_account_field, r.message);
								set_pricing();
							}
						}
					});
				} else {
					set_pricing();
				}
			} else {
				set_pricing();
			}

		}

		if (this.frm.doc.posting_date) var date = this.frm.doc.posting_date;
		else var date = this.frm.doc.transaction_date;

		if (frappe.meta.get_docfield(this.frm.doctype, "shipping_address") &&
			in_list(['Purchase Order', 'Purchase Receipt', 'Purchase Invoice'], this.frm.doctype)) {
			erpnext.utils.get_shipping_address(this.frm, function(){
				set_party_account(set_pricing);
			});

			// Get default company billing address in Purchase Invoice, Order and Receipt
			frappe.call({
				'method': 'frappe.contacts.doctype.address.address.get_default_address',
				'args': {
					'doctype': 'Company',
					'name': this.frm.doc.company
				},
				'callback': function(r) {
					me.frm.set_value('billing_address', r.message);
				}
			});

		} else {
			set_party_account(set_pricing);
		}

		if(this.frm.doc.company) {
			erpnext.last_selected_company = this.frm.doc.company;
		}
	},

	transaction_date: function() {
		if (this.frm.doc.transaction_date) {
			this.frm.transaction_date = this.frm.doc.transaction_date;
			frappe.ui.form.trigger(this.frm.doc.doctype, "currency");
		}
	},

	posting_date: function() {
		var me = this;
		if (this.frm.doc.posting_date) {
			this.frm.posting_date = this.frm.doc.posting_date;

			if ((this.frm.doc.doctype == "Sales Invoice" && this.frm.doc.customer) ||
				(this.frm.doc.doctype == "Purchase Invoice" && this.frm.doc.supplier)) {
				return frappe.call({
					method: "erpnext.accounts.party.get_due_date",
					args: {
						"posting_date": me.frm.doc.posting_date,
						"party_type": me.frm.doc.doctype == "Sales Invoice" ? "Customer" : "Supplier",
						"bill_date": me.frm.doc.bill_date,
						"party": me.frm.doc.doctype == "Sales Invoice" ? me.frm.doc.customer : me.frm.doc.supplier,
						"company": me.frm.doc.company
					},
					callback: function(r, rt) {
						if(r.message) {
							me.frm.doc.due_date = r.message;
							refresh_field("due_date");
							frappe.ui.form.trigger(me.frm.doc.doctype, "currency");
							me.recalculate_terms();
						}
					}
				})
			} else {
				frappe.ui.form.trigger(me.frm.doc.doctype, "currency");
			}
		}
	},

	due_date: function() {
		// due_date is to be changed, payment terms template and/or payment schedule must
		// be removed as due_date is automatically changed based on payment terms
		if (this.frm.doc.due_date && !this.frm.updating_party_details && !this.frm.doc.is_pos) {
			if (this.frm.doc.payment_terms_template ||
				(this.frm.doc.payment_schedule && this.frm.doc.payment_schedule.length)) {
				var message1 = "";
				var message2 = "";
				var final_message = "Please clear the ";

				if (this.frm.doc.payment_terms_template) {
					message1 = "selected Payment Terms Template";
					final_message = final_message + message1;
				}

				if ((this.frm.doc.payment_schedule || []).length) {
					message2 = "Payment Schedule Table";
					if (message1.length !== 0) message2 = " and " + message2;
					final_message = final_message + message2;
				}
				frappe.msgprint(final_message);
			}
		}
	},

	bill_date: function() {
		this.posting_date();
	},

	recalculate_terms: function() {
		const doc = this.frm.doc;
		if (doc.payment_terms_template) {
			this.payment_terms_template();
		} else if (doc.payment_schedule) {
			const me = this;
			doc.payment_schedule.forEach(
				function(term) {
					if (term.payment_term) {
						me.payment_term(doc, term.doctype, term.name);
					} else {
						frappe.model.set_value(
							term.doctype, term.name, 'due_date',
							doc.posting_date || doc.transaction_date
						);
					}
				}
			);
		}
	},

	get_company_currency: function() {
		return erpnext.get_currency(this.frm.doc.company);
	},

	contact_person: function() {
		erpnext.utils.get_contact_details(this.frm);
	},

	currency: function() {
		/* manqala 19/09/2016: let the translation date be whichever of the transaction_date or posting_date is available */
		var transaction_date = this.frm.doc.transaction_date || this.frm.doc.posting_date;
		/* end manqala */
		var me = this;
		this.set_dynamic_labels();
		var company_currency = this.get_company_currency();
		// Added `ignore_pricing_rule` to determine if document is loading after mapping from another doc
		if(this.frm.doc.currency && this.frm.doc.currency !== company_currency
				&& !this.frm.doc.ignore_pricing_rule) {

			this.get_exchange_rate(transaction_date, this.frm.doc.currency, company_currency,
				function(exchange_rate) {
					if(exchange_rate != me.frm.doc.conversion_rate) {
						me.set_margin_amount_based_on_currency(exchange_rate);
						me.set_actual_charges_based_on_currency(exchange_rate);
						me.frm.set_value("conversion_rate", exchange_rate);
					}
				});
		} else {
			this.conversion_rate();
		}
	},

	conversion_rate: function() {
		const me = this.frm;
		if(this.frm.doc.currency === this.get_company_currency()) {
			this.frm.set_value("conversion_rate", 1.0);
		}
		if(this.frm.doc.currency === this.frm.doc.price_list_currency &&
			this.frm.doc.plc_conversion_rate !== this.frm.doc.conversion_rate) {
			this.frm.set_value("plc_conversion_rate", this.frm.doc.conversion_rate);
		}

		if(flt(this.frm.doc.conversion_rate)>0.0) {
			if(this.frm.doc.ignore_pricing_rule) {
				this.calculate_taxes_and_totals();
			} else if (!this.in_apply_price_list){
				this.apply_price_list();
			}

		}
		// Make read only if Accounts Settings doesn't allow stale rates
		this.frm.set_df_property("conversion_rate", "read_only", erpnext.stale_rate_allowed() ? 0 : 1);
	},

	shipping_rule: function() {
		var me = this;
		if(this.frm.doc.shipping_rule) {
			return this.frm.call({
				doc: this.frm.doc,
				method: "apply_shipping_rule",
				callback: function(r) {
					if(!r.exc) {
						me.calculate_taxes_and_totals();
					}
				}
			}).fail(() => this.frm.set_value('shipping_rule', ''));
		}
		else {
			me.calculate_taxes_and_totals();
		}
	},

	set_margin_amount_based_on_currency: function(exchange_rate) {
		if (in_list(["Quotation", "Sales Order", "Delivery Note", "Sales Invoice", "Purchase Invoice", "Purchase Order", "Purchase Receipt"]), this.frm.doc.doctype) {
			var me = this;
			$.each(this.frm.doc.items || [], function(i, d) {
				if(d.margin_type == "Amount") {
					frappe.model.set_value(d.doctype, d.name, "margin_rate_or_amount",
						flt(d.margin_rate_or_amount) / flt(exchange_rate));
				}
			});
		}
	},

	set_actual_charges_based_on_currency: function(exchange_rate) {
		var me = this;
		$.each(this.frm.doc.taxes || [], function(i, d) {
			if(d.charge_type == "Actual") {
				frappe.model.set_value(d.doctype, d.name, "tax_amount",
					flt(d.tax_amount) / flt(exchange_rate));
			}
		});
	},

	get_exchange_rate: function(transaction_date, from_currency, to_currency, callback) {
		var args;
		if (["Quotation", "Sales Order", "Delivery Note", "Sales Invoice"].includes(this.frm.doctype)) {
			args = "for_selling";
		}
		else if (["Purchase Order", "Purchase Receipt", "Purchase Invoice"].includes(this.frm.doctype)) {
			args = "for_buying";
		}

		if (!transaction_date || !from_currency || !to_currency) return;
		return frappe.call({
			method: "erpnext.setup.utils.get_exchange_rate",
			args: {
				transaction_date: transaction_date,
				from_currency: from_currency,
				to_currency: to_currency,
				args: args
			},
			callback: function(r) {
				callback(flt(r.message));
			}
		});
	},

	price_list_currency: function() {
		var me=this;
		this.set_dynamic_labels();

		var company_currency = this.get_company_currency();
		// Added `ignore_pricing_rule` to determine if document is loading after mapping from another doc
		if(this.frm.doc.price_list_currency !== company_currency  && !this.frm.doc.ignore_pricing_rule) {
			this.get_exchange_rate(this.frm.doc.posting_date, this.frm.doc.price_list_currency, company_currency,
				function(exchange_rate) {
					me.frm.set_value("plc_conversion_rate", exchange_rate);
				});
		} else {
			this.plc_conversion_rate();
		}
	},

	plc_conversion_rate: function() {
		if(this.frm.doc.price_list_currency === this.get_company_currency()) {
			this.frm.set_value("plc_conversion_rate", 1.0);
		} else if(this.frm.doc.price_list_currency === this.frm.doc.currency
			&& this.frm.doc.plc_conversion_rate && cint(this.frm.doc.plc_conversion_rate) != 1 &&
			cint(this.frm.doc.plc_conversion_rate) != cint(this.frm.doc.conversion_rate)) {
			this.frm.set_value("conversion_rate", this.frm.doc.plc_conversion_rate);
		}

		if(!this.in_apply_price_list) {
			this.apply_price_list(null, true);
		}
	},

	uom: function(doc, cdt, cdn) {
		var me = this;
		var item = frappe.get_doc(cdt, cdn);
		if(item.item_code && item.uom) {
			return this.frm.call({
				method: "erpnext.stock.get_item_details.get_conversion_factor",
				args: {
					item_code: item.item_code,
					uom: item.uom
				},
				callback: function(r) {
					if(!r.exc) {
						frappe.model.set_value(cdt, cdn, 'conversion_factor', r.message.conversion_factor);
					}
				}
			});
		}
		me.calculate_stock_uom_rate(doc, cdt, cdn);
	},

	conversion_factor: function(doc, cdt, cdn, dont_fetch_price_list_rate) {
		if(frappe.meta.get_docfield(cdt, "stock_qty", cdn)) {
			var item = frappe.get_doc(cdt, cdn);
			frappe.model.round_floats_in(item, ["qty", "conversion_factor"]);
			item.stock_qty = flt(item.qty * item.conversion_factor, precision("stock_qty", item));
			refresh_field("stock_qty", item.name, item.parentfield);
			this.toggle_conversion_factor(item);

			if(doc.doctype != "Material Request") {
				item.total_weight = flt(item.stock_qty * item.weight_per_unit);
				refresh_field("total_weight", item.name, item.parentfield);
				this.calculate_net_weight();
			}

			// for handling customization not to fetch price list rate
<<<<<<< HEAD
			if (frappe.flags.dont_fetch_price_list_rate) {
				return;
			}

=======
			if(frappe.flags.dont_fetch_price_list_rate) {
				return
			}
			
>>>>>>> 2fef2456
			if (!dont_fetch_price_list_rate &&
				frappe.meta.has_field(doc.doctype, "price_list_currency")) {
				this.apply_price_list(item, true);
			}
			this.calculate_stock_uom_rate(doc, cdt, cdn);
		}
	},

	batch_no: function(doc, cdt, cdn) {
		let item = frappe.get_doc(cdt, cdn);
		this.apply_price_list(item, true);
	},

	toggle_conversion_factor: function(item) {
		// toggle read only property for conversion factor field if the uom and stock uom are same
		if(this.frm.get_field('items').grid.fields_map.conversion_factor) {
			this.frm.fields_dict.items.grid.toggle_enable("conversion_factor",
				((item.uom != item.stock_uom) && !frappe.meta.get_docfield(cur_frm.fields_dict.items.grid.doctype, "conversion_factor").read_only)? true: false);
		}

	},

	qty: function(doc, cdt, cdn) {
		let item = frappe.get_doc(cdt, cdn);
		this.conversion_factor(doc, cdt, cdn, true);
		this.calculate_stock_uom_rate(doc, cdt, cdn);
		this.apply_pricing_rule(item, true);
	},

	calculate_stock_uom_rate: function(doc, cdt, cdn) {
		let item = frappe.get_doc(cdt, cdn);
		item.stock_uom_rate = flt(item.rate)/flt(item.conversion_factor);
		refresh_field("stock_uom_rate", item.name, item.parentfield);
	},
	service_stop_date: function(frm, cdt, cdn) {
		var child = locals[cdt][cdn];

		if(child.service_stop_date) {
			let start_date = Date.parse(child.service_start_date);
			let end_date = Date.parse(child.service_end_date);
			let stop_date = Date.parse(child.service_stop_date);

			if(stop_date < start_date) {
				frappe.model.set_value(cdt, cdn, "service_stop_date", "");
				frappe.throw(__("Service Stop Date cannot be before Service Start Date"));
			} else if (stop_date > end_date) {
				frappe.model.set_value(cdt, cdn, "service_stop_date", "");
				frappe.throw(__("Service Stop Date cannot be after Service End Date"));
			}
		}
	},

	service_start_date: function(frm, cdt, cdn) {
		var child = locals[cdt][cdn];

		if(child.service_start_date) {
			frappe.call({
				"method": "erpnext.stock.get_item_details.calculate_service_end_date",
				args: {"args": child},
				callback: function(r) {
					frappe.model.set_value(cdt, cdn, "service_end_date", r.message.service_end_date);
				}
			})
		}
	},

	calculate_net_weight: function(){
		/* Calculate Total Net Weight then further applied shipping rule to calculate shipping charges.*/
		var me = this;
		this.frm.doc.total_net_weight= 0.0;

		$.each(this.frm.doc["items"] || [], function(i, item) {
			me.frm.doc.total_net_weight += flt(item.total_weight);
		});
		refresh_field("total_net_weight");
		this.shipping_rule();
	},

	set_dynamic_labels: function() {
		// What TODO? should we make price list system non-mandatory?
		this.frm.toggle_reqd("plc_conversion_rate",
			!!(this.frm.doc.price_list_name && this.frm.doc.price_list_currency));

		var company_currency = this.get_company_currency();
		this.change_form_labels(company_currency);
		this.change_grid_labels(company_currency);
		this.frm.refresh_fields();
	},

	change_form_labels: function(company_currency) {
		var me = this;

		this.frm.set_currency_labels(["base_total", "base_net_total", "base_total_taxes_and_charges",
			"base_discount_amount", "base_grand_total", "base_rounded_total", "base_in_words",
			"base_taxes_and_charges_added", "base_taxes_and_charges_deducted", "total_amount_to_pay",
			"base_paid_amount", "base_write_off_amount", "base_change_amount", "base_operating_cost",
			"base_raw_material_cost", "base_total_cost", "base_scrap_material_cost",
			"base_rounding_adjustment"], company_currency);

		this.frm.set_currency_labels(["total", "net_total", "total_taxes_and_charges", "discount_amount",
			"grand_total", "taxes_and_charges_added", "taxes_and_charges_deducted",
			"rounded_total", "in_words", "paid_amount", "write_off_amount", "operating_cost",
			"scrap_material_cost", "rounding_adjustment", "raw_material_cost",
			"total_cost"], this.frm.doc.currency);

		this.frm.set_currency_labels(["outstanding_amount", "total_advance"],
			this.frm.doc.party_account_currency);

		cur_frm.set_df_property("conversion_rate", "description", "1 " + this.frm.doc.currency
			+ " = [?] " + company_currency);

		if(this.frm.doc.price_list_currency && this.frm.doc.price_list_currency!=company_currency) {
			cur_frm.set_df_property("plc_conversion_rate", "description", "1 "
				+ this.frm.doc.price_list_currency + " = [?] " + company_currency);
		}

		// toggle fields
		this.frm.toggle_display(["conversion_rate", "base_total", "base_net_total",
			"base_total_taxes_and_charges", "base_taxes_and_charges_added", "base_taxes_and_charges_deducted",
			"base_grand_total", "base_rounded_total", "base_in_words", "base_discount_amount",
			"base_paid_amount", "base_write_off_amount", "base_operating_cost", "base_raw_material_cost",
			"base_total_cost", "base_scrap_material_cost", "base_rounding_adjustment"],
		this.frm.doc.currency != company_currency);

		this.frm.toggle_display(["plc_conversion_rate", "price_list_currency"],
			this.frm.doc.price_list_currency != company_currency);

		var show = cint(cur_frm.doc.discount_amount) ||
				((cur_frm.doc.taxes || []).filter(function(d) {return d.included_in_print_rate===1}).length);

		if(frappe.meta.get_docfield(cur_frm.doctype, "net_total"))
			cur_frm.toggle_display("net_total", show);

		if(frappe.meta.get_docfield(cur_frm.doctype, "base_net_total"))
			cur_frm.toggle_display("base_net_total", (show && (me.frm.doc.currency != company_currency)));

	},

	change_grid_labels: function(company_currency) {
		var me = this;

		this.frm.set_currency_labels(["base_rate", "base_net_rate", "base_price_list_rate", "base_amount", "base_net_amount", "base_rate_with_margin"],
			company_currency, "items");

		this.frm.set_currency_labels(["rate", "net_rate", "price_list_rate", "amount", "net_amount", "stock_uom_rate", "rate_with_margin"],
			this.frm.doc.currency, "items");

		if(this.frm.fields_dict["operations"]) {
			this.frm.set_currency_labels(["operating_cost", "hour_rate"], this.frm.doc.currency, "operations");
			this.frm.set_currency_labels(["base_operating_cost", "base_hour_rate"], company_currency, "operations");

			var item_grid = this.frm.fields_dict["operations"].grid;
			$.each(["base_operating_cost", "base_hour_rate"], function(i, fname) {
				if(frappe.meta.get_docfield(item_grid.doctype, fname))
					item_grid.set_column_disp(fname, me.frm.doc.currency != company_currency);
			});
		}

		if(this.frm.fields_dict["scrap_items"]) {
			this.frm.set_currency_labels(["rate", "amount"], this.frm.doc.currency, "scrap_items");
			this.frm.set_currency_labels(["base_rate", "base_amount"], company_currency, "scrap_items");

			var item_grid = this.frm.fields_dict["scrap_items"].grid;
			$.each(["base_rate", "base_amount"], function(i, fname) {
				if(frappe.meta.get_docfield(item_grid.doctype, fname))
					item_grid.set_column_disp(fname, me.frm.doc.currency != company_currency);
			});
		}

		if(this.frm.fields_dict["taxes"]) {
			this.frm.set_currency_labels(["tax_amount", "total", "tax_amount_after_discount"], this.frm.doc.currency, "taxes");

			this.frm.set_currency_labels(["base_tax_amount", "base_total", "base_tax_amount_after_discount"], company_currency, "taxes");
		}

		if(this.frm.fields_dict["advances"]) {
			this.frm.set_currency_labels(["advance_amount", "allocated_amount"],
				this.frm.doc.party_account_currency, "advances");
		}

		// toggle columns
		var item_grid = this.frm.fields_dict["items"].grid;
		$.each(["base_rate", "base_price_list_rate", "base_amount", "base_rate_with_margin"], function(i, fname) {
			if(frappe.meta.get_docfield(item_grid.doctype, fname))
				item_grid.set_column_disp(fname, me.frm.doc.currency != company_currency);
		});

		var show = (cint(cur_frm.doc.discount_amount)) ||
			((cur_frm.doc.taxes || []).filter(function(d) {return d.included_in_print_rate===1}).length);

		$.each(["net_rate", "net_amount"], function(i, fname) {
			if(frappe.meta.get_docfield(item_grid.doctype, fname))
				item_grid.set_column_disp(fname, show);
		});

		$.each(["base_net_rate", "base_net_amount"], function(i, fname) {
			if(frappe.meta.get_docfield(item_grid.doctype, fname))
				item_grid.set_column_disp(fname, (show && (me.frm.doc.currency != company_currency)));
		});

		// set labels
		var $wrapper = $(this.frm.wrapper);
	},

	recalculate: function() {
		this.calculate_taxes_and_totals();
	},

	recalculate_values: function() {
		this.calculate_taxes_and_totals();
	},

	calculate_charges: function() {
		this.calculate_taxes_and_totals();
	},

	ignore_pricing_rule: function() {
		if(this.frm.doc.ignore_pricing_rule) {
			var me = this;
			var item_list = [];

			$.each(this.frm.doc["items"] || [], function(i, d) {
				if (d.item_code && !d.is_free_item) {
					item_list.push({
						"doctype": d.doctype,
						"name": d.name,
						"item_code": d.item_code,
						"pricing_rules": d.pricing_rules,
						"parenttype": d.parenttype,
						"parent": d.parent
					})
				}
			});
			return this.frm.call({
				method: "erpnext.accounts.doctype.pricing_rule.pricing_rule.remove_pricing_rules",
				args: { item_list: item_list },
				callback: function(r) {
					if (!r.exc && r.message) {
						r.message.forEach(row_item => {
							me.remove_pricing_rule(row_item);
						});
						me._set_values_for_item_list(r.message);
						me.calculate_taxes_and_totals();
						if(me.frm.doc.apply_discount_on) me.frm.trigger("apply_discount_on");
					}
				}
			});
		} else {
			this.apply_pricing_rule();
		}
	},

	apply_pricing_rule: function(item, calculate_taxes_and_totals) {
		var me = this;
		var args = this._get_args(item);
		if (!(args.items && args.items.length)) {
			if(calculate_taxes_and_totals) me.calculate_taxes_and_totals();
			return;
		}

		return this.frm.call({
			method: "erpnext.accounts.doctype.pricing_rule.pricing_rule.apply_pricing_rule",
			args: {	args: args, doc: me.frm.doc },
			callback: function(r) {
				if (!r.exc && r.message) {
					me._set_values_for_item_list(r.message);
					if(item) me.set_gross_profit(item);
					if(me.frm.doc.apply_discount_on) me.frm.trigger("apply_discount_on")
				}
			}
		});
	},

	_get_args: function(item) {
		var me = this;
		return {
			"items": this._get_item_list(item),
			"customer": me.frm.doc.customer || me.frm.doc.party_name,
			"quotation_to": me.frm.doc.quotation_to,
			"customer_group": me.frm.doc.customer_group,
			"territory": me.frm.doc.territory,
			"supplier": me.frm.doc.supplier,
			"supplier_group": me.frm.doc.supplier_group,
			"currency": me.frm.doc.currency,
			"conversion_rate": me.frm.doc.conversion_rate,
			"price_list": me.frm.doc.selling_price_list || me.frm.doc.buying_price_list,
			"price_list_currency": me.frm.doc.price_list_currency,
			"plc_conversion_rate": me.frm.doc.plc_conversion_rate,
			"company": me.frm.doc.company,
			"transaction_date": me.frm.doc.transaction_date || me.frm.doc.posting_date,
			"campaign": me.frm.doc.campaign,
			"sales_partner": me.frm.doc.sales_partner,
			"ignore_pricing_rule": me.frm.doc.ignore_pricing_rule,
			"doctype": me.frm.doc.doctype,
			"name": me.frm.doc.name,
			"is_return": cint(me.frm.doc.is_return),
			"update_stock": in_list(['Sales Invoice', 'Purchase Invoice'], me.frm.doc.doctype) ? cint(me.frm.doc.update_stock) : 0,
			"conversion_factor": me.frm.doc.conversion_factor,
			"pos_profile": me.frm.doc.doctype == 'Sales Invoice' ? me.frm.doc.pos_profile : '',
			"coupon_code": me.frm.doc.coupon_code
		};
	},

	_get_item_list: function(item) {
		var item_list = [];
		var append_item = function(d) {
			if (d.item_code) {
				item_list.push({
					"doctype": d.doctype,
					"name": d.name,
					"child_docname": d.name,
					"item_code": d.item_code,
					"item_group": d.item_group,
					"brand": d.brand,
					"qty": d.qty,
					"stock_qty": d.stock_qty,
					"uom": d.uom,
					"stock_uom": d.stock_uom,
					"parenttype": d.parenttype,
					"parent": d.parent,
					"pricing_rules": d.pricing_rules,
					"warehouse": d.warehouse,
					"serial_no": d.serial_no,
					"batch_no": d.batch_no,
					"price_list_rate": d.price_list_rate,
					"conversion_factor": d.conversion_factor || 1.0
				});

				// if doctype is Quotation Item / Sales Order Iten then add Margin Type and rate in item_list
				if (in_list(["Quotation Item", "Sales Order Item", "Delivery Note Item", "Sales Invoice Item",  "Purchase Invoice Item", "Purchase Order Item", "Purchase Receipt Item"]), d.doctype) {
					item_list[0]["margin_type"] = d.margin_type;
					item_list[0]["margin_rate_or_amount"] = d.margin_rate_or_amount;
				}
			}
		};

		if (item) {
			append_item(item);
		} else {
			$.each(this.frm.doc["items"] || [], function(i, d) {
				append_item(d);
			});
		}
		return item_list;
	},

	_set_values_for_item_list: function(children) {
		var me = this;
		var price_list_rate_changed = false;
		var items_rule_dict = {};

		for(var i=0, l=children.length; i<l; i++) {
			var d = children[i];
			var existing_pricing_rule = frappe.model.get_value(d.doctype, d.name, "pricing_rules");
			for(var k in d) {
				var v = d[k];
				if (["doctype", "name"].indexOf(k)===-1) {
					if(k=="price_list_rate") {
						if(flt(v) != flt(d.price_list_rate)) price_list_rate_changed = true;
					}

					if (k !== 'free_item_data') {
						frappe.model.set_value(d.doctype, d.name, k, v);
					}
				}
			}

			// if pricing rule set as blank from an existing value, apply price_list
			if(!me.frm.doc.ignore_pricing_rule && existing_pricing_rule && !d.pricing_rules) {
				me.apply_price_list(frappe.get_doc(d.doctype, d.name));
			} else if(!d.pricing_rules) {
				me.remove_pricing_rule(frappe.get_doc(d.doctype, d.name));
			}

			if (d.free_item_data) {
				me.apply_product_discount(d);
			}

			if (d.apply_rule_on_other_items) {
				items_rule_dict[d.name] = d;
			}
		}

		me.apply_rule_on_other_items(items_rule_dict);

		if(!price_list_rate_changed) me.calculate_taxes_and_totals();
	},

	apply_rule_on_other_items: function(args) {
		const me = this;
		const fields = ["discount_percentage", "pricing_rules", "discount_amount", "rate"];

		for(var k in args) {
			let data = args[k];

			if (data && data.apply_rule_on_other_items) {
				me.frm.doc.items.forEach(d => {
					if (in_list(data.apply_rule_on_other_items, d[data.apply_rule_on])) {
						for(var k in data) {
							if (in_list(fields, k) && data[k] && (data.price_or_product_discount === 'price' || k === 'pricing_rules')) {
								frappe.model.set_value(d.doctype, d.name, k, data[k]);
							}
						}
					}
				});
			}
		}
	},

	apply_product_discount: function(args) {
		const items = this.frm.doc.items.filter(d => (d.is_free_item)) || [];

		const exist_items = items.map(row => (row.item_code, row.pricing_rules));

		args.free_item_data.forEach(pr_row => {
			let row_to_modify = {};
			if (!items || !in_list(exist_items, (pr_row.item_code, pr_row.pricing_rules))) {

				row_to_modify = frappe.model.add_child(this.frm.doc,
					this.frm.doc.doctype + ' Item', 'items');

			} else if(items) {
				row_to_modify = items.filter(d => (d.item_code === pr_row.item_code
					&& d.pricing_rules === pr_row.pricing_rules))[0];
			}

			for (let key in pr_row) {
				row_to_modify[key] = pr_row[key];
			}
		});

		// free_item_data is a temporary variable
		args.free_item_data = '';
		refresh_field('items');
	},

	apply_price_list: function(item, reset_plc_conversion) {
		// We need to reset plc_conversion_rate sometimes because the call to
		// `erpnext.stock.get_item_details.apply_price_list` is sensitive to its value
		if (!reset_plc_conversion) {
			this.frm.set_value("plc_conversion_rate", "");
		}

		var me = this;
		var args = this._get_args(item);
		if (!((args.items && args.items.length) || args.price_list)) {
			return;
		}

		if (me.in_apply_price_list == true) return;

		me.in_apply_price_list = true;
		return this.frm.call({
			method: "erpnext.stock.get_item_details.apply_price_list",
			args: {	args: args },
			callback: function(r) {
				if (!r.exc) {
					frappe.run_serially([
						() => me.frm.set_value("price_list_currency", r.message.parent.price_list_currency),
						() => me.frm.set_value("plc_conversion_rate", r.message.parent.plc_conversion_rate),
						() => {
							if(args.items.length) {
								me._set_values_for_item_list(r.message.children);
							}
						},
						() => { me.in_apply_price_list = false; }
					]);

				} else {
					me.in_apply_price_list = false;
				}
			}
		}).always(() => {
			me.in_apply_price_list = false;
		});
	},

	remove_pricing_rule: function(item) {
		let me = this;
		const fields = ["discount_percentage",
			"discount_amount", "margin_rate_or_amount", "rate_with_margin"];

		if(item.remove_free_item) {
			var items = [];

			me.frm.doc.items.forEach(d => {
				if(d.item_code != item.remove_free_item || !d.is_free_item) {
					items.push(d);
				}
			});

			me.frm.doc.items = items;
			refresh_field('items');
		} else if(item.applied_on_items && item.apply_on) {
			const applied_on_items = item.applied_on_items.split(',');
			me.frm.doc.items.forEach(row => {
				if(applied_on_items.includes(row[item.apply_on])) {
					fields.forEach(f => {
						row[f] = 0;
					});

					["pricing_rules", "margin_type"].forEach(field => {
						if (row[field]) {
							row[field] = '';
						}
					})
				}
			});

			me.trigger_price_list_rate();
		}
	},

	trigger_price_list_rate: function() {
		var me  = this;

		this.frm.doc.items.forEach(child_row => {
			me.frm.script_manager.trigger("price_list_rate",
				child_row.doctype, child_row.name);
		})
	},

	validate_company_and_party: function() {
		var me = this;
		var valid = true;

		$.each(["company", "customer"], function(i, fieldname) {
			if(frappe.meta.has_field(me.frm.doc.doctype, fieldname) && me.frm.doc.doctype != "Purchase Order") {
				if (!me.frm.doc[fieldname]) {
					frappe.msgprint(__("Please specify") + ": " +
						frappe.meta.get_label(me.frm.doc.doctype, fieldname, me.frm.doc.name) +
						". " + __("It is needed to fetch Item Details."));
					valid = false;
				}
			}
		});
		return valid;
	},

	get_terms: function() {
		var me = this;

		erpnext.utils.get_terms(this.frm.doc.tc_name, this.frm.doc, function(r) {
			if(!r.exc) {
				me.frm.set_value("terms", r.message);
			}
		});
	},

	taxes_and_charges: function() {
		var me = this;
		if(this.frm.doc.taxes_and_charges) {
			return this.frm.call({
				method: "erpnext.controllers.accounts_controller.get_taxes_and_charges",
				args: {
					"master_doctype": frappe.meta.get_docfield(this.frm.doc.doctype, "taxes_and_charges",
						this.frm.doc.name).options,
					"master_name": this.frm.doc.taxes_and_charges
				},
				callback: function(r) {
					if(!r.exc) {
						if(me.frm.doc.shipping_rule && me.frm.doc.taxes) {
							for (let tax of r.message) {
								me.frm.add_child("taxes", tax);
							}

							refresh_field("taxes");
						} else {
							me.frm.set_value("taxes", r.message);
							me.calculate_taxes_and_totals();
						}
					}
				}
			});
		}
	},

	tax_category: function() {
		var me = this;
		if(me.frm.updating_party_details) return;

		frappe.run_serially([
			() => this.update_item_tax_map(),
			() => erpnext.utils.set_taxes(this.frm, "tax_category"),
		]);
	},

	item_tax_template: function(doc, cdt, cdn) {
		var me = this;
		if(me.frm.updating_party_details) return;

		var item = frappe.get_doc(cdt, cdn);

		if(item.item_tax_template) {
			return this.frm.call({
				method: "erpnext.stock.get_item_details.get_item_tax_map",
				args: {
					company: me.frm.doc.company,
					item_tax_template: item.item_tax_template,
					as_json: true
				},
				callback: function(r) {
					if(!r.exc) {
						item.item_tax_rate = r.message;
						me.add_taxes_from_item_tax_template(item.item_tax_rate);
						me.calculate_taxes_and_totals();
					}
				}
			});
		} else {
			item.item_tax_rate = "{}";
			me.calculate_taxes_and_totals();
		}
	},

	update_item_tax_map: function() {
		var me = this;
		var item_codes = [];
		$.each(this.frm.doc.items || [], function(i, item) {
			if(item.item_code) {
				item_codes.push(item.item_code);
			}
		});

		if(item_codes.length) {
			return this.frm.call({
				method: "erpnext.stock.get_item_details.get_item_tax_info",
				args: {
					company: me.frm.doc.company,
					tax_category: cstr(me.frm.doc.tax_category),
					item_codes: item_codes
				},
				callback: function(r) {
					if(!r.exc) {
						$.each(me.frm.doc.items || [], function(i, item) {
							if(item.item_code && r.message.hasOwnProperty(item.item_code)) {
								if (!item.item_tax_template) {
									item.item_tax_template = r.message[item.item_code].item_tax_template;
									item.item_tax_rate = r.message[item.item_code].item_tax_rate;
								}
								me.add_taxes_from_item_tax_template(item.item_tax_rate);
							} else {
								item.item_tax_template = "";
								item.item_tax_rate = "{}";
							}
						});
						me.calculate_taxes_and_totals();
					}
				}
			});
		}
	},

	is_recurring: function() {
		// set default values for recurring documents
		if(this.frm.doc.is_recurring && this.frm.doc.__islocal) {
			frappe.msgprint(__("Please set recurring after saving"));
			this.frm.set_value('is_recurring', 0);
			return;
		}

		if(this.frm.doc.is_recurring) {
			if(!this.frm.doc.recurring_id) {
				this.frm.set_value('recurring_id', this.frm.doc.name);
			}

			var owner_email = this.frm.doc.owner=="Administrator"
				? frappe.user_info("Administrator").email
				: this.frm.doc.owner;

			this.frm.doc.notification_email_address = $.map([cstr(owner_email),
				cstr(this.frm.doc.contact_email)], function(v) { return v || null; }).join(", ");
			this.frm.doc.repeat_on_day_of_month = frappe.datetime.str_to_obj(this.frm.doc.posting_date).getDate();
		}

		refresh_many(["notification_email_address", "repeat_on_day_of_month"]);
	},

	from_date: function() {
		// set to_date
		if(this.frm.doc.from_date) {
			var recurring_type_map = {'Monthly': 1, 'Quarterly': 3, 'Half-yearly': 6,
				'Yearly': 12};

			var months = recurring_type_map[this.frm.doc.recurring_type];
			if(months) {
				var to_date = frappe.datetime.add_months(this.frm.doc.from_date,
					months);
				this.frm.doc.to_date = frappe.datetime.add_days(to_date, -1);
				refresh_field('to_date');
			}
		}
	},

	set_gross_profit: function(item) {
		if (["Sales Order", "Quotation"].includes(this.frm.doc.doctype) && item.valuation_rate) {
			var rate = flt(item.rate) * flt(this.frm.doc.conversion_rate || 1);
			item.gross_profit = flt(((rate - item.valuation_rate) * item.stock_qty), precision("amount", item));
		}
	},

	setup_item_selector: function() {
		// TODO: remove item selector

		return;
		// if(!this.item_selector) {
		// 	this.item_selector = new erpnext.ItemSelector({frm: this.frm});
		// }
	},

	get_advances: function() {
		if(!this.frm.is_return) {
			return this.frm.call({
				method: "set_advances",
				doc: this.frm.doc,
				callback: function(r, rt) {
					refresh_field("advances");
				}
			})
		}
	},

	make_payment_entry: function() {
		return frappe.call({
			method: cur_frm.cscript.get_method_for_payment(),
			args: {
				"dt": cur_frm.doc.doctype,
				"dn": cur_frm.doc.name
			},
			callback: function(r) {
				var doclist = frappe.model.sync(r.message);
				frappe.set_route("Form", doclist[0].doctype, doclist[0].name);
				// cur_frm.refresh_fields()
			}
		});
	},

	get_method_for_payment: function(){
		var method = "erpnext.accounts.doctype.payment_entry.payment_entry.get_payment_entry";
		if(cur_frm.doc.__onload && cur_frm.doc.__onload.make_payment_via_journal_entry){
			if(in_list(['Sales Invoice', 'Purchase Invoice'],  cur_frm.doc.doctype)){
				method = "erpnext.accounts.doctype.journal_entry.journal_entry.get_payment_entry_against_invoice";
			}else {
				method= "erpnext.accounts.doctype.journal_entry.journal_entry.get_payment_entry_against_order";
			}
		}

		return method
	},

	set_query_for_batch: function(doc, cdt, cdn) {
		// Show item's batches in the dropdown of batch no

		var me = this;
		var item = frappe.get_doc(cdt, cdn);

		if(!item.item_code) {
			frappe.throw(__("Please enter Item Code to get batch no"));
		} else if (doc.doctype == "Purchase Receipt" ||
			(doc.doctype == "Purchase Invoice" && doc.update_stock)) {
			return {
				filters: {'item': item.item_code}
			}
		} else {
			let filters = {
				'item_code': item.item_code,
				'posting_date': me.frm.doc.posting_date || frappe.datetime.nowdate(),
			}

			if (doc.is_return) {
				filters["is_return"] = 1;
			}

			if (item.warehouse) filters["warehouse"] = item.warehouse;

			return {
				query : "erpnext.controllers.queries.get_batch_no",
				filters: filters
			}
		}
	},

	set_query_for_item_tax_template: function(doc, cdt, cdn) {
		var item = frappe.get_doc(cdt, cdn);
		if(!item.item_code) {
			return doc.company ? {filters: {company: doc.company}} : {};
		} else {
			let filters = {
				'item_code': item.item_code,
				'valid_from': ["<=", doc.transaction_date || doc.bill_date || doc.posting_date],
				'item_group': item.item_group,
			}

			if (doc.tax_category)
				filters['tax_category'] = doc.tax_category;
			if (doc.company)
				filters['company'] = doc.company;
			return {
				query: "erpnext.controllers.queries.get_tax_template",
				filters: filters
			}
		}
	},

	payment_terms_template: function() {
		var me = this;
		const doc = this.frm.doc;
		if(doc.payment_terms_template && doc.doctype !== 'Delivery Note') {
			var posting_date = doc.posting_date || doc.transaction_date;
			frappe.call({
				method: "erpnext.controllers.accounts_controller.get_payment_terms",
				args: {
					terms_template: doc.payment_terms_template,
					posting_date: posting_date,
					grand_total: doc.rounded_total || doc.grand_total,
					bill_date: doc.bill_date
				},
				callback: function(r) {
					if(r.message && !r.exc) {
						me.frm.set_value("payment_schedule", r.message);
					}
				}
			})
		}
	},

	payment_term: function(doc, cdt, cdn) {
		var row = locals[cdt][cdn];
		if(row.payment_term) {
			frappe.call({
				method: "erpnext.controllers.accounts_controller.get_payment_term_details",
				args: {
					term: row.payment_term,
					bill_date: this.frm.doc.bill_date,
					posting_date: this.frm.doc.posting_date || this.frm.doc.transaction_date,
					grand_total: this.frm.doc.rounded_total || this.frm.doc.grand_total
				},
				callback: function(r) {
					if(r.message && !r.exc) {
						for (var d in r.message) {
							frappe.model.set_value(cdt, cdn, d, r.message[d]);
						}
					}
				}
			})
		}
	},

	against_blanket_order: function(doc, cdt, cdn) {
		var item = locals[cdt][cdn];
		if(!item.against_blanket_order) {
			frappe.model.set_value(this.frm.doctype + " Item", item.name, "blanket_order", null);
			frappe.model.set_value(this.frm.doctype + " Item", item.name, "blanket_order_rate", 0.00);
		}
	},

	blanket_order: function(doc, cdt, cdn) {
		var me = this;
		var item = locals[cdt][cdn];
		if (item.blanket_order && (item.parenttype=="Sales Order" || item.parenttype=="Purchase Order")) {
			frappe.call({
				method: "erpnext.stock.get_item_details.get_blanket_order_details",
				args: {
					args:{
						item_code: item.item_code,
						customer: doc.customer,
						supplier: doc.supplier,
						company: doc.company,
						transaction_date: doc.transaction_date,
						blanket_order: item.blanket_order
					}
				},
				callback: function(r) {
					if (!r.message) {
						frappe.throw(__("Invalid Blanket Order for the selected Customer and Item"));
					} else {
						frappe.run_serially([
							() => frappe.model.set_value(cdt, cdn, "blanket_order_rate", r.message.blanket_order_rate),
							() => me.frm.script_manager.trigger("price_list_rate", cdt, cdn)
						]);
					}
				}
			})
		}
	},

	set_reserve_warehouse: function() {
		this.autofill_warehouse(this.frm.doc.supplied_items, "reserve_warehouse", this.frm.doc.set_reserve_warehouse);
	},

	set_warehouse: function() {
		this.autofill_warehouse(this.frm.doc.items, "warehouse", this.frm.doc.set_warehouse);
	},

	set_target_warehouse: function() {
		this.autofill_warehouse(this.frm.doc.items, "target_warehouse", this.frm.doc.set_target_warehouse);
	},

	set_from_warehouse: function() {
		this.autofill_warehouse(this.frm.doc.items, "from_warehouse", this.frm.doc.set_from_warehouse);
	},

	autofill_warehouse : function (child_table, warehouse_field, warehouse) {
		if (warehouse && child_table && child_table.length) {
			let doctype = child_table[0].doctype;
			$.each(child_table || [], function(i, item) {
				frappe.model.set_value(doctype, item.name, warehouse_field, warehouse);
			});
		}
	},

	coupon_code: function() {
		var me = this;
		frappe.run_serially([
			() => this.frm.doc.ignore_pricing_rule=1,
			() => me.ignore_pricing_rule(),
			() => this.frm.doc.ignore_pricing_rule=0,
			() => me.apply_pricing_rule()
		]);
	}
});

erpnext.show_serial_batch_selector = function (frm, d, callback, on_close, show_dialog) {
	let warehouse, receiving_stock, existing_stock;
	if (frm.doc.is_return) {
		if (["Purchase Receipt", "Purchase Invoice"].includes(frm.doc.doctype)) {
			existing_stock = true;
			warehouse = d.warehouse;
		} else if (["Delivery Note", "Sales Invoice"].includes(frm.doc.doctype)) {
			receiving_stock = true;
		}
	} else {
		if (frm.doc.doctype == "Stock Entry") {
			if (frm.doc.purpose == "Material Receipt") {
				receiving_stock = true;
			} else {
				existing_stock = true;
				warehouse = d.s_warehouse;
			}
		} else {
			existing_stock = true;
			warehouse = d.warehouse;
		}
	}

	if (!warehouse) {
		if (receiving_stock) {
			warehouse = ["like", ""];
		} else if (existing_stock) {
			warehouse = ["!=", ""];
		}
	}

	frappe.require("assets/erpnext/js/utils/serial_no_batch_selector.js", function() {
		new erpnext.SerialNoBatchSelector({
			frm: frm,
			item: d,
			warehouse_details: {
				type: "Warehouse",
				name: warehouse
			},
			callback: callback,
			on_close: on_close
		}, show_dialog);
	});
}

erpnext.apply_putaway_rule = (frm, purpose=null) => {
	if (!frm.doc.company) {
		frappe.throw({message: __("Please select a Company first."), title: __("Mandatory")});
	}
	if (!frm.doc.items.length) return;

	frappe.call({
		method: "erpnext.stock.doctype.putaway_rule.putaway_rule.apply_putaway_rule",
		args: {
			doctype: frm.doctype,
			items: frm.doc.items,
			company: frm.doc.company,
			sync: true,
			purpose: purpose
		},
		callback: (result) => {
			if (!result.exc && result.message) {
				frm.clear_table("items");

				let items =  result.message;
				items.forEach((row) => {
					delete row["name"]; // dont overwrite name from server side
					let child = frm.add_child("items");
					Object.assign(child, row);
					frm.script_manager.trigger("qty", child.doctype, child.name);
				});
				frm.get_field("items").grid.refresh();
			}
		}
	});
};<|MERGE_RESOLUTION|>--- conflicted
+++ resolved
@@ -1168,17 +1168,10 @@
 			}
 
 			// for handling customization not to fetch price list rate
-<<<<<<< HEAD
 			if (frappe.flags.dont_fetch_price_list_rate) {
 				return;
 			}
 
-=======
-			if(frappe.flags.dont_fetch_price_list_rate) {
-				return
-			}
-			
->>>>>>> 2fef2456
 			if (!dont_fetch_price_list_rate &&
 				frappe.meta.has_field(doc.doctype, "price_list_currency")) {
 				this.apply_price_list(item, true);
