--- conflicted
+++ resolved
@@ -735,11 +735,7 @@
 		}
 	}
 
-<<<<<<< HEAD
-	update_paid_amount_for_return() {
-=======
-	set_total_amount_to_default_mop: function() {
->>>>>>> b27eeb54
+	set_total_amount_to_default_mop() {
 		var grand_total = this.frm.doc.rounded_total || this.frm.doc.grand_total;
 
 		if(this.frm.doc.party_account_currency == this.frm.doc.currency) {
@@ -758,13 +754,9 @@
 			}
 		});
 		this.frm.refresh_fields();
-<<<<<<< HEAD
 
 		this.calculate_paid_amount();
 	}
-=======
-	},
->>>>>>> b27eeb54
 
 	set_default_payment(total_amount_to_pay, update_paid_amount) {
 		var me = this;
