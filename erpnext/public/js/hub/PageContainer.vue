<template>
	<div class="hub-page-container">
		<component :is="current_page"></component>
	</div>
</template>

<script>

import Home from './pages/Home.vue';
import Search from './pages/Search.vue';
import Category from './pages/Category.vue';
import SavedProducts from './pages/SavedProducts.vue';
import PublishedProducts from './pages/PublishedProducts.vue';
import Item from './pages/Item.vue';
import Seller from './pages/Seller.vue';
import Publish from './pages/Publish.vue';
import Buying from './pages/Buying.vue';
import BuyingMessages from './pages/BuyingMessages.vue';
<<<<<<< HEAD
import Profile from './pages/Profile.vue';
=======
>>>>>>> f089dad7
import NotFound from './pages/NotFound.vue';

const route_map = {
	'marketplace/home': Home,
	'marketplace/search/:keyword': Search,
	'marketplace/category/:category': Category,
	'marketplace/item/:item': Item,
	'marketplace/seller/:seller': Seller,
	'marketplace/not-found': NotFound,

	// Registered seller routes
	'marketplace/profile': Profile,
	'marketplace/saved-products': SavedProducts,
	'marketplace/publish': Publish,
	'marketplace/my-products': PublishedProducts,
	'marketplace/buying': Buying,
	'marketplace/buying/:item': BuyingMessages,
}

export default {
	data() {
		return {
			current_page: this.get_current_page()
		}
	},
	mounted() {
		frappe.route.on('change', () => {
			this.set_current_page();
		});
	},
	methods: {
		set_current_page() {
			this.current_page = this.get_current_page();
		},
		get_current_page() {
			const curr_route = frappe.get_route_str();
			let route = Object.keys(route_map).filter(route => route == curr_route)[0];

			if (!route) {
				// find route by matching it with dynamic part
				const curr_route_parts = curr_route.split('/');
				const weighted_routes = Object.keys(route_map)
					.map(route_str => route_str.split('/'))
					.filter(route_parts => route_parts.length === curr_route_parts.length)
					.reduce((obj, route_parts) => {
						const key = route_parts.join('/');
						let weight = 0;
						route_parts.forEach((part, i) => {
							const curr_route_part = curr_route_parts[i];
							if (part === curr_route_part || curr_route_part.includes(':')) {
								weight += 1;
							}
						});

						obj[key] = weight;
						return obj;
					}, {});

				// get the route with the highest weight
				let weight = 0
				for (let key in weighted_routes) {
					const route_weight = weighted_routes[key];
					if (route_weight > weight) {
						route = key;
						weight = route_weight;
					}
				}
			}

			if (!route) {
				return NotFound;
			}

			return route_map[route];
		}
	}
}
</script><|MERGE_RESOLUTION|>--- conflicted
+++ resolved
@@ -16,10 +16,7 @@
 import Publish from './pages/Publish.vue';
 import Buying from './pages/Buying.vue';
 import BuyingMessages from './pages/BuyingMessages.vue';
-<<<<<<< HEAD
 import Profile from './pages/Profile.vue';
-=======
->>>>>>> f089dad7
 import NotFound from './pages/NotFound.vue';
 
 const route_map = {
