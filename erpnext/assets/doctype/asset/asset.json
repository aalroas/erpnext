{
 "actions": [],
 "allow_import": 1,
 "allow_rename": 1,
 "autoname": "naming_series:",
 "creation": "2022-01-18 02:26:55.975005",
 "doctype": "DocType",
 "document_type": "Document",
 "engine": "InnoDB",
 "field_order": [
  "company",
  "item_code",
  "item_name",
  "asset_owner",
  "asset_owner_company",
  "is_existing_asset",
  "supplier",
  "customer",
  "image",
  "journal_entry_for_scrap",
  "column_break_3",
  "naming_series",
  "asset_name",
  "asset_category",
  "location",
  "split_from",
  "custodian",
  "department",
  "disposal_date",
  "accounting_dimensions_section",
  "cost_center",
  "dimension_col_break",
  "purchase_details_section",
  "purchase_receipt",
  "purchase_invoice",
  "available_for_use_date",
  "column_break_23",
  "gross_purchase_amount",
  "asset_quantity",
  "purchase_date",
  "section_break_23",
  "calculate_depreciation",
  "allow_monthly_depreciation",
  "column_break_33",
  "opening_accumulated_depreciation",
  "number_of_depreciations_booked",
  "section_break_36",
  "finance_books",
  "section_break_33",
  "depreciation_method",
  "value_after_depreciation",
  "total_number_of_depreciations",
  "column_break_24",
  "frequency_of_depreciation",
  "next_depreciation_date",
  "section_break_14",
  "schedules",
  "insurance_details",
  "policy_number",
  "insurer",
  "insured_value",
  "column_break_48",
  "insurance_start_date",
  "insurance_end_date",
  "comprehensive_insurance",
  "section_break_31",
  "maintenance_required",
  "other_details",
  "status",
  "booked_fixed_asset",
  "column_break_51",
  "purchase_receipt_amount",
  "default_finance_book",
  "amended_from"
 ],
 "fields": [
  {
   "fieldname": "naming_series",
   "fieldtype": "Select",
   "label": "Naming Series",
   "options": "ACC-ASS-.YYYY.-"
  },
  {
   "fieldname": "asset_name",
   "fieldtype": "Data",
   "in_list_view": 1,
   "label": "Asset Name",
   "reqd": 1
  },
  {
   "fieldname": "item_code",
   "fieldtype": "Link",
   "in_standard_filter": 1,
   "label": "Item Code",
   "options": "Item",
   "reqd": 1
  },
  {
   "depends_on": "item_code",
   "fetch_from": "item_code.item_name",
   "fieldname": "item_name",
   "fieldtype": "Read Only",
   "label": "Item Name"
  },
  {
   "depends_on": "item_code",
   "fetch_from": "item_code.asset_category",
   "fieldname": "asset_category",
   "fieldtype": "Link",
   "in_global_search": 1,
   "in_list_view": 1,
   "in_standard_filter": 1,
   "label": "Asset Category",
   "options": "Asset Category",
   "read_only": 1
  },
  {
   "fieldname": "asset_owner",
   "fieldtype": "Select",
   "label": "Asset Owner",
   "options": "\nCompany\nSupplier\nCustomer"
  },
  {
   "depends_on": "eval:doc.asset_owner == \"Company\"",
   "fieldname": "asset_owner_company",
   "fieldtype": "Link",
   "label": "Asset Owner Company",
   "options": "Company"
  },
  {
   "depends_on": "eval:doc.asset_owner == \"Supplier\"",
   "fieldname": "supplier",
   "fieldtype": "Link",
   "label": "Supplier",
   "options": "Supplier"
  },
  {
   "depends_on": "eval:doc.asset_owner == \"Customer\"",
   "fieldname": "customer",
   "fieldtype": "Link",
   "label": "Customer",
   "options": "Customer"
  },
  {
   "allow_on_submit": 1,
   "fetch_from": "item_code.image",
   "fieldname": "image",
   "fieldtype": "Attach Image",
   "hidden": 1,
   "label": "Image",
   "no_copy": 1,
   "print_hide": 1
  },
  {
   "fieldname": "column_break_3",
   "fieldtype": "Column Break"
  },
  {
   "fieldname": "company",
   "fieldtype": "Link",
   "label": "Company",
   "options": "Company",
   "remember_last_selected_value": 1,
   "reqd": 1
  },
  {
   "fieldname": "location",
   "fieldtype": "Link",
   "in_list_view": 1,
   "label": "Location",
   "options": "Location",
   "reqd": 1
  },
  {
   "fieldname": "custodian",
   "fieldtype": "Link",
   "ignore_user_permissions": 1,
   "label": "Custodian",
   "options": "Employee"
  },
  {
   "fieldname": "cost_center",
   "fieldtype": "Link",
   "label": "Cost Center",
   "options": "Cost Center"
  },
  {
   "fieldname": "department",
   "fieldtype": "Link",
   "label": "Department",
   "options": "Department"
  },
  {
   "fieldname": "purchase_date",
   "fieldtype": "Date",
   "label": "Purchase Date",
   "read_only": 1,
   "read_only_depends_on": "eval:!doc.is_existing_asset",
   "reqd": 1
  },
  {
   "fieldname": "disposal_date",
   "fieldtype": "Date",
   "label": "Disposal Date",
   "read_only": 1
  },
  {
   "fieldname": "journal_entry_for_scrap",
   "fieldtype": "Link",
   "label": "Journal Entry for Scrap",
   "no_copy": 1,
   "options": "Journal Entry",
   "print_hide": 1,
   "read_only": 1
  },
  {
   "fieldname": "gross_purchase_amount",
   "fieldtype": "Currency",
   "label": "Gross Purchase Amount",
   "options": "Company:company:default_currency",
   "read_only": 1,
   "read_only_depends_on": "eval:!doc.is_existing_asset",
   "reqd": 1
  },
  {
   "fieldname": "available_for_use_date",
   "fieldtype": "Date",
   "label": "Available-for-use Date",
   "reqd": 1
  },
  {
   "default": "0",
   "fieldname": "calculate_depreciation",
   "fieldtype": "Check",
   "label": "Calculate Depreciation"
  },
  {
   "default": "0",
   "fieldname": "is_existing_asset",
   "fieldtype": "Check",
   "label": "Is Existing Asset"
  },
  {
   "depends_on": "is_existing_asset",
   "fieldname": "opening_accumulated_depreciation",
   "fieldtype": "Currency",
   "label": "Opening Accumulated Depreciation",
   "no_copy": 1,
   "options": "Company:company:default_currency"
  },
  {
   "depends_on": "eval:(doc.is_existing_asset && doc.opening_accumulated_depreciation)",
   "fieldname": "number_of_depreciations_booked",
   "fieldtype": "Int",
   "label": "Number of Depreciations Booked",
   "no_copy": 1
  },
  {
   "collapsible": 1,
   "collapsible_depends_on": "eval:doc.calculate_depreciation || doc.is_existing_asset",
   "fieldname": "section_break_23",
   "fieldtype": "Section Break",
   "label": "Depreciation"
  },
  {
   "columns": 10,
   "fieldname": "finance_books",
   "fieldtype": "Table",
   "label": "Finance Books",
   "options": "Asset Finance Book"
  },
  {
   "fieldname": "section_break_33",
   "fieldtype": "Section Break",
   "hidden": 1
  },
  {
   "fieldname": "depreciation_method",
   "fieldtype": "Select",
   "label": "Depreciation Method",
   "options": "\nStraight Line\nDouble Declining Balance\nManual"
  },
  {
   "fieldname": "value_after_depreciation",
   "fieldtype": "Currency",
   "hidden": 1,
   "label": "Value After Depreciation",
   "options": "Company:company:default_currency",
   "read_only": 1
  },
  {
   "fieldname": "total_number_of_depreciations",
   "fieldtype": "Int",
   "label": "Total Number of Depreciations"
  },
  {
   "fieldname": "column_break_24",
   "fieldtype": "Column Break"
  },
  {
   "fieldname": "frequency_of_depreciation",
   "fieldtype": "Int",
   "label": "Frequency of Depreciation (Months)"
  },
  {
   "fieldname": "next_depreciation_date",
   "fieldtype": "Date",
   "label": "Next Depreciation Date",
   "no_copy": 1
  },
  {
   "depends_on": "calculate_depreciation",
   "fieldname": "section_break_14",
   "fieldtype": "Section Break",
   "label": "Depreciation Schedule"
  },
  {
   "fieldname": "schedules",
   "fieldtype": "Table",
   "label": "Depreciation Schedule",
   "no_copy": 1,
   "options": "Depreciation Schedule"
  },
  {
   "collapsible": 1,
   "fieldname": "insurance_details",
   "fieldtype": "Section Break",
   "label": "Insurance details"
  },
  {
   "fieldname": "policy_number",
   "fieldtype": "Data",
   "label": "Policy number"
  },
  {
   "fieldname": "insurer",
   "fieldtype": "Data",
   "label": "Insurer"
  },
  {
   "fieldname": "insured_value",
   "fieldtype": "Data",
   "label": "Insured value"
  },
  {
   "fieldname": "column_break_48",
   "fieldtype": "Column Break"
  },
  {
   "fieldname": "insurance_start_date",
   "fieldtype": "Date",
   "label": "Insurance Start Date"
  },
  {
   "fieldname": "insurance_end_date",
   "fieldtype": "Date",
   "label": "Insurance End Date"
  },
  {
   "fieldname": "comprehensive_insurance",
   "fieldtype": "Data",
   "label": "Comprehensive Insurance"
  },
  {
   "fieldname": "section_break_31",
   "fieldtype": "Section Break",
   "label": "Maintenance"
  },
  {
   "allow_on_submit": 1,
   "default": "0",
   "description": "Check if Asset requires Preventive Maintenance or Calibration",
   "fieldname": "maintenance_required",
   "fieldtype": "Check",
   "label": "Maintenance Required"
  },
  {
   "collapsible": 1,
   "fieldname": "other_details",
   "fieldtype": "Section Break",
   "label": "Other Details"
  },
  {
   "allow_on_submit": 1,
   "default": "Draft",
   "fieldname": "status",
   "fieldtype": "Select",
   "in_list_view": 1,
   "in_standard_filter": 1,
   "label": "Status",
   "no_copy": 1,
   "options": "Draft\nSubmitted\nPartially Depreciated\nFully Depreciated\nSold\nScrapped\nIn Maintenance\nOut of Order\nIssue\nReceipt",
   "read_only": 1
  },
  {
   "default": "0",
   "fieldname": "booked_fixed_asset",
   "fieldtype": "Check",
   "label": "Booked Fixed Asset",
   "no_copy": 1,
   "read_only": 1
  },
  {
   "fieldname": "column_break_51",
   "fieldtype": "Column Break"
  },
  {
   "fieldname": "purchase_receipt",
   "fieldtype": "Link",
   "label": "Purchase Receipt",
   "no_copy": 1,
   "options": "Purchase Receipt",
   "print_hide": 1
  },
  {
   "fieldname": "purchase_receipt_amount",
   "fieldtype": "Currency",
   "hidden": 1,
   "label": "Purchase Receipt Amount",
   "no_copy": 1,
   "print_hide": 1,
   "read_only": 1
  },
  {
   "fieldname": "purchase_invoice",
   "fieldtype": "Link",
   "label": "Purchase Invoice",
   "no_copy": 1,
   "options": "Purchase Invoice"
  },
  {
   "fetch_from": "company.default_finance_book",
   "fieldname": "default_finance_book",
   "fieldtype": "Link",
   "hidden": 1,
   "label": "Default Finance Book",
   "options": "Finance Book",
   "read_only": 1
  },
  {
   "fieldname": "amended_from",
   "fieldtype": "Link",
   "label": "Amended From",
   "no_copy": 1,
   "options": "Asset",
   "print_hide": 1,
   "read_only": 1
  },
  {
   "collapsible": 1,
   "fieldname": "accounting_dimensions_section",
   "fieldtype": "Section Break",
   "label": "Accounting Dimensions"
  },
  {
   "fieldname": "dimension_col_break",
   "fieldtype": "Column Break"
  },
  {
   "default": "0",
   "depends_on": "calculate_depreciation",
   "fieldname": "allow_monthly_depreciation",
   "fieldtype": "Check",
   "label": "Allow Monthly Depreciation"
  },
  {
   "collapsible": 1,
   "collapsible_depends_on": "is_existing_asset",
   "fieldname": "purchase_details_section",
   "fieldtype": "Section Break",
   "label": "Purchase Details"
  },
  {
   "fieldname": "column_break_23",
   "fieldtype": "Column Break"
  },
  {
   "fieldname": "column_break_33",
   "fieldtype": "Column Break"
  },
  {
   "depends_on": "calculate_depreciation",
   "fieldname": "section_break_36",
   "fieldtype": "Section Break",
   "label": "Finance Books"
  },
  {
   "fieldname": "split_from",
   "fieldtype": "Link",
   "label": "Split From",
   "options": "Asset",
   "read_only": 1
  },
  {
   "fieldname": "asset_quantity",
   "fieldtype": "Int",
   "label": "Asset Quantity"
  }
 ],
 "idx": 72,
 "image_field": "image",
 "is_submittable": 1,
 "links": [
  {
   "group": "Maintenance",
   "link_doctype": "Asset Maintenance",
   "link_fieldname": "asset_name"
  },
  {
   "group": "Repair",
   "link_doctype": "Asset Repair",
   "link_fieldname": "asset_name"
  },
  {
   "group": "Value",
   "link_doctype": "Asset Value Adjustment",
   "link_fieldname": "asset"
  }
 ],
<<<<<<< HEAD
 "modified": "2022-01-19 01:36:51.361485",
=======
 "modified": "2022-01-30 20:19:24.680027",
>>>>>>> 76376d7a
 "modified_by": "Administrator",
 "module": "Assets",
 "name": "Asset",
 "naming_rule": "By \"Naming Series\" field",
 "owner": "Administrator",
 "permissions": [
  {
   "amend": 1,
   "cancel": 1,
   "create": 1,
   "delete": 1,
   "email": 1,
   "export": 1,
   "import": 1,
   "print": 1,
   "read": 1,
   "report": 1,
   "role": "Accounts User",
   "share": 1,
   "submit": 1,
   "write": 1
  },
  {
   "cancel": 1,
   "create": 1,
   "delete": 1,
   "email": 1,
   "export": 1,
   "print": 1,
   "read": 1,
   "report": 1,
   "role": "Quality Manager",
   "share": 1,
   "submit": 1,
   "write": 1
  }
 ],
 "show_name_in_global_search": 1,
 "sort_field": "modified",
 "sort_order": "DESC",
 "states": [],
 "title_field": "asset_name",
 "track_changes": 1
}<|MERGE_RESOLUTION|>--- conflicted
+++ resolved
@@ -517,11 +517,7 @@
    "link_fieldname": "asset"
   }
  ],
-<<<<<<< HEAD
- "modified": "2022-01-19 01:36:51.361485",
-=======
  "modified": "2022-01-30 20:19:24.680027",
->>>>>>> 76376d7a
  "modified_by": "Administrator",
  "module": "Assets",
  "name": "Asset",
