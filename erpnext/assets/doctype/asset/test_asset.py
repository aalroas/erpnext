--- conflicted
+++ resolved
@@ -707,55 +707,7 @@
 
 		self.assertEqual(schedules, expected_schedules)
 
-<<<<<<< HEAD
-=======
-	def test_discounted_wdv_depreciation_rate_for_indian_region(self):
-		# set indian company
-		company_flag = frappe.flags.company
-		frappe.flags.company = "_Test Company"
-
-		finance_book = frappe.new_doc("Finance Book")
-		finance_book.finance_book_name = "Income Tax"
-		finance_book.for_income_tax = 1
-		finance_book.insert(ignore_if_duplicate=True)
-
-		asset = create_asset(
-			calculate_depreciation=1,
-			available_for_use_date="2030-07-12",
-			purchase_date="2030-01-01",
-			finance_book=finance_book.name,
-			depreciation_method="Written Down Value",
-			expected_value_after_useful_life=12500,
-			depreciation_start_date="2030-12-31",
-			total_number_of_depreciations=3,
-			frequency_of_depreciation=12,
-		)
-
-		self.assertEqual(asset.finance_books[0].rate_of_depreciation, 50.0)
-
-		expected_schedules = [
-			["2030-12-31", 11849.32, 11849.32],
-			["2031-12-31", 44075.34, 55924.66],
-			["2032-12-31", 22037.67, 77962.33],
-			["2033-07-12", 9537.67, 87500.0],
-		]
-
-		schedules = [
-			[
-				cstr(d.schedule_date),
-				flt(d.depreciation_amount, 2),
-				flt(d.accumulated_depreciation_amount, 2),
-			]
-			for d in asset.get("schedules")
-		]
-
-		self.assertEqual(schedules, expected_schedules)
-
-		# reset indian company
-		frappe.flags.company = company_flag
-
-
->>>>>>> 9aea0179
+
 class TestDepreciationBasics(AssetSetup):
 	def test_depreciation_without_pro_rata(self):
 		asset = create_asset(
