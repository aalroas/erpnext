--- conflicted
+++ resolved
@@ -224,15 +224,7 @@
 			# If depreciation is already completed (for double declining balance)
 			if skip_row: continue
 
-<<<<<<< HEAD
 			depreciation_amount = get_depreciation_amount(self, value_after_depreciation, finance_book)
-=======
-				# For first row
-				if has_pro_rata and not self.opening_accumulated_depreciation and n==0:
-					from_date = add_days(self.available_for_use_date, -1) # needed to calc depr amount for available_for_use_date too
-					depreciation_amount, days, months = self.get_pro_rata_amt(finance_book, depreciation_amount,
-						from_date, finance_book.depreciation_start_date)
->>>>>>> 28994c0e
 
 			if not has_pro_rata or n < cint(number_of_pending_depreciations) - 1:
 				schedule_date = add_months(finance_book.depreciation_start_date,
@@ -256,8 +248,9 @@
 
 			# For first row
 			if has_pro_rata and not self.opening_accumulated_depreciation and n==0:
+				from_date = add_days(self.available_for_use_date, -1) # needed to calc depr amount for available_for_use_date too
 				depreciation_amount, days, months = self.get_pro_rata_amt(finance_book, depreciation_amount,
-					self.available_for_use_date, finance_book.depreciation_start_date)
+					from_date, finance_book.depreciation_start_date)
 
 				# For first depr schedule date will be the start date
 				# so monthly schedule date is calculated by removing month difference between use date and start date
