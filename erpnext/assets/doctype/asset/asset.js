// Copyright (c) 2016, Frappe Technologies Pvt. Ltd. and contributors
// For license information, please see license.txt

frappe.provide("erpnext.asset");

frappe.ui.form.on('Asset', {
	onload: function(frm) {
		frm.set_query("item_code", function() {
			return {
				"filters": {
					"disabled": 0,
					"is_fixed_asset": 1,
					"is_stock_item": 0
				}
			};
		});

		frm.set_query("warehouse", function() {
			return {
				"filters": {
					"company": frm.doc.company,
					"is_group": 0
				}
			};
		});

<<<<<<< HEAD
		frm.set_query("department", function() {
=======
		frm.set_query("cost_center", function() {
>>>>>>> 8ca5940f
			return {
				"filters": {
					"company": frm.doc.company,
				}
			};
		});
	},

	refresh: function(frm) {
		frappe.ui.form.trigger("Asset", "is_existing_asset");
		frm.toggle_display("next_depreciation_date", frm.doc.docstatus < 1);
		frm.events.make_schedules_editable(frm);

		if (frm.doc.docstatus==1) {
			if (in_list(["Submitted", "Partially Depreciated", "Fully Depreciated"], frm.doc.status)) {
				frm.add_custom_button("Transfer Asset", function() {
					erpnext.asset.transfer_asset(frm);
				});

				frm.add_custom_button("Scrap Asset", function() {
					erpnext.asset.scrap_asset(frm);
				});

				frm.add_custom_button("Sell Asset", function() {
					frm.trigger("make_sales_invoice");
				});

			} else if (frm.doc.status=='Scrapped') {
				frm.add_custom_button("Restore Asset", function() {
					erpnext.asset.restore_asset(frm);
				});
			}

			if (frm.doc.purchase_receipt || !frm.doc.is_existing_asset) {
				frm.add_custom_button("General Ledger", function() {
					frappe.route_options = {
						"voucher_no": frm.doc.name,
						"from_date": frm.doc.available_for_use_date,
						"to_date": frm.doc.available_for_use_date,
						"company": frm.doc.company
					};
					frappe.set_route("query-report", "General Ledger");
				});
			}

			if (frm.doc.status=='Submitted' && !frm.doc.is_existing_asset && !frm.doc.purchase_invoice) {
				frm.add_custom_button(__("Purchase Invoice"), function() {
					frm.trigger("make_purchase_invoice");
				}, __("Make"));
			}
			if (frm.doc.maintenance_required && !frm.doc.maintenance_schedule) {
				frm.add_custom_button(__("Asset Maintenance"), function() {
					frm.trigger("create_asset_maintenance");
				}, __("Make"));
			}
			if (frm.doc.status != 'Fully Depreciated') {
				frm.add_custom_button(__("Asset Value Adjustment"), function() {
					frm.trigger("create_asset_adjustment");
				}, __("Make"));
			}

			frm.page.set_inner_btn_group_as_primary(__("Make"));
			frm.trigger("setup_chart");
		}

		if (frm.doc.docstatus == 0) {
			frm.toggle_reqd("finance_books", frm.doc.calculate_depreciation);
		}
	},

	setup_chart: function(frm) {
		var x_intervals = [frm.doc.purchase_date];
		var asset_values = [frm.doc.gross_purchase_amount];
		var last_depreciation_date = frm.doc.purchase_date;

		if(frm.doc.opening_accumulated_depreciation) {
			last_depreciation_date = frappe.datetime.add_months(frm.doc.next_depreciation_date,
				-1*frm.doc.frequency_of_depreciation);

			x_intervals.push(last_depreciation_date);
			asset_values.push(flt(frm.doc.gross_purchase_amount) -
				flt(frm.doc.opening_accumulated_depreciation));
		}

		$.each(frm.doc.schedules || [], function(i, v) {
			x_intervals.push(v.schedule_date);
			var asset_value = flt(frm.doc.gross_purchase_amount) - flt(v.accumulated_depreciation_amount);
			if(v.journal_entry) {
				last_depreciation_date = v.schedule_date;
				asset_values.push(asset_value);
			} else {
				if (in_list(["Scrapped", "Sold"], frm.doc.status)) {
					asset_values.push(null);
				} else {
					asset_values.push(asset_value)
				}
			}
		});

		if(in_list(["Scrapped", "Sold"], frm.doc.status)) {
			x_intervals.push(frm.doc.disposal_date);
			asset_values.push(0);
			last_depreciation_date = frm.doc.disposal_date;
		}

		frm.dashboard.render_graph({
			title: "Asset Value",
			data: {
				labels: x_intervals,
				datasets: [{
					color: 'green',
					values: asset_values,
					formatted: asset_values.map(d => d.toFixed(2))
				}]
			},
			type: 'line'
		});
	},


	item_code: function(frm) {
		if(frm.doc.item_code) {
			frappe.call({
				method: "erpnext.assets.doctype.asset.asset.get_item_details",
				args: {
					item_code: frm.doc.item_code,
					asset_category: frm.doc.asset_category
				},
				callback: function(r, rt) {
					if(r.message) {
						frm.set_value('finance_books', r.message);
					}
				}
			})
		}
	},

	available_for_use_date: function(frm) {
		$.each(frm.doc.finance_books || [], function(i, d) {
			if(!d.depreciation_start_date) d.depreciation_start_date = frm.doc.available_for_use_date;
		});
		refresh_field("finance_books");
	},

	is_existing_asset: function(frm) {
		// frm.toggle_reqd("next_depreciation_date", (!frm.doc.is_existing_asset && frm.doc.calculate_depreciation));
	},

	opening_accumulated_depreciation: function(frm) {
		erpnext.asset.set_accululated_depreciation(frm);
	},

	depreciation_method: function(frm) {
		frm.events.make_schedules_editable(frm);
	},

	make_schedules_editable: function(frm) {
		var is_editable = frm.doc.depreciation_method==="Manual" ? true : false;
		frm.toggle_enable("schedules", is_editable);
		frm.fields_dict["schedules"].grid.toggle_enable("schedule_date", is_editable);
		frm.fields_dict["schedules"].grid.toggle_enable("depreciation_amount", is_editable);
	},

	make_purchase_invoice: function(frm) {
		frappe.call({
			args: {
				"asset": frm.doc.name,
				"item_code": frm.doc.item_code,
				"gross_purchase_amount": frm.doc.gross_purchase_amount,
				"company": frm.doc.company,
				"posting_date": frm.doc.purchase_date
			},
			method: "erpnext.assets.doctype.asset.asset.make_purchase_invoice",
			callback: function(r) {
				var doclist = frappe.model.sync(r.message);
				frappe.set_route("Form", doclist[0].doctype, doclist[0].name);
			}
		})
	},

	make_sales_invoice: function(frm) {
		frappe.call({
			args: {
				"asset": frm.doc.name,
				"item_code": frm.doc.item_code,
				"company": frm.doc.company,
				"serial_no": frm.doc.serial_no
			},
			method: "erpnext.assets.doctype.asset.asset.make_sales_invoice",
			callback: function(r) {
				var doclist = frappe.model.sync(r.message);
				frappe.set_route("Form", doclist[0].doctype, doclist[0].name);
			}
		})
	},

	create_asset_maintenance: function(frm) {
		frappe.call({
			args: {
				"asset": frm.doc.name,
				"item_code": frm.doc.item_code,
				"item_name": frm.doc.item_name,
				"asset_category": frm.doc.asset_category,
				"company": frm.doc.company
			},
			method: "erpnext.assets.doctype.asset.asset.create_asset_maintenance",
			callback: function(r) {
				var doclist = frappe.model.sync(r.message);
				frappe.set_route("Form", doclist[0].doctype, doclist[0].name);
			}
		})
	},

	create_asset_adjustment: function(frm) {
		frappe.call({
			args: {
				"asset": frm.doc.name,
				"asset_category": frm.doc.asset_category,
				"company": frm.doc.company
			},
			method: "erpnext.assets.doctype.asset.asset.create_asset_adjustment",
			freeze: 1,
			callback: function(r) {
				var doclist = frappe.model.sync(r.message);
				frappe.set_route("Form", doclist[0].doctype, doclist[0].name);
			}
		})
	},

	calculate_depreciation: function(frm) {
		frappe.db.get_value("Asset Settings", {'name':"Asset Settings"}, 'schedule_based_on_fiscal_year', (data) => {
			if (data.schedule_based_on_fiscal_year == 1) {
				frm.set_df_property("depreciation_method", "options", "\nStraight Line\nManual");
				frm.toggle_reqd("available_for_use_date", true);
				frm.toggle_display("frequency_of_depreciation", false);
				frappe.db.get_value("Fiscal Year", {'name': frappe.sys_defaults.fiscal_year}, "year_end_date", (data) => {
					frm.set_value("next_depreciation_date", data.year_end_date);
				})
			}
		})

		frm.toggle_reqd("finance_books", frm.doc.calculate_depreciation);
	}
});

frappe.ui.form.on('Depreciation Schedule', {
	make_depreciation_entry: function(frm, cdt, cdn) {
		var row = locals[cdt][cdn];
		if (!row.journal_entry) {
			frappe.call({
				method: "erpnext.assets.doctype.asset.depreciation.make_depreciation_entry",
				args: {
					"asset_name": frm.doc.name,
					"date": row.schedule_date
				},
				callback: function(r) {
					frappe.model.sync(r.message);
					frm.refresh();
				}
			})
		}
	},

	depreciation_amount: function(frm, cdt, cdn) {
		erpnext.asset.set_accululated_depreciation(frm);
	}

})

erpnext.asset.set_accululated_depreciation = function(frm) {
	if(frm.doc.depreciation_method != "Manual") return;

	var accumulated_depreciation = flt(frm.doc.opening_accumulated_depreciation);
	$.each(frm.doc.schedules || [], function(i, row) {
		accumulated_depreciation  += flt(row.depreciation_amount);
		frappe.model.set_value(row.doctype, row.name,
			"accumulated_depreciation_amount", accumulated_depreciation);
	})
};

erpnext.asset.scrap_asset = function(frm) {
	frappe.confirm(__("Do you really want to scrap this asset?"), function () {
		frappe.call({
			args: {
				"asset_name": frm.doc.name
			},
			method: "erpnext.assets.doctype.asset.depreciation.scrap_asset",
			callback: function(r) {
				cur_frm.reload_doc();
			}
		})
	})
};

erpnext.asset.restore_asset = function(frm) {
	frappe.confirm(__("Do you really want to restore this scrapped asset?"), function () {
		frappe.call({
			args: {
				"asset_name": frm.doc.name
			},
			method: "erpnext.assets.doctype.asset.depreciation.restore_asset",
			callback: function(r) {
				cur_frm.reload_doc();
			}
		})
	})
};

erpnext.asset.transfer_asset = function(frm) {
	var dialog = new frappe.ui.Dialog({
		title: __("Transfer Asset"),
		fields: [
			{
				"label": __("Target Location"),
				"fieldname": "target_location",
				"fieldtype": "Link",
				"options": "Location",
				"get_query": function () {
					return {
						filters: [
							["Location", "is_group", "=", 0]
						]
					}
				},
				"reqd": 1
			},
			{
				"label": __("Select Serial No"),
				"fieldname": "serial_nos",
				"fieldtype": "Link",
				"options": "Serial No",
				"get_query": function () {
					return {
						filters: {
							'asset': frm.doc.name
						}
					}
				},
				"onchange": function() {
					let val = this.get_value();
					if (val) {
						let serial_nos = dialog.get_value("serial_no") || val;
						if (serial_nos) {
							serial_nos = serial_nos.split('\n');
							serial_nos.push(val);

							const unique_sn = serial_nos.filter(function(elem, index, self) {
							    return index === self.indexOf(elem);
							});

							dialog.set_value("serial_no", unique_sn.join('\n'));
							dialog.set_value("serial_nos", "");
						}
					}
				}
			},
			{
				"label": __("Serial No"),
				"fieldname": "serial_no",
				"read_only": 1,
				"fieldtype": "Small Text"
			},
			{
				"label": __("Date"),
				"fieldname": "transfer_date",
				"fieldtype": "Datetime",
				"reqd": 1,
				"default": frappe.datetime.now_datetime()
			}
		]
	});

	dialog.set_primary_action(__("Transfer"), function() {
		var args = dialog.get_values();
		if(!args) return;
		dialog.hide();
		return frappe.call({
			type: "GET",
			method: "erpnext.assets.doctype.asset.asset.transfer_asset",
			args: {
				args: {
					"asset": frm.doc.name,
					"transaction_date": args.transfer_date,
					"source_location": frm.doc.location,
					"target_location": args.target_location,
					"serial_no": args.serial_no,
					"company": frm.doc.company
				}
			},
			freeze: true,
			callback: function(r) {
				cur_frm.reload_doc();
			}
		})
	});
	dialog.show();
};<|MERGE_RESOLUTION|>--- conflicted
+++ resolved
@@ -24,11 +24,15 @@
 			};
 		});
 
-<<<<<<< HEAD
 		frm.set_query("department", function() {
-=======
+			return {
+				"filters": {
+					"company": frm.doc.company,
+				}
+			};
+		});
+		
 		frm.set_query("cost_center", function() {
->>>>>>> 8ca5940f
 			return {
 				"filters": {
 					"company": frm.doc.company,
