--- conflicted
+++ resolved
@@ -174,13 +174,13 @@
 			"fieldtype": "Check",
 		},
 		{
-<<<<<<< HEAD
 			"fieldname": "in_party_currency",
 			"label": __("In Party Currency"),
-=======
+			"fieldtype": "Check",
+    },
+    {
 			"fieldname": "ignore_accounts",
 			"label": __("Group by Voucher"),
->>>>>>> c750e4d7
 			"fieldtype": "Check",
 		}
 
