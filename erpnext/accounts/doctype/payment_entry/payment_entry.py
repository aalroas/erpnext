# Copyright (c) 2015, Frappe Technologies Pvt. Ltd. and contributors
# For license information, please see license.txt


import json
from functools import reduce

import frappe
from frappe import ValidationError, _, qb, scrub, throw
from frappe.utils import cint, comma_or, flt, getdate, nowdate

import erpnext
from erpnext.accounts.doctype.bank_account.bank_account import (
	get_bank_account_details,
	get_party_bank_account,
)
from erpnext.accounts.doctype.invoice_discounting.invoice_discounting import (
	get_party_account_based_on_invoice_discounting,
)
from erpnext.accounts.doctype.journal_entry.journal_entry import get_default_bank_cash_account
from erpnext.accounts.doctype.tax_withholding_category.tax_withholding_category import (
	get_party_tax_withholding_details,
)
from erpnext.accounts.general_ledger import make_gl_entries, process_gl_map
from erpnext.accounts.party import get_party_account
from erpnext.accounts.utils import get_account_currency, get_balance_on, get_outstanding_invoices
from erpnext.controllers.accounts_controller import (
	AccountsController,
	get_supplier_block_status,
	validate_taxes_and_charges,
)
from erpnext.setup.utils import get_exchange_rate


class InvalidPaymentEntry(ValidationError):
	pass


class PaymentEntry(AccountsController):
	def __init__(self, *args, **kwargs):
		super(PaymentEntry, self).__init__(*args, **kwargs)
		if not self.is_new():
			self.setup_party_account_field()

	def setup_party_account_field(self):
		self.party_account_field = None
		self.party_account = None
		self.party_account_currency = None

		if self.payment_type == "Receive":
			self.party_account_field = "paid_from"
			self.party_account = self.paid_from
			self.party_account_currency = self.paid_from_account_currency

		elif self.payment_type == "Pay":
			self.party_account_field = "paid_to"
			self.party_account = self.paid_to
			self.party_account_currency = self.paid_to_account_currency

	def validate(self):
		self.setup_party_account_field()
		self.set_missing_values()
		self.validate_payment_type()
		self.validate_party_details()
		self.set_exchange_rate()
		self.validate_mandatory()
		self.validate_reference_documents()
		self.set_tax_withholding()
		self.set_amounts()
		self.validate_amounts()
		self.apply_taxes()
		self.set_amounts_after_tax()
		self.clear_unallocated_reference_document_rows()
		self.validate_payment_against_negative_invoice()
		self.validate_transaction_reference()
		self.set_title()
		self.set_remarks()
		self.validate_duplicate_entry()
		self.validate_payment_type_with_outstanding()
		self.validate_allocated_amount()
		self.validate_paid_invoices()
		self.ensure_supplier_is_not_blocked()
		self.set_status()

	def on_submit(self):
		if self.difference_amount:
			frappe.throw(_("Difference Amount must be zero"))
		self.make_gl_entries()
		self.update_outstanding_amounts()
		self.update_advance_paid()
		self.update_payment_schedule()
		self.set_status()

	def on_cancel(self):
		self.ignore_linked_doctypes = ("GL Entry", "Stock Ledger Entry", "Payment Ledger Entry")
		self.make_gl_entries(cancel=1)
		self.update_outstanding_amounts()
		self.update_advance_paid()
		self.delink_advance_entry_references()
		self.update_payment_schedule(cancel=1)
		self.set_payment_req_status()
		self.set_status()

	def set_payment_req_status(self):
		from erpnext.accounts.doctype.payment_request.payment_request import update_payment_req_status

		update_payment_req_status(self, None)

	def update_outstanding_amounts(self):
		self.set_missing_ref_details(force=True)

	def validate_duplicate_entry(self):
		reference_names = []
		for d in self.get("references"):
			if (d.reference_doctype, d.reference_name, d.payment_term) in reference_names:
				frappe.throw(
					_("Row #{0}: Duplicate entry in References {1} {2}").format(
						d.idx, d.reference_doctype, d.reference_name
					)
				)
			reference_names.append((d.reference_doctype, d.reference_name, d.payment_term))

	def set_bank_account_data(self):
		if self.bank_account:
			bank_data = get_bank_account_details(self.bank_account)

			field = "paid_from" if self.payment_type == "Pay" else "paid_to"

			self.bank = bank_data.bank
			self.bank_account_no = bank_data.bank_account_no

			if not self.get(field):
				self.set(field, bank_data.account)

	def validate_payment_type_with_outstanding(self):
		total_outstanding = sum(d.allocated_amount for d in self.get("references"))
		if total_outstanding < 0 and self.party_type == "Customer" and self.payment_type == "Receive":
			frappe.throw(
				_("Cannot receive from customer against negative outstanding"),
				title=_("Incorrect Payment Type"),
			)

	def validate_allocated_amount(self):
		for d in self.get("references"):
			if (flt(d.allocated_amount)) > 0:
				if flt(d.allocated_amount) > flt(d.outstanding_amount):
					frappe.throw(
						_("Row #{0}: Allocated Amount cannot be greater than outstanding amount.").format(d.idx)
					)

			# Check for negative outstanding invoices as well
			if flt(d.allocated_amount) < 0:
				if flt(d.allocated_amount) < flt(d.outstanding_amount):
					frappe.throw(
						_("Row #{0}: Allocated Amount cannot be greater than outstanding amount.").format(d.idx)
					)

	def delink_advance_entry_references(self):
		for reference in self.references:
			if reference.reference_doctype in ("Sales Invoice", "Purchase Invoice"):
				doc = frappe.get_doc(reference.reference_doctype, reference.reference_name)
				doc.delink_advance_entries(self.name)

	def set_missing_values(self):
		if self.payment_type == "Internal Transfer":
			for field in (
				"party",
				"party_balance",
				"total_allocated_amount",
				"base_total_allocated_amount",
				"unallocated_amount",
			):
				self.set(field, None)
			self.references = []
		else:
			if not self.party_type:
				frappe.throw(_("Party Type is mandatory"))

			if not self.party:
				frappe.throw(_("Party is mandatory"))

			_party_name = "title" if self.party_type == "Shareholder" else self.party_type.lower() + "_name"

			if frappe.db.has_column(self.party_type, _party_name):
				self.party_name = frappe.db.get_value(self.party_type, self.party, _party_name)
			else:
				self.party_name = frappe.db.get_value(self.party_type, self.party, "name")

		if self.party:
			if not self.party_balance:
				self.party_balance = get_balance_on(
					party_type=self.party_type, party=self.party, date=self.posting_date, company=self.company
				)

			if not self.party_account:
				party_account = get_party_account(self.party_type, self.party, self.company)
				self.set(self.party_account_field, party_account)
				self.party_account = party_account

		if self.paid_from and not (self.paid_from_account_currency or self.paid_from_account_balance):
			acc = get_account_details(self.paid_from, self.posting_date, self.cost_center)
			self.paid_from_account_currency = acc.account_currency
			self.paid_from_account_balance = acc.account_balance

		if self.paid_to and not (self.paid_to_account_currency or self.paid_to_account_balance):
			acc = get_account_details(self.paid_to, self.posting_date, self.cost_center)
			self.paid_to_account_currency = acc.account_currency
			self.paid_to_account_balance = acc.account_balance

		self.party_account_currency = (
			self.paid_from_account_currency
			if self.payment_type == "Receive"
			else self.paid_to_account_currency
		)

		self.set_missing_ref_details()

	def set_missing_ref_details(self, force=False):
		for d in self.get("references"):
			if d.allocated_amount:
				ref_details = get_reference_details(
					d.reference_doctype, d.reference_name, self.party_account_currency
				)

				for field, value in ref_details.items():
					if d.exchange_gain_loss:
						# for cases where gain/loss is booked into invoice
						# exchange_gain_loss is calculated from invoice & populated
						# and row.exchange_rate is already set to payment entry's exchange rate
						# refer -> `update_reference_in_payment_entry()` in utils.py
						continue

					if field == "exchange_rate" or not d.get(field) or force:
						d.db_set(field, value)

	def validate_payment_type(self):
		if self.payment_type not in ("Receive", "Pay", "Internal Transfer"):
			frappe.throw(_("Payment Type must be one of Receive, Pay and Internal Transfer"))

	def validate_party_details(self):
		if self.party:
			if not frappe.db.exists(self.party_type, self.party):
				frappe.throw(_("Invalid {0}: {1}").format(self.party_type, self.party))

<<<<<<< HEAD
			if self.party_account and self.party_type in ("Customer", "Supplier"):
				self.validate_account_type(
					self.party_account, [erpnext.get_party_account_type(self.party_type)]
				)

	def validate_bank_accounts(self):
		if self.payment_type in ("Pay", "Internal Transfer"):
			self.validate_account_type(self.paid_from, ["Bank", "Cash"])

		if self.payment_type in ("Receive", "Internal Transfer"):
			self.validate_account_type(self.paid_to, ["Bank", "Cash"])

	def validate_account_type(self, account, account_types):
		account_type = frappe.get_cached_value("Account", account, "account_type")
		# if account_type not in account_types:
		# 	frappe.throw(_("Account Type for {0} must be {1}").format(account, comma_or(account_types)))

=======
>>>>>>> cbe8fa7f
	def set_exchange_rate(self, ref_doc=None):
		self.set_source_exchange_rate(ref_doc)
		self.set_target_exchange_rate(ref_doc)

	def set_source_exchange_rate(self, ref_doc=None):
		if self.paid_from and not self.source_exchange_rate:
			if self.paid_from_account_currency == self.company_currency:
				self.source_exchange_rate = 1
			else:
				if ref_doc:
					if self.paid_from_account_currency == ref_doc.currency:
						self.source_exchange_rate = ref_doc.get("exchange_rate")

			if not self.source_exchange_rate:
				self.source_exchange_rate = get_exchange_rate(
					self.paid_from_account_currency, self.company_currency, self.posting_date
				)

	def set_target_exchange_rate(self, ref_doc=None):
		if self.paid_from_account_currency == self.paid_to_account_currency:
			self.target_exchange_rate = self.source_exchange_rate
		elif self.paid_to and not self.target_exchange_rate:
			if ref_doc:
				if self.paid_to_account_currency == ref_doc.currency:
					self.target_exchange_rate = ref_doc.get("exchange_rate")

			if not self.target_exchange_rate:
				self.target_exchange_rate = get_exchange_rate(
					self.paid_to_account_currency, self.company_currency, self.posting_date
				)

	def validate_mandatory(self):
		for field in ("paid_amount", "received_amount", "source_exchange_rate", "target_exchange_rate"):
			if not self.get(field):
				frappe.throw(_("{0} is mandatory").format(self.meta.get_label(field)))

	def validate_reference_documents(self):
		valid_reference_doctypes = self.get_valid_reference_doctypes()

		if not valid_reference_doctypes:
			return

		for d in self.get("references"):
			if not d.allocated_amount:
				continue
			if d.reference_doctype not in valid_reference_doctypes:
				frappe.throw(
					_("Reference Doctype must be one of {0}").format(comma_or(valid_reference_doctypes))
				)

			elif d.reference_name:
				if not frappe.db.exists(d.reference_doctype, d.reference_name):
					frappe.throw(_("{0} {1} does not exist").format(d.reference_doctype, d.reference_name))
				else:
					ref_doc = frappe.get_doc(d.reference_doctype, d.reference_name)

					if d.reference_doctype != "Journal Entry":
						if self.party != ref_doc.get(scrub(self.party_type)):
							frappe.throw(
								_("{0} {1} is not associated with {2} {3}").format(
									d.reference_doctype, d.reference_name, self.party_type, self.party
								)
							)
					else:
						self.validate_journal_entry()

					if d.reference_doctype in frappe.get_hooks("invoice_doctypes"):
						if self.party_type == "Customer":
							ref_party_account = (
								get_party_account_based_on_invoice_discounting(d.reference_name) or ref_doc.debit_to
							)
						elif self.party_type == "Supplier":
							ref_party_account = ref_doc.credit_to
						elif self.party_type == "Employee":
							ref_party_account = ref_doc.payable_account

						if ref_party_account != self.party_account:
							frappe.throw(
								_("{0} {1} is associated with {2}, but Party Account is {3}").format(
									d.reference_doctype, d.reference_name, ref_party_account, self.party_account
								)
							)

						if ref_doc.doctype == "Purchase Invoice" and ref_doc.get("on_hold"):
							frappe.throw(
								_("{0} {1} is on hold").format(d.reference_doctype, d.reference_name),
								title=_("Invalid Invoice"),
							)

					if ref_doc.docstatus != 1:
						frappe.throw(_("{0} {1} must be submitted").format(d.reference_doctype, d.reference_name))

	def get_valid_reference_doctypes(self):
		if self.party_type == "Customer":
			return ("Sales Order", "Sales Invoice", "Journal Entry", "Dunning")
		elif self.party_type == "Supplier":
			return ("Purchase Order", "Purchase Invoice", "Journal Entry")
		elif self.party_type == "Shareholder":
			return ("Journal Entry",)
		elif self.party_type == "Employee":
			return ("Journal Entry",)

	def validate_paid_invoices(self):
		no_oustanding_refs = {}

		for d in self.get("references"):
			if not d.allocated_amount:
				continue

			if d.reference_doctype in ("Sales Invoice", "Purchase Invoice"):
				outstanding_amount, is_return = frappe.get_cached_value(
					d.reference_doctype, d.reference_name, ["outstanding_amount", "is_return"]
				)
				if outstanding_amount <= 0 and not is_return:
					no_oustanding_refs.setdefault(d.reference_doctype, []).append(d)

		for k, v in no_oustanding_refs.items():
			frappe.msgprint(
				_(
					"{} - {} now have {} as they had no outstanding amount left before submitting the Payment Entry."
				).format(
					_(k),
					frappe.bold(", ".join(d.reference_name for d in v)),
					frappe.bold(_("negative outstanding amount")),
				)
				+ "<br><br>"
				+ _("If this is undesirable please cancel the corresponding Payment Entry."),
				title=_("Warning"),
				indicator="orange",
			)

	def validate_journal_entry(self):
		for d in self.get("references"):
			if d.allocated_amount and d.reference_doctype == "Journal Entry":
				je_accounts = frappe.db.sql(
					"""select debit, credit from `tabJournal Entry Account`
					where account = %s and party=%s and docstatus = 1 and parent = %s
					and (reference_type is null or reference_type in ("", "Sales Order", "Purchase Order"))
					""",
					(self.party_account, self.party, d.reference_name),
					as_dict=True,
				)

				if not je_accounts:
					frappe.throw(
						_(
							"Row #{0}: Journal Entry {1} does not have account {2} or already matched against another voucher"
						).format(d.idx, d.reference_name, self.party_account)
					)
				else:
					dr_or_cr = "debit" if self.payment_type == "Receive" else "credit"
					valid = False
					for jvd in je_accounts:
						if flt(jvd[dr_or_cr]) > 0:
							valid = True
					if not valid:
						frappe.throw(
							_("Against Journal Entry {0} does not have any unmatched {1} entry").format(
								d.reference_name, dr_or_cr
							)
						)

	def update_payment_schedule(self, cancel=0):
		invoice_payment_amount_map = {}
		invoice_paid_amount_map = {}

		for ref in self.get("references"):
			if ref.payment_term and ref.reference_name:
				key = (ref.payment_term, ref.reference_name)
				invoice_payment_amount_map.setdefault(key, 0.0)
				invoice_payment_amount_map[key] += ref.allocated_amount

				if not invoice_paid_amount_map.get(key):
					payment_schedule = frappe.get_all(
						"Payment Schedule",
						filters={"parent": ref.reference_name},
						fields=["paid_amount", "payment_amount", "payment_term", "discount", "outstanding"],
					)
					for term in payment_schedule:
						invoice_key = (term.payment_term, ref.reference_name)
						invoice_paid_amount_map.setdefault(invoice_key, {})
						invoice_paid_amount_map[invoice_key]["outstanding"] = term.outstanding
						invoice_paid_amount_map[invoice_key]["discounted_amt"] = ref.total_amount * (
							term.discount / 100
						)

		for idx, (key, allocated_amount) in enumerate(invoice_payment_amount_map.items(), 1):
			if not invoice_paid_amount_map.get(key):
				frappe.throw(_("Payment term {0} not used in {1}").format(key[0], key[1]))

			outstanding = flt(invoice_paid_amount_map.get(key, {}).get("outstanding"))
			discounted_amt = flt(invoice_paid_amount_map.get(key, {}).get("discounted_amt"))

			if cancel:
				frappe.db.sql(
					"""
					UPDATE `tabPayment Schedule`
					SET
						paid_amount = `paid_amount` - %s,
						discounted_amount = `discounted_amount` - %s,
						outstanding = `outstanding` + %s
					WHERE parent = %s and payment_term = %s""",
					(allocated_amount - discounted_amt, discounted_amt, allocated_amount, key[1], key[0]),
				)
			else:
				if allocated_amount > outstanding:
					frappe.throw(
						_("Row #{0}: Cannot allocate more than {1} against payment term {2}").format(
							idx, outstanding, key[0]
						)
					)

				if allocated_amount and outstanding:
					frappe.db.sql(
						"""
						UPDATE `tabPayment Schedule`
						SET
							paid_amount = `paid_amount` + %s,
							discounted_amount = `discounted_amount` + %s,
							outstanding = `outstanding` - %s
						WHERE parent = %s and payment_term = %s""",
						(allocated_amount - discounted_amt, discounted_amt, allocated_amount, key[1], key[0]),
					)

	def set_status(self):
		if self.docstatus == 2:
			self.status = "Cancelled"
		elif self.docstatus == 1:
			self.status = "Submitted"
		else:
			self.status = "Draft"

		self.db_set("status", self.status, update_modified=True)

	def set_tax_withholding(self):
		if not self.party_type == "Supplier":
			return

		if not self.apply_tax_withholding_amount:
			return

		net_total = self.paid_amount

		# Adding args as purchase invoice to get TDS amount
		args = frappe._dict(
			{
				"company": self.company,
				"doctype": "Payment Entry",
				"supplier": self.party,
				"posting_date": self.posting_date,
				"net_total": net_total,
			}
		)

		tax_withholding_details = get_party_tax_withholding_details(args, self.tax_withholding_category)

		if not tax_withholding_details:
			return

		tax_withholding_details.update(
			{"cost_center": self.cost_center or erpnext.get_default_cost_center(self.company)}
		)

		accounts = []
		for d in self.taxes:
			if d.account_head == tax_withholding_details.get("account_head"):

				# Preserve user updated included in paid amount
				if d.included_in_paid_amount:
					tax_withholding_details.update({"included_in_paid_amount": d.included_in_paid_amount})

				d.update(tax_withholding_details)
			accounts.append(d.account_head)

		if not accounts or tax_withholding_details.get("account_head") not in accounts:
			self.append("taxes", tax_withholding_details)

		to_remove = [
			d
			for d in self.taxes
			if not d.tax_amount and d.account_head == tax_withholding_details.get("account_head")
		]

		for d in to_remove:
			self.remove(d)

	def apply_taxes(self):
		self.initialize_taxes()
		self.determine_exclusive_rate()
		self.calculate_taxes()

	def set_amounts(self):
		self.set_received_amount()
		self.set_amounts_in_company_currency()
		self.set_total_allocated_amount()
		self.set_unallocated_amount()
		self.set_difference_amount()

	def validate_amounts(self):
		self.validate_received_amount()

	def validate_received_amount(self):
		if self.paid_from_account_currency == self.paid_to_account_currency:
			if self.paid_amount < self.received_amount:
				frappe.throw(_("Received Amount cannot be greater than Paid Amount"))

	def set_received_amount(self):
		self.base_received_amount = self.base_paid_amount
		if (
			self.paid_from_account_currency == self.paid_to_account_currency
			and not self.payment_type == "Internal Transfer"
		):
			self.received_amount = self.paid_amount

	def set_amounts_after_tax(self):
		applicable_tax = 0
		base_applicable_tax = 0
		for tax in self.get("taxes"):
			if not tax.included_in_paid_amount:
				amount = -1 * tax.tax_amount if tax.add_deduct_tax == "Deduct" else tax.tax_amount
				base_amount = (
					-1 * tax.base_tax_amount if tax.add_deduct_tax == "Deduct" else tax.base_tax_amount
				)

				applicable_tax += amount
				base_applicable_tax += base_amount

		self.paid_amount_after_tax = flt(
			flt(self.paid_amount) + flt(applicable_tax), self.precision("paid_amount_after_tax")
		)
		self.base_paid_amount_after_tax = flt(
			flt(self.paid_amount_after_tax) * flt(self.source_exchange_rate),
			self.precision("base_paid_amount_after_tax"),
		)

		self.received_amount_after_tax = flt(
			flt(self.received_amount) + flt(applicable_tax), self.precision("paid_amount_after_tax")
		)
		self.base_received_amount_after_tax = flt(
			flt(self.received_amount_after_tax) * flt(self.target_exchange_rate),
			self.precision("base_paid_amount_after_tax"),
		)

	def set_amounts_in_company_currency(self):
		self.base_paid_amount, self.base_received_amount, self.difference_amount = 0, 0, 0
		if self.paid_amount:
			self.base_paid_amount = flt(
				flt(self.paid_amount) * flt(self.source_exchange_rate), self.precision("base_paid_amount")
			)

		if self.received_amount:
			self.base_received_amount = flt(
				flt(self.received_amount) * flt(self.target_exchange_rate),
				self.precision("base_received_amount"),
			)

	def set_total_allocated_amount(self):
		if self.payment_type == "Internal Transfer":
			return

		total_allocated_amount, base_total_allocated_amount = 0, 0
		for d in self.get("references"):
			if d.allocated_amount:
				total_allocated_amount += flt(d.allocated_amount)
				base_total_allocated_amount += flt(
					flt(d.allocated_amount) * flt(d.exchange_rate), self.precision("base_paid_amount")
				)

		self.total_allocated_amount = abs(total_allocated_amount)
		self.base_total_allocated_amount = abs(base_total_allocated_amount)

	def set_unallocated_amount(self):
		self.unallocated_amount = 0
		if self.party:
			total_deductions = sum(flt(d.amount) for d in self.get("deductions"))
			included_taxes = self.get_included_taxes()
			if (
				self.payment_type == "Receive"
				and self.base_total_allocated_amount < self.base_received_amount + total_deductions
				and self.total_allocated_amount
				< self.paid_amount + (total_deductions / self.source_exchange_rate)
			):
				self.unallocated_amount = (
					self.base_received_amount + total_deductions - self.base_total_allocated_amount
				) / self.source_exchange_rate
				self.unallocated_amount -= included_taxes
			elif (
				self.payment_type == "Pay"
				and self.base_total_allocated_amount < (self.base_paid_amount - total_deductions)
				and self.total_allocated_amount
				< self.received_amount + (total_deductions / self.target_exchange_rate)
			):
				self.unallocated_amount = (
					self.base_paid_amount - (total_deductions + self.base_total_allocated_amount)
				) / self.target_exchange_rate
				self.unallocated_amount -= included_taxes

	def set_difference_amount(self):
		base_unallocated_amount = flt(self.unallocated_amount) * (
			flt(self.source_exchange_rate)
			if self.payment_type == "Receive"
			else flt(self.target_exchange_rate)
		)

		base_party_amount = flt(self.base_total_allocated_amount) + flt(base_unallocated_amount)

		if self.payment_type == "Receive":
			self.difference_amount = base_party_amount - self.base_received_amount
		elif self.payment_type == "Pay":
			self.difference_amount = self.base_paid_amount - base_party_amount
		else:
			self.difference_amount = self.base_paid_amount - flt(self.base_received_amount)

		total_deductions = sum(flt(d.amount) for d in self.get("deductions"))
		included_taxes = self.get_included_taxes()

		self.difference_amount = flt(
			self.difference_amount - total_deductions - included_taxes, self.precision("difference_amount")
		)

	def get_included_taxes(self):
		included_taxes = 0
		for tax in self.get("taxes"):
			if tax.included_in_paid_amount:
				if tax.add_deduct_tax == "Add":
					included_taxes += tax.base_tax_amount
				else:
					included_taxes -= tax.base_tax_amount

		return included_taxes

	# Paid amount is auto allocated in the reference document by default.
	# Clear the reference document which doesn't have allocated amount on validate so that form can be loaded fast
	def clear_unallocated_reference_document_rows(self):
		self.set("references", self.get("references", {"allocated_amount": ["not in", [0, None, ""]]}))
		frappe.db.sql(
			"""delete from `tabPayment Entry Reference`
			where parent = %s and allocated_amount = 0""",
			self.name,
		)

	def validate_payment_against_negative_invoice(self):
		if (self.payment_type == "Pay" and self.party_type == "Customer") or (
			self.payment_type == "Receive" and self.party_type == "Supplier"
		):

			total_negative_outstanding = sum(
				abs(flt(d.outstanding_amount)) for d in self.get("references") if flt(d.outstanding_amount) < 0
			)

			paid_amount = self.paid_amount if self.payment_type == "Receive" else self.received_amount
			additional_charges = sum([flt(d.amount) for d in self.deductions])

			if not total_negative_outstanding:
				frappe.throw(
					_("Cannot {0} {1} {2} without any negative outstanding invoice").format(
						_(self.payment_type),
						(_("to") if self.party_type == "Customer" else _("from")),
						self.party_type,
					),
					InvalidPaymentEntry,
				)

			elif paid_amount - additional_charges > total_negative_outstanding:
				frappe.throw(
					_("Paid Amount cannot be greater than total negative outstanding amount {0}").format(
						total_negative_outstanding
					),
					InvalidPaymentEntry,
				)

	def set_title(self):
		if frappe.flags.in_import and self.title:
			# do not set title dynamically if title exists during data import.
			return

		if self.payment_type in ("Receive", "Pay"):
			self.title = self.party
		else:
			self.title = self.paid_from + " - " + self.paid_to

	def validate_transaction_reference(self):
		bank_account = self.paid_to if self.payment_type == "Receive" else self.paid_from
		bank_account_type = frappe.get_cached_value("Account", bank_account, "account_type")

		if bank_account_type == "Bank":
			if not self.reference_no or not self.reference_date:
				frappe.throw(_("Reference No and Reference Date is mandatory for Bank transaction"))

	def set_remarks(self):
		if self.custom_remarks:
			return

		if self.payment_type == "Internal Transfer":
			remarks = [
				_("Amount {0} {1} transferred from {2} to {3}").format(
					self.paid_from_account_currency, self.paid_amount, self.paid_from, self.paid_to
				)
			]
		else:

			remarks = [
				_("Amount {0} {1} {2} {3}").format(
					self.party_account_currency,
					self.paid_amount if self.payment_type == "Receive" else self.received_amount,
					_("received from") if self.payment_type == "Receive" else _("to"),
					self.party,
				)
			]

		if self.reference_no:
			remarks.append(
				_("Transaction reference no {0} dated {1}").format(self.reference_no, self.reference_date)
			)

		if self.payment_type in ["Receive", "Pay"]:
			for d in self.get("references"):
				if d.allocated_amount:
					remarks.append(
						_("Amount {0} {1} against {2} {3}").format(
							self.party_account_currency, d.allocated_amount, d.reference_doctype, d.reference_name
						)
					)

		for d in self.get("deductions"):
			if d.amount:
				remarks.append(
					_("Amount {0} {1} deducted against {2}").format(self.company_currency, d.amount, d.account)
				)

		self.set("remarks", "\n".join(remarks))

	def build_gl_map(self):
		if self.payment_type in ("Receive", "Pay") and not self.get("party_account_field"):
			self.setup_party_account_field()

		gl_entries = []
		self.add_party_gl_entries(gl_entries)
		self.add_bank_gl_entries(gl_entries)
		self.add_deductions_gl_entries(gl_entries)
		self.add_tax_gl_entries(gl_entries)
		return gl_entries

	def make_gl_entries(self, cancel=0, adv_adj=0):
		gl_entries = self.build_gl_map()
		gl_entries = process_gl_map(gl_entries)
		make_gl_entries(gl_entries, cancel=cancel, adv_adj=adv_adj)

	def add_party_gl_entries(self, gl_entries):
		if self.party_account:
			if self.payment_type == "Receive":
				against_account = self.paid_to
			else:
				against_account = self.paid_from

			party_gl_dict = self.get_gl_dict(
				{
					"account": self.party_account,
					"party_type": self.party_type,
					"party": self.party,
					"against": against_account,
					"account_currency": self.party_account_currency,
					"cost_center": self.cost_center,
				},
				item=self,
			)

			dr_or_cr = (
				"credit" if erpnext.get_party_account_type(self.party_type) == "Receivable" else "debit"
			)

			for d in self.get("references"):
				cost_center = self.cost_center
				if d.reference_doctype == "Sales Invoice" and not cost_center:
					cost_center = frappe.db.get_value(d.reference_doctype, d.reference_name, "cost_center")
				gle = party_gl_dict.copy()
				gle.update(
					{
						"against_voucher_type": d.reference_doctype,
						"against_voucher": d.reference_name,
						"cost_center": cost_center,
					}
				)

				allocated_amount_in_company_currency = flt(
					flt(d.allocated_amount) * flt(d.exchange_rate), self.precision("paid_amount")
				)

				gle.update(
					{
						dr_or_cr + "_in_account_currency": d.allocated_amount,
						dr_or_cr: allocated_amount_in_company_currency,
					}
				)

				gl_entries.append(gle)

			if self.unallocated_amount:
				exchange_rate = self.get_exchange_rate()
				base_unallocated_amount = self.unallocated_amount * exchange_rate

				gle = party_gl_dict.copy()

				gle.update(
					{
						dr_or_cr + "_in_account_currency": self.unallocated_amount,
						dr_or_cr: base_unallocated_amount,
					}
				)

				gl_entries.append(gle)

	def add_bank_gl_entries(self, gl_entries):
		if self.payment_type in ("Pay", "Internal Transfer"):
			gl_entries.append(
				self.get_gl_dict(
					{
						"account": self.paid_from,
						"account_currency": self.paid_from_account_currency,
						"against": self.party if self.payment_type == "Pay" else self.paid_to,
						"credit_in_account_currency": self.paid_amount,
						"credit": self.base_paid_amount,
						"cost_center": self.cost_center,
						"post_net_value": True,
					},
					item=self,
				)
			)
		if self.payment_type in ("Receive", "Internal Transfer"):
			gl_entries.append(
				self.get_gl_dict(
					{
						"account": self.paid_to,
						"account_currency": self.paid_to_account_currency,
						"against": self.party if self.payment_type == "Receive" else self.paid_from,
						"debit_in_account_currency": self.received_amount,
						"debit": self.base_received_amount,
						"cost_center": self.cost_center,
					},
					item=self,
				)
			)

	def add_tax_gl_entries(self, gl_entries):
		for d in self.get("taxes"):
			account_currency = get_account_currency(d.account_head)
			if account_currency != self.company_currency:
				frappe.throw(_("Currency for {0} must be {1}").format(d.account_head, self.company_currency))

			if self.payment_type in ("Pay", "Internal Transfer"):
				dr_or_cr = "debit" if d.add_deduct_tax == "Add" else "credit"
				rev_dr_or_cr = "credit" if dr_or_cr == "debit" else "debit"
				against = self.party or self.paid_from
			elif self.payment_type == "Receive":
				dr_or_cr = "credit" if d.add_deduct_tax == "Add" else "debit"
				rev_dr_or_cr = "credit" if dr_or_cr == "debit" else "debit"
				against = self.party or self.paid_to

			payment_account = self.get_party_account_for_taxes()
			tax_amount = d.tax_amount
			base_tax_amount = d.base_tax_amount

			gl_entries.append(
				self.get_gl_dict(
					{
						"account": d.account_head,
						"against": against,
						dr_or_cr: tax_amount,
						dr_or_cr + "_in_account_currency": base_tax_amount
						if account_currency == self.company_currency
						else d.tax_amount,
						"cost_center": d.cost_center,
						"post_net_value": True,
					},
					account_currency,
					item=d,
				)
			)

			if not d.included_in_paid_amount:
				if get_account_currency(payment_account) != self.company_currency:
					if self.payment_type == "Receive":
						exchange_rate = self.target_exchange_rate
					elif self.payment_type in ["Pay", "Internal Transfer"]:
						exchange_rate = self.source_exchange_rate
					base_tax_amount = flt((tax_amount / exchange_rate), self.precision("paid_amount"))

				gl_entries.append(
					self.get_gl_dict(
						{
							"account": payment_account,
							"against": against,
							rev_dr_or_cr: tax_amount,
							rev_dr_or_cr + "_in_account_currency": base_tax_amount
							if account_currency == self.company_currency
							else d.tax_amount,
							"cost_center": self.cost_center,
							"post_net_value": True,
						},
						account_currency,
						item=d,
					)
				)

	def add_deductions_gl_entries(self, gl_entries):
		for d in self.get("deductions"):
			if d.amount:
				account_currency = get_account_currency(d.account)
				if account_currency != self.company_currency:
					frappe.throw(_("Currency for {0} must be {1}").format(d.account, self.company_currency))

				gl_entries.append(
					self.get_gl_dict(
						{
							"account": d.account,
							"account_currency": account_currency,
							"against": self.party or self.paid_from,
							"debit_in_account_currency": d.amount,
							"debit": d.amount,
							"cost_center": d.cost_center,
						},
						item=d,
					)
				)

	def get_party_account_for_taxes(self):
		if self.payment_type == "Receive":
			return self.paid_to
		elif self.payment_type in ("Pay", "Internal Transfer"):
			return self.paid_from

	def update_advance_paid(self):
		if self.payment_type in ("Receive", "Pay") and self.party:
			for d in self.get("references"):
				if d.allocated_amount and d.reference_doctype in frappe.get_hooks("advance_payment_doctypes"):
					frappe.get_doc(
						d.reference_doctype, d.reference_name, for_update=True
					).set_total_advance_paid()

	def on_recurring(self, reference_doc, auto_repeat_doc):
		self.reference_no = reference_doc.name
		self.reference_date = nowdate()

	def calculate_deductions(self, tax_details):
		return {
			"account": tax_details["tax"]["account_head"],
			"cost_center": frappe.get_cached_value("Company", self.company, "cost_center"),
			"amount": self.total_allocated_amount * (tax_details["tax"]["rate"] / 100),
		}

	def set_gain_or_loss(self, account_details=None):
		if not self.difference_amount:
			self.set_difference_amount()

		row = {"amount": self.difference_amount}

		if account_details:
			row.update(account_details)

		if not row.get("amount"):
			# if no difference amount
			return

		self.append("deductions", row)
		self.set_unallocated_amount()

	def get_exchange_rate(self):
		return self.source_exchange_rate if self.payment_type == "Receive" else self.target_exchange_rate

	def initialize_taxes(self):
		for tax in self.get("taxes"):
			validate_taxes_and_charges(tax)
			validate_inclusive_tax(tax, self)

			tax_fields = ["total", "tax_fraction_for_current_item", "grand_total_fraction_for_current_item"]

			if tax.charge_type != "Actual":
				tax_fields.append("tax_amount")

			for fieldname in tax_fields:
				tax.set(fieldname, 0.0)

		self.paid_amount_after_tax = self.base_paid_amount

	def determine_exclusive_rate(self):
		if not any(cint(tax.included_in_paid_amount) for tax in self.get("taxes")):
			return

		cumulated_tax_fraction = 0
		for i, tax in enumerate(self.get("taxes")):
			tax.tax_fraction_for_current_item = self.get_current_tax_fraction(tax)
			if i == 0:
				tax.grand_total_fraction_for_current_item = 1 + tax.tax_fraction_for_current_item
			else:
				tax.grand_total_fraction_for_current_item = (
					self.get("taxes")[i - 1].grand_total_fraction_for_current_item
					+ tax.tax_fraction_for_current_item
				)

			cumulated_tax_fraction += tax.tax_fraction_for_current_item

		self.paid_amount_after_tax = flt(self.base_paid_amount / (1 + cumulated_tax_fraction))

	def calculate_taxes(self):
		self.total_taxes_and_charges = 0.0
		self.base_total_taxes_and_charges = 0.0

		actual_tax_dict = dict(
			[
				[tax.idx, flt(tax.tax_amount, tax.precision("tax_amount"))]
				for tax in self.get("taxes")
				if tax.charge_type == "Actual"
			]
		)

		for i, tax in enumerate(self.get("taxes")):
			current_tax_amount = self.get_current_tax_amount(tax)

			if tax.charge_type == "Actual":
				actual_tax_dict[tax.idx] -= current_tax_amount
				if i == len(self.get("taxes")) - 1:
					current_tax_amount += actual_tax_dict[tax.idx]

			tax.tax_amount = current_tax_amount
			tax.base_tax_amount = current_tax_amount

			if tax.add_deduct_tax == "Deduct":
				current_tax_amount *= -1.0
			else:
				current_tax_amount *= 1.0

			if i == 0:
				tax.total = flt(self.paid_amount_after_tax + current_tax_amount, self.precision("total", tax))
			else:
				tax.total = flt(
					self.get("taxes")[i - 1].total + current_tax_amount, self.precision("total", tax)
				)

			tax.base_total = tax.total

			if self.payment_type == "Pay":
				if tax.currency != self.paid_to_account_currency:
					self.total_taxes_and_charges += flt(current_tax_amount / self.target_exchange_rate)
				else:
					self.total_taxes_and_charges += current_tax_amount
			elif self.payment_type == "Receive":
				if tax.currency != self.paid_from_account_currency:
					self.total_taxes_and_charges += flt(current_tax_amount / self.source_exchange_rate)
				else:
					self.total_taxes_and_charges += current_tax_amount

			self.base_total_taxes_and_charges += tax.base_tax_amount

		if self.get("taxes"):
			self.paid_amount_after_tax = self.get("taxes")[-1].base_total

	def get_current_tax_amount(self, tax):
		tax_rate = tax.rate

		# To set row_id by default as previous row.
		if tax.charge_type in ["On Previous Row Amount", "On Previous Row Total"]:
			if tax.idx == 1:
				frappe.throw(
					_(
						"Cannot select charge type as 'On Previous Row Amount' or 'On Previous Row Total' for first row"
					)
				)

			if not tax.row_id:
				tax.row_id = tax.idx - 1

		if tax.charge_type == "Actual":
			current_tax_amount = flt(tax.tax_amount, self.precision("tax_amount", tax))
		elif tax.charge_type == "On Paid Amount":
			current_tax_amount = (tax_rate / 100.0) * self.paid_amount_after_tax
		elif tax.charge_type == "On Previous Row Amount":
			current_tax_amount = (tax_rate / 100.0) * self.get("taxes")[cint(tax.row_id) - 1].tax_amount

		elif tax.charge_type == "On Previous Row Total":
			current_tax_amount = (tax_rate / 100.0) * self.get("taxes")[cint(tax.row_id) - 1].total

		return current_tax_amount

	def get_current_tax_fraction(self, tax):
		current_tax_fraction = 0

		if cint(tax.included_in_paid_amount):
			tax_rate = tax.rate

			if tax.charge_type == "On Paid Amount":
				current_tax_fraction = tax_rate / 100.0
			elif tax.charge_type == "On Previous Row Amount":
				current_tax_fraction = (tax_rate / 100.0) * self.get("taxes")[
					cint(tax.row_id) - 1
				].tax_fraction_for_current_item
			elif tax.charge_type == "On Previous Row Total":
				current_tax_fraction = (tax_rate / 100.0) * self.get("taxes")[
					cint(tax.row_id) - 1
				].grand_total_fraction_for_current_item

		if getattr(tax, "add_deduct_tax", None) and tax.add_deduct_tax == "Deduct":
			current_tax_fraction *= -1.0

		return current_tax_fraction


def validate_inclusive_tax(tax, doc):
	def _on_previous_row_error(row_range):
		throw(
			_("To include tax in row {0} in Item rate, taxes in rows {1} must also be included").format(
				tax.idx, row_range
			)
		)

	if cint(getattr(tax, "included_in_paid_amount", None)):
		if tax.charge_type == "Actual":
			# inclusive tax cannot be of type Actual
			throw(
				_("Charge of type 'Actual' in row {0} cannot be included in Item Rate or Paid Amount").format(
					tax.idx
				)
			)
		elif tax.charge_type == "On Previous Row Amount" and not cint(
			doc.get("taxes")[cint(tax.row_id) - 1].included_in_paid_amount
		):
			# referred row should also be inclusive
			_on_previous_row_error(tax.row_id)
		elif tax.charge_type == "On Previous Row Total" and not all(
			[cint(t.included_in_paid_amount for t in doc.get("taxes")[: cint(tax.row_id) - 1])]
		):
			# all rows about the referred tax should be inclusive
			_on_previous_row_error("1 - %d" % (cint(tax.row_id),))
		elif tax.get("category") == "Valuation":
			frappe.throw(_("Valuation type charges can not be marked as Inclusive"))


@frappe.whitelist()
def get_outstanding_reference_documents(args):
	if isinstance(args, str):
		args = json.loads(args)

	if args.get("party_type") == "Member":
		return

	ple = qb.DocType("Payment Ledger Entry")
	common_filter = []
	posting_and_due_date = []

	# confirm that Supplier is not blocked
	if args.get("party_type") == "Supplier":
		supplier_status = get_supplier_block_status(args["party"])
		if supplier_status["on_hold"]:
			if supplier_status["hold_type"] == "All":
				return []
			elif supplier_status["hold_type"] == "Payments":
				if (
					not supplier_status["release_date"] or getdate(nowdate()) <= supplier_status["release_date"]
				):
					return []

	party_account_currency = get_account_currency(args.get("party_account"))
	company_currency = frappe.get_cached_value("Company", args.get("company"), "default_currency")

	# Get positive outstanding sales /purchase invoices
	condition = ""
	if args.get("voucher_type") and args.get("voucher_no"):
		condition = " and voucher_type={0} and voucher_no={1}".format(
			frappe.db.escape(args["voucher_type"]), frappe.db.escape(args["voucher_no"])
		)
		common_filter.append(ple.voucher_type == args["voucher_type"])
		common_filter.append(ple.voucher_no == args["voucher_no"])

	# Add cost center condition
	if args.get("cost_center"):
		condition += " and cost_center='%s'" % args.get("cost_center")
		common_filter.append(ple.cost_center == args.get("cost_center"))

	date_fields_dict = {
		"posting_date": ["from_posting_date", "to_posting_date"],
		"due_date": ["from_due_date", "to_due_date"],
	}

	for fieldname, date_fields in date_fields_dict.items():
		if args.get(date_fields[0]) and args.get(date_fields[1]):
			condition += " and {0} between '{1}' and '{2}'".format(
				fieldname, args.get(date_fields[0]), args.get(date_fields[1])
			)
			posting_and_due_date.append(ple[fieldname][args.get(date_fields[0]) : args.get(date_fields[1])])

	if args.get("company"):
		condition += " and company = {0}".format(frappe.db.escape(args.get("company")))
		common_filter.append(ple.company == args.get("company"))

	outstanding_invoices = get_outstanding_invoices(
		args.get("party_type"),
		args.get("party"),
		args.get("party_account"),
		common_filter=common_filter,
		posting_date=posting_and_due_date,
		min_outstanding=args.get("outstanding_amt_greater_than"),
		max_outstanding=args.get("outstanding_amt_less_than"),
	)

	outstanding_invoices = split_invoices_based_on_payment_terms(outstanding_invoices)

	for d in outstanding_invoices:
		d["exchange_rate"] = 1
		if party_account_currency != company_currency:
			if d.voucher_type in frappe.get_hooks("invoice_doctypes"):
				d["exchange_rate"] = frappe.db.get_value(d.voucher_type, d.voucher_no, "conversion_rate")
			elif d.voucher_type == "Journal Entry":
				d["exchange_rate"] = get_exchange_rate(
					party_account_currency, company_currency, d.posting_date
				)
		if d.voucher_type in ("Purchase Invoice"):
			d["bill_no"] = frappe.db.get_value(d.voucher_type, d.voucher_no, "bill_no")

	# Get all SO / PO which are not fully billed or against which full advance not paid
	orders_to_be_billed = []
	orders_to_be_billed = get_orders_to_be_billed(
		args.get("posting_date"),
		args.get("party_type"),
		args.get("party"),
		args.get("company"),
		party_account_currency,
		company_currency,
		filters=args,
	)

	# Get negative outstanding sales /purchase invoices
	negative_outstanding_invoices = []
	if args.get("party_type") != "Employee" and not args.get("voucher_no"):
		negative_outstanding_invoices = get_negative_outstanding_invoices(
			args.get("party_type"),
			args.get("party"),
			args.get("party_account"),
			party_account_currency,
			company_currency,
			condition=condition,
		)

	data = negative_outstanding_invoices + outstanding_invoices + orders_to_be_billed

	if not data:
		frappe.msgprint(
			_(
				"No outstanding invoices found for the {0} {1} which qualify the filters you have specified."
			).format(_(args.get("party_type")).lower(), frappe.bold(args.get("party")))
		)

	return data


def split_invoices_based_on_payment_terms(outstanding_invoices):
	invoice_ref_based_on_payment_terms = {}
	for idx, d in enumerate(outstanding_invoices):
		if d.voucher_type in ["Sales Invoice", "Purchase Invoice"]:
			payment_term_template = frappe.db.get_value(
				d.voucher_type, d.voucher_no, "payment_terms_template"
			)
			if payment_term_template:
				allocate_payment_based_on_payment_terms = frappe.get_cached_value(
					"Payment Terms Template", payment_term_template, "allocate_payment_based_on_payment_terms"
				)
				if allocate_payment_based_on_payment_terms:
					payment_schedule = frappe.get_all(
						"Payment Schedule", filters={"parent": d.voucher_no}, fields=["*"]
					)

					for payment_term in payment_schedule:
						if payment_term.outstanding > 0.1:
							invoice_ref_based_on_payment_terms.setdefault(idx, [])
							invoice_ref_based_on_payment_terms[idx].append(
								frappe._dict(
									{
										"due_date": d.due_date,
										"currency": d.currency,
										"voucher_no": d.voucher_no,
										"voucher_type": d.voucher_type,
										"posting_date": d.posting_date,
										"invoice_amount": flt(d.invoice_amount),
										"outstanding_amount": flt(d.outstanding_amount),
										"payment_amount": payment_term.payment_amount,
										"payment_term": payment_term.payment_term,
									}
								)
							)

	outstanding_invoices_after_split = []
	if invoice_ref_based_on_payment_terms:
		for idx, ref in invoice_ref_based_on_payment_terms.items():
			voucher_no = ref[0]["voucher_no"]
			voucher_type = ref[0]["voucher_type"]

			frappe.msgprint(
				_("Spliting {} {} into {} row(s) as per Payment Terms").format(
					voucher_type, voucher_no, len(ref)
				),
				alert=True,
			)

			outstanding_invoices_after_split += invoice_ref_based_on_payment_terms[idx]

			existing_row = list(filter(lambda x: x.get("voucher_no") == voucher_no, outstanding_invoices))
			index = outstanding_invoices.index(existing_row[0])
			outstanding_invoices.pop(index)

	outstanding_invoices_after_split += outstanding_invoices
	return outstanding_invoices_after_split


def get_orders_to_be_billed(
	posting_date,
	party_type,
	party,
	company,
	party_account_currency,
	company_currency,
	cost_center=None,
	filters=None,
):
	if party_type == "Customer":
		voucher_type = "Sales Order"
	elif party_type == "Supplier":
		voucher_type = "Purchase Order"
	elif party_type == "Employee":
		voucher_type = None

	# Add cost center condition
	if voucher_type:
		doc = frappe.get_doc({"doctype": voucher_type})
		condition = ""
		if doc and hasattr(doc, "cost_center"):
			condition = " and cost_center='%s'" % cost_center

	orders = []
	if voucher_type:
		if party_account_currency == company_currency:
			grand_total_field = "base_grand_total"
			rounded_total_field = "base_rounded_total"
		else:
			grand_total_field = "grand_total"
			rounded_total_field = "rounded_total"

		orders = frappe.db.sql(
			"""
			select
				name as voucher_no,
				if({rounded_total_field}, {rounded_total_field}, {grand_total_field}) as invoice_amount,
				(if({rounded_total_field}, {rounded_total_field}, {grand_total_field}) - advance_paid) as outstanding_amount,
				transaction_date as posting_date
			from
				`tab{voucher_type}`
			where
				{party_type} = %s
				and docstatus = 1
				and company = %s
				and ifnull(status, "") != "Closed"
				and if({rounded_total_field}, {rounded_total_field}, {grand_total_field}) > advance_paid
				and abs(100 - per_billed) > 0.01
				{condition}
			order by
				transaction_date, name
		""".format(
				**{
					"rounded_total_field": rounded_total_field,
					"grand_total_field": grand_total_field,
					"voucher_type": voucher_type,
					"party_type": scrub(party_type),
					"condition": condition,
				}
			),
			(party, company),
			as_dict=True,
		)

	order_list = []
	for d in orders:
		if not (
			flt(d.outstanding_amount) >= flt(filters.get("outstanding_amt_greater_than"))
			and flt(d.outstanding_amount) <= flt(filters.get("outstanding_amt_less_than"))
		):
			continue

		d["voucher_type"] = voucher_type
		# This assumes that the exchange rate required is the one in the SO
		d["exchange_rate"] = get_exchange_rate(party_account_currency, company_currency, posting_date)
		order_list.append(d)

	return order_list


def get_negative_outstanding_invoices(
	party_type,
	party,
	party_account,
	party_account_currency,
	company_currency,
	cost_center=None,
	condition=None,
):
	voucher_type = "Sales Invoice" if party_type == "Customer" else "Purchase Invoice"
	supplier_condition = ""
	if voucher_type == "Purchase Invoice":
		supplier_condition = "and (release_date is null or release_date <= CURRENT_DATE)"
	if party_account_currency == company_currency:
		grand_total_field = "base_grand_total"
		rounded_total_field = "base_rounded_total"
	else:
		grand_total_field = "grand_total"
		rounded_total_field = "rounded_total"

	return frappe.db.sql(
		"""
		select
			"{voucher_type}" as voucher_type, name as voucher_no,
			if({rounded_total_field}, {rounded_total_field}, {grand_total_field}) as invoice_amount,
			outstanding_amount, posting_date,
			due_date, conversion_rate as exchange_rate
		from
			`tab{voucher_type}`
		where
			{party_type} = %s and {party_account} = %s and docstatus = 1 and
			outstanding_amount < 0
			{supplier_condition}
			{condition}
		order by
			posting_date, name
		""".format(
			**{
				"supplier_condition": supplier_condition,
				"condition": condition,
				"rounded_total_field": rounded_total_field,
				"grand_total_field": grand_total_field,
				"voucher_type": voucher_type,
				"party_type": scrub(party_type),
				"party_account": "debit_to" if party_type == "Customer" else "credit_to",
				"cost_center": cost_center,
			}
		),
		(party, party_account),
		as_dict=True,
	)


@frappe.whitelist()
def get_party_details(company, party_type, party, date, cost_center=None):
	bank_account = ""
	if not frappe.db.exists(party_type, party):
		frappe.throw(_("Invalid {0}: {1}").format(party_type, party))

	party_account = get_party_account(party_type, party, company)

	account_currency = get_account_currency(party_account)
	account_balance = get_balance_on(party_account, date, cost_center=cost_center)
	_party_name = "title" if party_type == "Shareholder" else party_type.lower() + "_name"
	party_name = frappe.db.get_value(party_type, party, _party_name)
	party_balance = get_balance_on(party_type=party_type, party=party, cost_center=cost_center)
	if party_type in ["Customer", "Supplier"]:
		bank_account = get_party_bank_account(party_type, party)

	return {
		"party_account": party_account,
		"party_name": party_name,
		"party_account_currency": account_currency,
		"party_balance": party_balance,
		"account_balance": account_balance,
		"bank_account": bank_account,
	}


@frappe.whitelist()
def get_account_details(account, date, cost_center=None):
	frappe.has_permission("Payment Entry", throw=True)

	# to check if the passed account is accessible under reference doctype Payment Entry
	account_list = frappe.get_list(
		"Account", {"name": account}, reference_doctype="Payment Entry", limit=1
	)

	# There might be some user permissions which will allow account under certain doctypes
	# except for Payment Entry, only in such case we should throw permission error
	if not account_list:
		frappe.throw(_("Account: {0} is not permitted under Payment Entry").format(account))

	account_balance = get_balance_on(
		account, date, cost_center=cost_center, ignore_account_permission=True
	)

	return frappe._dict(
		{
			"account_currency": get_account_currency(account),
			"account_balance": account_balance,
			"account_type": frappe.get_cached_value("Account", account, "account_type"),
		}
	)


@frappe.whitelist()
def get_company_defaults(company):
	fields = ["write_off_account", "exchange_gain_loss_account", "cost_center"]
	ret = frappe.get_cached_value("Company", company, fields, as_dict=1)

	for fieldname in fields:
		if not ret[fieldname]:
			frappe.throw(
				_("Please set default {0} in Company {1}").format(
					frappe.get_meta("Company").get_label(fieldname), company
				)
			)

	return ret


def get_outstanding_on_journal_entry(name):
	res = frappe.db.sql(
		"SELECT "
		'CASE WHEN party_type IN ("Customer") '
		"THEN ifnull(sum(debit_in_account_currency - credit_in_account_currency), 0) "
		"ELSE ifnull(sum(credit_in_account_currency - debit_in_account_currency), 0) "
		"END as outstanding_amount "
		"FROM `tabGL Entry` WHERE (voucher_no=%s OR against_voucher=%s) "
		"AND party_type IS NOT NULL "
		'AND party_type != ""',
		(name, name),
		as_dict=1,
	)

	outstanding_amount = res[0].get("outstanding_amount", 0) if res else 0

	return outstanding_amount


@frappe.whitelist()
def get_reference_details(reference_doctype, reference_name, party_account_currency):
	total_amount = outstanding_amount = exchange_rate = None

	ref_doc = frappe.get_doc(reference_doctype, reference_name)
	company_currency = ref_doc.get("company_currency") or erpnext.get_company_currency(
		ref_doc.company
	)

	if reference_doctype == "Dunning":
		total_amount = outstanding_amount = ref_doc.get("dunning_amount")
		exchange_rate = 1

	elif reference_doctype == "Journal Entry" and ref_doc.docstatus == 1:
		total_amount = ref_doc.get("total_amount")
		if ref_doc.multi_currency:
			exchange_rate = get_exchange_rate(
				party_account_currency, company_currency, ref_doc.posting_date
			)
		else:
			exchange_rate = 1
			outstanding_amount = get_outstanding_on_journal_entry(reference_name)

	elif reference_doctype != "Journal Entry":
		if not total_amount:
			if party_account_currency == company_currency:
				# for handling cases that don't have multi-currency (base field)
				total_amount = ref_doc.get("grand_total") or ref_doc.get("base_grand_total")
				exchange_rate = 1
			else:
				total_amount = ref_doc.get("grand_total")
		if not exchange_rate:
			# Get the exchange rate from the original ref doc
			# or get it based on the posting date of the ref doc.
			exchange_rate = ref_doc.get("conversion_rate") or get_exchange_rate(
				party_account_currency, company_currency, ref_doc.posting_date
			)

		if reference_doctype in ("Sales Invoice", "Purchase Invoice"):
			outstanding_amount = ref_doc.get("outstanding_amount")
		else:
			outstanding_amount = flt(total_amount) - flt(ref_doc.get("advance_paid"))

	else:
		# Get the exchange rate based on the posting date of the ref doc.
		exchange_rate = get_exchange_rate(party_account_currency, company_currency, ref_doc.posting_date)

	return frappe._dict(
		{
			"due_date": ref_doc.get("due_date"),
			"total_amount": flt(total_amount),
			"outstanding_amount": flt(outstanding_amount),
			"exchange_rate": flt(exchange_rate),
			"bill_no": ref_doc.get("bill_no"),
		}
	)


@frappe.whitelist()
def get_payment_entry(
	dt, dn, party_amount=None, bank_account=None, bank_amount=None, party_type=None, payment_type=None
):
	reference_doc = None
	doc = frappe.get_doc(dt, dn)
	if dt in ("Sales Order", "Purchase Order") and flt(doc.per_billed, 2) > 0:
		frappe.throw(_("Can only make payment against unbilled {0}").format(dt))

	if not party_type:
		party_type = set_party_type(dt)

	party_account = set_party_account(dt, dn, doc, party_type)
	party_account_currency = set_party_account_currency(dt, party_account, doc)

	if not payment_type:
		payment_type = set_payment_type(dt, doc)

	grand_total, outstanding_amount = set_grand_total_and_outstanding_amount(
		party_amount, dt, party_account_currency, doc
	)

	# bank or cash
	bank = get_bank_cash_account(doc, bank_account)

	paid_amount, received_amount = set_paid_amount_and_received_amount(
		dt, party_account_currency, bank, outstanding_amount, payment_type, bank_amount, doc
	)

	paid_amount, received_amount, discount_amount = apply_early_payment_discount(
		paid_amount, received_amount, doc
	)

	pe = frappe.new_doc("Payment Entry")
	pe.payment_type = payment_type
	pe.company = doc.company
	pe.cost_center = doc.get("cost_center")
	pe.posting_date = nowdate()
	pe.mode_of_payment = doc.get("mode_of_payment")
	pe.party_type = party_type
	pe.party = doc.get(scrub(party_type))
	pe.contact_person = doc.get("contact_person")
	pe.contact_email = doc.get("contact_email")
	pe.ensure_supplier_is_not_blocked()

	pe.paid_from = party_account if payment_type == "Receive" else bank.account
	pe.paid_to = party_account if payment_type == "Pay" else bank.account
	pe.paid_from_account_currency = (
		party_account_currency if payment_type == "Receive" else bank.account_currency
	)
	pe.paid_to_account_currency = (
		party_account_currency if payment_type == "Pay" else bank.account_currency
	)
	pe.paid_amount = paid_amount
	pe.received_amount = received_amount
	pe.letter_head = doc.get("letter_head")

	if dt in ["Purchase Order", "Sales Order", "Sales Invoice", "Purchase Invoice"]:
		pe.project = doc.get("project") or reduce(
			lambda prev, cur: prev or cur, [x.get("project") for x in doc.get("items")], None
		)  # get first non-empty project from items

	if pe.party_type in ["Customer", "Supplier"]:
		bank_account = get_party_bank_account(pe.party_type, pe.party)
		pe.set("bank_account", bank_account)
		pe.set_bank_account_data()

	# only Purchase Invoice can be blocked individually
	if doc.doctype == "Purchase Invoice" and doc.invoice_is_blocked():
		frappe.msgprint(_("{0} is on hold till {1}").format(doc.name, doc.release_date))
	else:
		if doc.doctype in ("Sales Invoice", "Purchase Invoice") and frappe.get_cached_value(
			"Payment Terms Template",
			doc.payment_terms_template,
			"allocate_payment_based_on_payment_terms",
		):

			for reference in get_reference_as_per_payment_terms(
				doc.payment_schedule, dt, dn, doc, grand_total, outstanding_amount
			):
				pe.append("references", reference)
		else:
			if dt == "Dunning":
				pe.append(
					"references",
					{
						"reference_doctype": "Sales Invoice",
						"reference_name": doc.get("sales_invoice"),
						"bill_no": doc.get("bill_no"),
						"due_date": doc.get("due_date"),
						"total_amount": doc.get("outstanding_amount"),
						"outstanding_amount": doc.get("outstanding_amount"),
						"allocated_amount": doc.get("outstanding_amount"),
					},
				)
				pe.append(
					"references",
					{
						"reference_doctype": dt,
						"reference_name": dn,
						"bill_no": doc.get("bill_no"),
						"due_date": doc.get("due_date"),
						"total_amount": doc.get("dunning_amount"),
						"outstanding_amount": doc.get("dunning_amount"),
						"allocated_amount": doc.get("dunning_amount"),
					},
				)
			else:
				pe.append(
					"references",
					{
						"reference_doctype": dt,
						"reference_name": dn,
						"bill_no": doc.get("bill_no"),
						"due_date": doc.get("due_date"),
						"total_amount": grand_total,
						"outstanding_amount": outstanding_amount,
						"allocated_amount": outstanding_amount,
					},
				)

	pe.setup_party_account_field()
	pe.set_missing_values()

	if party_account and bank:
		pe.set_exchange_rate(ref_doc=reference_doc)
		pe.set_amounts()
		if discount_amount:
			pe.set_gain_or_loss(
				account_details={
					"account": frappe.get_cached_value("Company", pe.company, "default_discount_account"),
					"cost_center": pe.cost_center
					or frappe.get_cached_value("Company", pe.company, "cost_center"),
					"amount": discount_amount * (-1 if payment_type == "Pay" else 1),
				}
			)
			pe.set_difference_amount()

	return pe


def get_bank_cash_account(doc, bank_account):
	bank = get_default_bank_cash_account(
		doc.company, "Bank", mode_of_payment=doc.get("mode_of_payment"), account=bank_account
	)

	if not bank:
		bank = get_default_bank_cash_account(
			doc.company, "Cash", mode_of_payment=doc.get("mode_of_payment"), account=bank_account
		)

	return bank


def set_party_type(dt):
	if dt in ("Sales Invoice", "Sales Order", "Dunning"):
		party_type = "Customer"
	elif dt in ("Purchase Invoice", "Purchase Order"):
		party_type = "Supplier"
	return party_type


def set_party_account(dt, dn, doc, party_type):
	if dt == "Sales Invoice":
		party_account = get_party_account_based_on_invoice_discounting(dn) or doc.debit_to
	elif dt == "Purchase Invoice":
		party_account = doc.credit_to
	else:
		party_account = get_party_account(party_type, doc.get(party_type.lower()), doc.company)
	return party_account


def set_party_account_currency(dt, party_account, doc):
	if dt not in ("Sales Invoice", "Purchase Invoice"):
		party_account_currency = get_account_currency(party_account)
	else:
		party_account_currency = doc.get("party_account_currency") or get_account_currency(party_account)
	return party_account_currency


def set_payment_type(dt, doc):
	if (
		dt == "Sales Order" or (dt in ("Sales Invoice", "Dunning") and doc.outstanding_amount > 0)
	) or (dt == "Purchase Invoice" and doc.outstanding_amount < 0):
		payment_type = "Receive"
	else:
		payment_type = "Pay"
	return payment_type


def set_grand_total_and_outstanding_amount(party_amount, dt, party_account_currency, doc):
	grand_total = outstanding_amount = 0
	if party_amount:
		grand_total = outstanding_amount = party_amount
	elif dt in ("Sales Invoice", "Purchase Invoice"):
		if party_account_currency == doc.company_currency:
			grand_total = doc.base_rounded_total or doc.base_grand_total
		else:
			grand_total = doc.rounded_total or doc.grand_total
		outstanding_amount = doc.outstanding_amount
	elif dt == "Dunning":
		grand_total = doc.grand_total
		outstanding_amount = doc.grand_total
	else:
		if party_account_currency == doc.company_currency:
			grand_total = flt(doc.get("base_rounded_total") or doc.get("base_grand_total"))
		else:
			grand_total = flt(doc.get("rounded_total") or doc.get("grand_total"))
		outstanding_amount = doc.get("outstanding_amount") or (grand_total - flt(doc.advance_paid))
	return grand_total, outstanding_amount


def set_paid_amount_and_received_amount(
	dt, party_account_currency, bank, outstanding_amount, payment_type, bank_amount, doc
):
	paid_amount = received_amount = 0
	if party_account_currency == bank.account_currency:
		paid_amount = received_amount = abs(outstanding_amount)
	elif payment_type == "Receive":
		paid_amount = abs(outstanding_amount)
		if bank_amount:
			received_amount = bank_amount
		else:
			received_amount = paid_amount * doc.get("conversion_rate", 1)
	else:
		received_amount = abs(outstanding_amount)
		if bank_amount:
			paid_amount = bank_amount
		else:
			# if party account currency and bank currency is different then populate paid amount as well
			paid_amount = received_amount * doc.get("conversion_rate", 1)

	return paid_amount, received_amount


def apply_early_payment_discount(paid_amount, received_amount, doc):
	total_discount = 0
	eligible_for_payments = ["Sales Order", "Sales Invoice", "Purchase Order", "Purchase Invoice"]
	has_payment_schedule = hasattr(doc, "payment_schedule") and doc.payment_schedule

	if doc.doctype in eligible_for_payments and has_payment_schedule:
		for term in doc.payment_schedule:
			if not term.discounted_amount and term.discount and getdate(nowdate()) <= term.discount_date:
				if term.discount_type == "Percentage":
					discount_amount = flt(doc.get("grand_total")) * (term.discount / 100)
				else:
					discount_amount = term.discount

				discount_amount_in_foreign_currency = discount_amount * doc.get("conversion_rate", 1)

				if doc.doctype == "Sales Invoice":
					paid_amount -= discount_amount
					received_amount -= discount_amount_in_foreign_currency
				else:
					received_amount -= discount_amount
					paid_amount -= discount_amount_in_foreign_currency

				total_discount += discount_amount

		if total_discount:
			money = frappe.utils.fmt_money(total_discount, currency=doc.get("currency"))
			frappe.msgprint(_("Discount of {} applied as per Payment Term").format(money), alert=1)

	return paid_amount, received_amount, total_discount


def get_reference_as_per_payment_terms(
	payment_schedule, dt, dn, doc, grand_total, outstanding_amount
):
	references = []
	for payment_term in payment_schedule:
		payment_term_outstanding = flt(
			payment_term.payment_amount - payment_term.paid_amount, payment_term.precision("payment_amount")
		)

		if payment_term_outstanding:
			references.append(
				{
					"reference_doctype": dt,
					"reference_name": dn,
					"bill_no": doc.get("bill_no"),
					"due_date": doc.get("due_date"),
					"total_amount": grand_total,
					"outstanding_amount": outstanding_amount,
					"payment_term": payment_term.payment_term,
					"allocated_amount": payment_term_outstanding,
				}
			)

	return references


def get_paid_amount(dt, dn, party_type, party, account, due_date):
	if party_type == "Customer":
		dr_or_cr = "credit_in_account_currency - debit_in_account_currency"
	else:
		dr_or_cr = "debit_in_account_currency - credit_in_account_currency"

	paid_amount = frappe.db.sql(
		"""
		select ifnull(sum({dr_or_cr}), 0) as paid_amount
		from `tabGL Entry`
		where against_voucher_type = %s
			and against_voucher = %s
			and party_type = %s
			and party = %s
			and account = %s
			and due_date = %s
			and {dr_or_cr} > 0
	""".format(
			dr_or_cr=dr_or_cr
		),
		(dt, dn, party_type, party, account, due_date),
	)

	return paid_amount[0][0] if paid_amount else 0


@frappe.whitelist()
def get_party_and_account_balance(
	company, date, paid_from=None, paid_to=None, ptype=None, pty=None, cost_center=None
):
	return frappe._dict(
		{
			"party_balance": get_balance_on(party_type=ptype, party=pty, cost_center=cost_center),
			"paid_from_account_balance": get_balance_on(paid_from, date, cost_center=cost_center),
			"paid_to_account_balance": get_balance_on(paid_to, date=date, cost_center=cost_center),
		}
	)


@frappe.whitelist()
def make_payment_order(source_name, target_doc=None):
	from frappe.model.mapper import get_mapped_doc

	def set_missing_values(source, target):
		target.payment_order_type = "Payment Entry"
		target.append(
			"references",
			dict(
				reference_doctype="Payment Entry",
				reference_name=source.name,
				bank_account=source.party_bank_account,
				amount=source.paid_amount,
				account=source.paid_to,
				supplier=source.party,
				mode_of_payment=source.mode_of_payment,
			),
		)

	doclist = get_mapped_doc(
		"Payment Entry",
		source_name,
		{
			"Payment Entry": {
				"doctype": "Payment Order",
				"validation": {"docstatus": ["=", 1]},
			}
		},
		target_doc,
		set_missing_values,
	)

	return doclist<|MERGE_RESOLUTION|>--- conflicted
+++ resolved
@@ -242,26 +242,6 @@
 			if not frappe.db.exists(self.party_type, self.party):
 				frappe.throw(_("Invalid {0}: {1}").format(self.party_type, self.party))
 
-<<<<<<< HEAD
-			if self.party_account and self.party_type in ("Customer", "Supplier"):
-				self.validate_account_type(
-					self.party_account, [erpnext.get_party_account_type(self.party_type)]
-				)
-
-	def validate_bank_accounts(self):
-		if self.payment_type in ("Pay", "Internal Transfer"):
-			self.validate_account_type(self.paid_from, ["Bank", "Cash"])
-
-		if self.payment_type in ("Receive", "Internal Transfer"):
-			self.validate_account_type(self.paid_to, ["Bank", "Cash"])
-
-	def validate_account_type(self, account, account_types):
-		account_type = frappe.get_cached_value("Account", account, "account_type")
-		# if account_type not in account_types:
-		# 	frappe.throw(_("Account Type for {0} must be {1}").format(account, comma_or(account_types)))
-
-=======
->>>>>>> cbe8fa7f
 	def set_exchange_rate(self, ref_doc=None):
 		self.set_source_exchange_rate(ref_doc)
 		self.set_target_exchange_rate(ref_doc)
