--- conflicted
+++ resolved
@@ -1222,7 +1222,6 @@
 		so.reload()
 		self.assertEqual(so.advance_paid, so.rounded_total)
 
-<<<<<<< HEAD
 	def test_outstanding_invoices_api(self):
 		"""
 		Test if `get_outstanding_reference_documents` fetches invoices in the right order.
@@ -1261,7 +1260,7 @@
 		self.assertEqual(references[2].voucher_no, si2.name)
 		self.assertEqual(references[1].payment_term, "Basic Amount Receivable")
 		self.assertEqual(references[2].payment_term, "Tax Receivable")
-=======
+
 	def test_partial_cancel_for_payment_entry(self):
 		si = create_sales_invoice()
 
@@ -1331,7 +1330,6 @@
 		out_str = json.dumps(sorted(pl_entries, key=json.dumps))
 		expected_out_str = json.dumps(sorted(expected_pl_entries, key=json.dumps))
 		self.assertEqual(out_str, expected_out_str)
->>>>>>> c4e57040
 
 
 def create_payment_entry(**args):
