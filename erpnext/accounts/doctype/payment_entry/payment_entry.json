{
 "actions": [],
 "allow_auto_repeat": 1,
 "allow_import": 1,
 "autoname": "naming_series:",
 "creation": "2016-06-01 14:38:51.012597",
 "doctype": "DocType",
 "engine": "InnoDB",
 "field_order": [
  "type_of_payment",
  "naming_series",
  "payment_type",
  "payment_order_status",
  "column_break_5",
  "posting_date",
  "company",
  "mode_of_payment",
  "party_section",
  "party_type",
  "party",
  "party_name",
  "book_advance_payments_in_separate_party_account",
  "column_break_11",
  "bank_account",
  "party_bank_account",
  "contact_person",
  "contact_email",
  "payment_accounts_section",
  "party_balance",
  "paid_from",
  "paid_from_account_type",
  "paid_from_account_currency",
  "paid_from_account_balance",
  "column_break_18",
  "paid_to",
  "paid_to_account_type",
  "paid_to_account_currency",
  "paid_to_account_balance",
  "payment_amounts_section",
  "paid_amount",
  "paid_amount_after_tax",
  "source_exchange_rate",
  "base_paid_amount",
  "base_paid_amount_after_tax",
  "column_break_21",
  "received_amount",
  "received_amount_after_tax",
  "target_exchange_rate",
  "base_received_amount",
  "base_received_amount_after_tax",
  "section_break_14",
  "get_outstanding_invoices",
  "get_outstanding_orders",
  "references",
  "section_break_34",
  "total_allocated_amount",
  "base_total_allocated_amount",
  "set_exchange_gain_loss",
  "column_break_36",
  "unallocated_amount",
  "difference_amount",
  "write_off_difference_amount",
  "taxes_and_charges_section",
  "purchase_taxes_and_charges_template",
  "sales_taxes_and_charges_template",
  "column_break_55",
  "apply_tax_withholding_amount",
  "tax_withholding_category",
  "section_break_56",
  "taxes",
  "section_break_60",
  "base_total_taxes_and_charges",
  "column_break_61",
  "total_taxes_and_charges",
  "deductions_or_loss_section",
  "deductions",
  "transaction_references",
  "reference_no",
  "column_break_23",
  "reference_date",
  "clearance_date",
  "accounting_dimensions_section",
  "project",
  "dimension_col_break",
  "cost_center",
  "section_break_12",
  "status",
  "custom_remarks",
  "remarks",
  "base_in_words",
  "column_break_16",
  "letter_head",
  "print_heading",
  "bank",
  "bank_account_no",
  "payment_order",
  "in_words",
  "subscription_section",
  "auto_repeat",
  "amended_from",
  "title"
 ],
 "fields": [
  {
   "fieldname": "type_of_payment",
   "fieldtype": "Section Break",
   "label": "Type of Payment"
  },
  {
   "bold": 1,
   "fieldname": "naming_series",
   "fieldtype": "Select",
   "label": "Series",
   "options": "ACC-PAY-.YYYY.-",
   "print_hide": 1,
   "reqd": 1,
   "set_only_once": 1
  },
  {
   "bold": 1,
   "fieldname": "payment_type",
   "fieldtype": "Select",
   "in_list_view": 1,
   "in_standard_filter": 1,
   "label": "Payment Type",
   "options": "Receive\nPay\nInternal Transfer",
   "print_hide": 1,
   "reqd": 1
  },
  {
   "fieldname": "column_break_5",
   "fieldtype": "Column Break"
  },
  {
   "bold": 1,
   "default": "Today",
   "fieldname": "posting_date",
   "fieldtype": "Date",
   "in_list_view": 1,
   "label": "Posting Date",
   "reqd": 1
  },
  {
   "fieldname": "company",
   "fieldtype": "Link",
   "label": "Company",
   "options": "Company",
   "print_hide": 1,
   "remember_last_selected_value": 1,
   "reqd": 1
  },
  {
   "fieldname": "cost_center",
   "fieldtype": "Link",
   "label": "Cost Center",
   "options": "Cost Center"
  },
  {
   "fieldname": "mode_of_payment",
   "fieldtype": "Link",
   "in_list_view": 1,
   "label": "Mode of Payment",
   "options": "Mode of Payment"
  },
  {
   "depends_on": "eval:in_list([\"Receive\", \"Pay\"], doc.payment_type)",
   "fieldname": "party_section",
   "fieldtype": "Section Break",
   "label": "Payment From / To"
  },
  {
   "depends_on": "eval:in_list([\"Receive\", \"Pay\"], doc.payment_type) && doc.docstatus==0",
   "fieldname": "party_type",
   "fieldtype": "Link",
   "in_standard_filter": 1,
   "label": "Party Type",
   "options": "DocType",
   "print_hide": 1,
   "search_index": 1
  },
  {
   "bold": 1,
   "depends_on": "eval:in_list([\"Receive\", \"Pay\"], doc.payment_type) && doc.party_type",
   "fieldname": "party",
   "fieldtype": "Dynamic Link",
   "in_standard_filter": 1,
   "label": "Party",
   "options": "party_type"
  },
  {
   "allow_on_submit": 1,
   "depends_on": "eval:in_list([\"Receive\", \"Pay\"], doc.payment_type) && doc.party_type",
   "fieldname": "party_name",
   "fieldtype": "Data",
   "in_global_search": 1,
   "label": "Party Name"
  },
  {
   "fieldname": "column_break_11",
   "fieldtype": "Column Break"
  },
  {
   "depends_on": "party",
   "fieldname": "contact_person",
   "fieldtype": "Link",
   "label": "Contact",
   "options": "Contact"
  },
  {
   "depends_on": "contact_person",
   "fieldname": "contact_email",
   "fieldtype": "Data",
   "label": "Email",
   "options": "Email",
   "read_only": 1
  },
  {
   "collapsible": 1,
   "fieldname": "payment_accounts_section",
   "fieldtype": "Section Break",
   "label": "Accounts"
  },
  {
   "depends_on": "party",
   "fieldname": "party_balance",
   "fieldtype": "Currency",
   "label": "Party Balance",
   "no_copy": 1,
   "print_hide": 1,
   "read_only": 1
  },
  {
   "bold": 1,
   "depends_on": "eval:(in_list([\"Internal Transfer\", \"Pay\"], doc.payment_type) || doc.party)",
   "fieldname": "paid_from",
   "fieldtype": "Link",
   "in_global_search": 1,
   "label": "Account Paid From",
   "options": "Account",
   "print_hide": 1,
   "reqd": 1
  },
  {
   "depends_on": "paid_from",
   "fieldname": "paid_from_account_currency",
   "fieldtype": "Link",
   "label": "Account Currency (From)",
   "options": "Currency",
   "print_hide": 1,
   "read_only": 1,
   "reqd": 1
  },
  {
   "depends_on": "paid_from",
   "fieldname": "paid_from_account_balance",
   "fieldtype": "Currency",
   "label": "Account Balance (From)",
   "options": "paid_from_account_currency",
   "print_hide": 1,
   "read_only": 1
  },
  {
   "fieldname": "column_break_18",
   "fieldtype": "Column Break"
  },
  {
   "depends_on": "eval:(in_list([\"Internal Transfer\", \"Receive\"], doc.payment_type) || doc.party)",
   "fieldname": "paid_to",
   "fieldtype": "Link",
   "in_global_search": 1,
   "label": "Account Paid To",
   "options": "Account",
   "print_hide": 1,
   "reqd": 1
  },
  {
   "depends_on": "paid_to",
   "fieldname": "paid_to_account_currency",
   "fieldtype": "Link",
   "label": "Account Currency (To)",
   "options": "Currency",
   "print_hide": 1,
   "read_only": 1,
   "reqd": 1
  },
  {
   "depends_on": "paid_to",
   "fieldname": "paid_to_account_balance",
   "fieldtype": "Currency",
   "label": "Account Balance (To)",
   "options": "paid_to_account_currency",
   "print_hide": 1,
   "read_only": 1
  },
  {
   "depends_on": "eval:(doc.paid_to && doc.paid_from)",
   "fieldname": "payment_amounts_section",
   "fieldtype": "Section Break",
   "label": "Amount"
  },
  {
   "bold": 1,
   "fieldname": "paid_amount",
   "fieldtype": "Currency",
   "label": "Paid Amount",
   "options": "paid_from_account_currency",
   "reqd": 1
  },
  {
   "fieldname": "source_exchange_rate",
   "fieldtype": "Float",
   "label": "Source Exchange Rate",
   "precision": "9",
   "print_hide": 1,
   "reqd": 1
  },
  {
   "fieldname": "base_paid_amount",
   "fieldtype": "Currency",
   "label": "Paid Amount (Company Currency)",
   "options": "Company:company:default_currency",
   "print_hide": 1,
   "read_only": 1,
   "reqd": 1
  },
  {
   "fieldname": "column_break_21",
   "fieldtype": "Column Break"
  },
  {
   "bold": 1,
   "fieldname": "received_amount",
   "fieldtype": "Currency",
   "label": "Received Amount",
   "options": "paid_to_account_currency",
   "print_hide": 1,
   "reqd": 1
  },
  {
   "fieldname": "target_exchange_rate",
   "fieldtype": "Float",
   "label": "Target Exchange Rate",
   "precision": "9",
   "print_hide": 1,
   "reqd": 1
  },
  {
   "depends_on": "doc.received_amount",
   "fieldname": "base_received_amount",
   "fieldtype": "Currency",
   "label": "Received Amount (Company Currency)",
   "options": "Company:company:default_currency",
   "print_hide": 1,
   "read_only": 1,
   "reqd": 1
  },
  {
   "depends_on": "eval:(doc.party && doc.paid_from && doc.paid_to && doc.paid_amount && doc.received_amount)",
   "fieldname": "section_break_14",
   "fieldtype": "Section Break",
   "label": "Reference"
  },
  {
   "fieldname": "references",
   "fieldtype": "Table",
   "label": "Payment References",
   "options": "Payment Entry Reference"
  },
  {
   "fieldname": "section_break_34",
   "fieldtype": "Section Break",
   "label": "Writeoff"
  },
  {
   "bold": 1,
   "depends_on": "eval:(doc.paid_amount && doc.received_amount && doc.references)",
   "fieldname": "total_allocated_amount",
   "fieldtype": "Currency",
   "label": "Total Allocated Amount",
   "print_hide": 1,
   "read_only": 1
  },
  {
   "fieldname": "base_total_allocated_amount",
   "fieldtype": "Currency",
   "label": "Total Allocated Amount (Company Currency)",
   "options": "Company:company:default_currency",
   "print_hide": 1,
   "read_only": 1
  },
  {
   "fieldname": "set_exchange_gain_loss",
   "fieldtype": "Button",
   "label": "Set Exchange Gain / Loss"
  },
  {
   "fieldname": "column_break_36",
   "fieldtype": "Column Break"
  },
  {
   "depends_on": "eval:(doc.paid_amount && doc.received_amount && doc.references)",
   "fieldname": "unallocated_amount",
   "fieldtype": "Currency",
   "label": "Unallocated Amount",
   "print_hide": 1
  },
  {
   "bold": 1,
   "depends_on": "eval:(doc.paid_amount && doc.received_amount)",
   "fieldname": "difference_amount",
   "fieldtype": "Currency",
   "label": "Difference Amount (Company Currency)",
   "options": "Company:company:default_currency",
   "print_hide": 1,
   "read_only": 1
  },
  {
   "depends_on": "difference_amount",
   "fieldname": "write_off_difference_amount",
   "fieldtype": "Button",
   "label": "Write Off Difference Amount"
  },
  {
   "collapsible": 1,
   "collapsible_depends_on": "deductions",
   "depends_on": "eval:(doc.paid_amount && doc.received_amount)",
   "fieldname": "deductions_or_loss_section",
   "fieldtype": "Section Break",
   "label": "Deductions or Loss"
  },
  {
   "fieldname": "deductions",
   "fieldtype": "Table",
   "label": "Payment Deductions or Loss",
   "options": "Payment Entry Deduction"
  },
  {
   "fieldname": "transaction_references",
   "fieldtype": "Section Break",
   "label": "Transaction ID"
  },
  {
   "bold": 1,
   "depends_on": "eval:(doc.paid_from && doc.paid_to)",
   "fieldname": "reference_no",
   "fieldtype": "Data",
   "label": "Cheque/Reference No",
   "mandatory_depends_on": "eval:(doc.paid_from_account_type == 'Bank' || doc.paid_to_account_type == 'Bank')"
  },
  {
   "fieldname": "column_break_23",
   "fieldtype": "Column Break"
  },
  {
   "bold": 1,
   "depends_on": "eval:(doc.paid_from && doc.paid_to)",
   "fieldname": "reference_date",
   "fieldtype": "Date",
   "label": "Cheque/Reference Date",
   "mandatory_depends_on": "eval:(doc.paid_from_account_type == 'Bank' || doc.paid_to_account_type == 'Bank')",
   "search_index": 1
  },
  {
   "depends_on": "eval:doc.docstatus==1",
   "fieldname": "clearance_date",
   "fieldtype": "Date",
   "label": "Clearance Date",
   "no_copy": 1,
   "print_hide": 1,
   "read_only": 1
  },
  {
   "collapsible": 1,
   "depends_on": "eval:(doc.paid_from && doc.paid_to && doc.paid_amount && doc.received_amount)",
   "fieldname": "section_break_12",
   "fieldtype": "Section Break",
   "label": "More Information"
  },
  {
   "fieldname": "project",
   "fieldtype": "Link",
   "label": "Project",
   "options": "Project",
   "print_hide": 1
  },
  {
   "fieldname": "remarks",
   "fieldtype": "Small Text",
   "label": "Remarks",
   "no_copy": 1,
   "read_only_depends_on": "eval:doc.custom_remarks == 0"
  },
  {
   "fieldname": "column_break_16",
   "fieldtype": "Column Break"
  },
  {
   "fieldname": "letter_head",
   "fieldtype": "Link",
   "label": "Letter Head",
   "options": "Letter Head",
   "print_hide": 1
  },
  {
   "fieldname": "print_heading",
   "fieldtype": "Link",
   "label": "Print Heading",
   "options": "Print Heading",
   "print_hide": 1
  },
  {
   "fetch_from": "bank_account.bank",
   "fieldname": "bank",
   "fieldtype": "Read Only",
   "label": "Bank"
  },
  {
   "fetch_from": "bank_account.bank_account_no",
   "fieldname": "bank_account_no",
   "fieldtype": "Read Only",
   "label": "Bank Account No"
  },
  {
   "fieldname": "payment_order",
   "fieldtype": "Link",
   "label": "Payment Order",
   "no_copy": 1,
   "options": "Payment Order",
   "print_hide": 1,
   "read_only": 1
  },
  {
   "fieldname": "subscription_section",
   "fieldtype": "Section Break",
   "label": "Subscription Section"
  },
  {
   "allow_on_submit": 1,
   "fieldname": "auto_repeat",
   "fieldtype": "Link",
   "label": "Auto Repeat",
   "no_copy": 1,
   "options": "Auto Repeat",
   "print_hide": 1,
   "read_only": 1
  },
  {
   "fieldname": "amended_from",
   "fieldtype": "Link",
   "label": "Amended From",
   "no_copy": 1,
   "options": "Payment Entry",
   "print_hide": 1,
   "read_only": 1
  },
  {
   "fieldname": "title",
   "fieldtype": "Data",
   "hidden": 1,
   "label": "Title",
   "print_hide": 1,
   "read_only": 1
  },
  {
   "depends_on": "party",
   "fieldname": "bank_account",
   "fieldtype": "Link",
   "label": "Company Bank Account",
   "options": "Bank Account"
  },
  {
   "depends_on": "party",
   "fieldname": "party_bank_account",
   "fieldtype": "Link",
   "label": "Party Bank Account",
   "options": "Bank Account"
  },
  {
   "fieldname": "payment_order_status",
   "fieldtype": "Select",
   "hidden": 1,
   "label": "Payment Order Status",
   "options": "Initiated\nPayment Ordered",
   "read_only": 1
  },
  {
   "collapsible": 1,
   "fieldname": "accounting_dimensions_section",
   "fieldtype": "Section Break",
   "label": "Accounting Dimensions"
  },
  {
   "fieldname": "dimension_col_break",
   "fieldtype": "Column Break"
  },
  {
   "default": "Draft",
   "fieldname": "status",
   "fieldtype": "Select",
   "label": "Status",
   "no_copy": 1,
   "options": "\nDraft\nSubmitted\nCancelled",
   "read_only": 1
  },
  {
   "default": "0",
   "fieldname": "custom_remarks",
   "fieldtype": "Check",
   "label": "Custom Remarks"
  },
  {
   "depends_on": "eval:doc.apply_tax_withholding_amount",
   "fieldname": "tax_withholding_category",
   "fieldtype": "Link",
   "label": "Tax Withholding Category",
   "mandatory_depends_on": "eval:doc.apply_tax_withholding_amount",
   "options": "Tax Withholding Category"
  },
  {
   "default": "0",
   "depends_on": "eval:doc.party_type == 'Supplier'",
   "fieldname": "apply_tax_withholding_amount",
   "fieldtype": "Check",
   "label": "Apply Tax Withholding Amount"
  },
  {
   "collapsible": 1,
   "fieldname": "taxes_and_charges_section",
   "fieldtype": "Section Break",
   "label": "Taxes and Charges"
  },
  {
   "depends_on": "eval:doc.party_type == 'Supplier'",
   "fieldname": "purchase_taxes_and_charges_template",
   "fieldtype": "Link",
   "label": "Purchase Taxes and Charges Template",
   "options": "Purchase Taxes and Charges Template"
  },
  {
   "depends_on": "eval: doc.party_type == 'Customer'",
   "fieldname": "sales_taxes_and_charges_template",
   "fieldtype": "Link",
   "label": "Sales Taxes and Charges Template",
   "options": "Sales Taxes and Charges Template"
  },
  {
   "depends_on": "eval: doc.party_type == 'Supplier' || doc.party_type == 'Customer'",
   "fieldname": "taxes",
   "fieldtype": "Table",
   "label": "Advance Taxes and Charges",
   "options": "Advance Taxes and Charges"
  },
  {
   "fieldname": "base_total_taxes_and_charges",
   "fieldtype": "Currency",
   "label": "Total Taxes and Charges (Company Currency)",
   "options": "Company:company:default_currency",
   "read_only": 1
  },
  {
   "fieldname": "total_taxes_and_charges",
   "fieldtype": "Currency",
   "label": "Total Taxes and Charges",
   "read_only": 1
  },
  {
   "fieldname": "paid_amount_after_tax",
   "fieldtype": "Currency",
   "hidden": 1,
   "label": "Paid Amount After Tax",
   "options": "paid_from_account_currency",
   "read_only": 1
  },
  {
   "fieldname": "base_paid_amount_after_tax",
   "fieldtype": "Currency",
   "hidden": 1,
   "label": "Paid Amount After Tax (Company Currency)",
   "options": "Company:company:default_currency",
   "read_only": 1
  },
  {
   "fieldname": "column_break_55",
   "fieldtype": "Column Break"
  },
  {
   "fieldname": "section_break_56",
   "fieldtype": "Section Break",
   "hide_border": 1
  },
  {
   "depends_on": "eval:doc.received_amount && doc.payment_type != 'Internal Transfer'",
   "fieldname": "received_amount_after_tax",
   "fieldtype": "Currency",
   "hidden": 1,
   "label": "Received Amount After Tax",
   "options": "paid_to_account_currency",
   "read_only": 1
  },
  {
   "depends_on": "doc.received_amount",
   "fieldname": "base_received_amount_after_tax",
   "fieldtype": "Currency",
   "hidden": 1,
   "label": "Received Amount After Tax (Company Currency)",
   "options": "Company:company:default_currency",
   "read_only": 1
  },
  {
   "fetch_from": "paid_from.account_type",
   "fieldname": "paid_from_account_type",
   "fieldtype": "Data",
   "hidden": 1,
   "label": "Paid From Account Type"
  },
  {
   "fetch_from": "paid_to.account_type",
   "fieldname": "paid_to_account_type",
   "fieldtype": "Data",
   "hidden": 1,
   "label": "Paid To Account Type"
  },
  {
   "fieldname": "column_break_61",
   "fieldtype": "Column Break"
  },
  {
   "fieldname": "section_break_60",
   "fieldtype": "Section Break",
   "hide_border": 1
  },
  {
   "depends_on": "eval:doc.docstatus==0",
   "fieldname": "get_outstanding_invoices",
   "fieldtype": "Button",
   "label": "Get Outstanding Invoices"
  },
  {
   "depends_on": "eval:doc.docstatus==0",
   "fieldname": "get_outstanding_orders",
   "fieldtype": "Button",
   "label": "Get Outstanding Orders"
  },
  {
   "default": "0",
   "fetch_from": "company.book_advance_payments_in_separate_party_account",
   "fieldname": "book_advance_payments_in_separate_party_account",
   "fieldtype": "Check",
   "hidden": 1,
   "label": "Book Advance Payments in Separate Party Account",
   "read_only": 1
  },
  {
   "fieldname": "base_in_words",
   "fieldtype": "Small Text",
   "label": "In Words (Company Currency)",
   "print_hide": 1,
   "read_only": 1
  },
  {
   "fieldname": "in_words",
   "fieldtype": "Small Text",
   "label": "In Words",
   "print_hide": 1,
   "read_only": 1
  }
 ],
 "index_web_pages_for_search": 1,
 "is_submittable": 1,
 "links": [
  {
   "is_child_table": 1,
   "link_doctype": "Bank Transaction Payments",
   "link_fieldname": "payment_entry",
   "parent_doctype": "Bank Transaction",
   "table_fieldname": "payment_entries"
  }
 ],
<<<<<<< HEAD
 "modified": "2024-01-03 12:46:41.759121",
=======
 "modified": "2024-01-08 13:17:15.744754",
>>>>>>> 6d8949ad
 "modified_by": "Administrator",
 "module": "Accounts",
 "name": "Payment Entry",
 "naming_rule": "By \"Naming Series\" field",
 "owner": "Administrator",
 "permissions": [
  {
   "amend": 1,
   "cancel": 1,
   "create": 1,
   "delete": 1,
   "email": 1,
   "export": 1,
   "import": 1,
   "print": 1,
   "read": 1,
   "report": 1,
   "role": "Accounts User",
   "share": 1,
   "submit": 1,
   "write": 1
  },
  {
   "amend": 1,
   "cancel": 1,
   "create": 1,
   "delete": 1,
   "email": 1,
   "export": 1,
   "import": 1,
   "print": 1,
   "read": 1,
   "report": 1,
   "role": "Accounts Manager",
   "share": 1,
   "submit": 1,
   "write": 1
  }
 ],
 "show_name_in_global_search": 1,
 "sort_field": "modified",
 "sort_order": "DESC",
 "states": [],
 "title_field": "title",
 "track_changes": 1
}<|MERGE_RESOLUTION|>--- conflicted
+++ resolved
@@ -776,11 +776,7 @@
    "table_fieldname": "payment_entries"
   }
  ],
-<<<<<<< HEAD
- "modified": "2024-01-03 12:46:41.759121",
-=======
  "modified": "2024-01-08 13:17:15.744754",
->>>>>>> 6d8949ad
  "modified_by": "Administrator",
  "module": "Accounts",
  "name": "Payment Entry",
