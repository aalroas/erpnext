--- conflicted
+++ resolved
@@ -448,10 +448,7 @@
 	return doc
 
 @frappe.whitelist()
-<<<<<<< HEAD
-=======
 @frappe.validate_and_sanitize_search_inputs
->>>>>>> 8aeb20ca
 def get_item_uoms(doctype, txt, searchfield, start, page_len, filters):
 	items = [filters.get('value')]
 	if filters.get('apply_on') != 'Item Code':
