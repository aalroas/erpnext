{
 "actions": [],
 "allow_import": 1,
 "autoname": "naming_series:",
 "creation": "2013-05-21 16:16:39",
 "doctype": "DocType",
 "document_type": "Document",
 "engine": "InnoDB",
 "field_order": [
  "title",
  "naming_series",
  "supplier",
  "supplier_name",
  "tax_id",
  "company",
  "column_break_6",
  "posting_date",
  "posting_time",
  "set_posting_time",
  "due_date",
  "column_break1",
  "is_paid",
  "is_return",
  "return_against",
  "apply_tds",
  "tax_withholding_category",
  "amended_from",
  "supplier_invoice_details",
  "bill_no",
  "column_break_15",
  "bill_date",
  "accounting_dimensions_section",
  "cost_center",
  "dimension_col_break",
  "project",
  "currency_and_price_list",
  "currency",
  "conversion_rate",
  "column_break2",
  "buying_price_list",
  "price_list_currency",
  "plc_conversion_rate",
  "ignore_pricing_rule",
  "sec_warehouse",
  "scan_barcode",
  "col_break_warehouse",
  "update_stock",
  "set_warehouse",
  "set_from_warehouse",
  "is_subcontracted",
  "rejected_warehouse",
  "supplier_warehouse",
  "items_section",
  "items",
  "section_break_26",
  "total_qty",
  "total_net_weight",
  "column_break_50",
  "base_total",
  "base_net_total",
  "column_break_28",
  "total",
  "net_total",
  "tax_withholding_net_total",
  "base_tax_withholding_net_total",
  "taxes_section",
  "tax_category",
  "taxes_and_charges",
  "column_break_58",
  "shipping_rule",
  "column_break_49",
  "incoterm",
  "named_place",
  "section_break_51",
  "taxes",
  "totals",
  "base_taxes_and_charges_added",
  "base_taxes_and_charges_deducted",
  "base_total_taxes_and_charges",
  "column_break_40",
  "taxes_and_charges_added",
  "taxes_and_charges_deducted",
  "total_taxes_and_charges",
  "section_break_49",
  "base_grand_total",
  "base_rounding_adjustment",
  "base_rounded_total",
  "base_in_words",
  "column_break8",
  "grand_total",
  "rounding_adjustment",
  "use_company_roundoff_cost_center",
  "rounded_total",
  "in_words",
  "total_advance",
  "outstanding_amount",
  "disable_rounded_total",
  "section_break_44",
  "apply_discount_on",
  "base_discount_amount",
  "column_break_46",
  "additional_discount_percentage",
  "discount_amount",
  "tax_withheld_vouchers_section",
  "tax_withheld_vouchers",
  "sec_tax_breakup",
  "other_charges_calculation",
  "pricing_rule_details",
  "pricing_rules",
  "raw_materials_supplied",
  "supplied_items",
  "payments_tab",
  "payments_section",
  "mode_of_payment",
  "base_paid_amount",
  "clearance_date",
  "col_br_payments",
  "cash_bank_account",
  "paid_amount",
  "advances_section",
  "allocate_advances_automatically",
  "only_include_allocated_payments",
  "get_advances",
  "advances",
  "advance_tax",
  "write_off",
  "write_off_amount",
  "base_write_off_amount",
  "column_break_61",
  "write_off_account",
  "write_off_cost_center",
  "address_and_contact_tab",
  "section_addresses",
  "supplier_address",
  "address_display",
  "col_break_address",
  "contact_person",
  "contact_display",
  "contact_mobile",
  "contact_email",
  "company_shipping_address_section",
  "shipping_address",
  "column_break_126",
  "shipping_address_display",
  "company_billing_address_section",
  "billing_address",
  "column_break_130",
  "billing_address_display",
  "terms_tab",
  "payment_schedule_section",
  "payment_terms_template",
  "ignore_default_payment_terms_template",
  "payment_schedule",
  "terms_section_break",
  "tc_name",
  "terms",
  "more_info_tab",
  "status_section",
  "status",
  "column_break_177",
  "per_received",
  "accounting_details_section",
  "credit_to",
  "party_account_currency",
  "is_opening",
  "against_expense_account",
  "column_break_63",
  "unrealized_profit_loss_account",
  "subscription_section",
  "auto_repeat",
  "update_auto_repeat_reference",
  "column_break_114",
  "from_date",
  "to_date",
  "printing_settings",
  "letter_head",
  "group_same_items",
  "column_break_112",
  "select_print_heading",
  "language",
  "sb_14",
  "on_hold",
  "release_date",
  "cb_17",
  "hold_comment",
  "additional_info_section",
  "is_internal_supplier",
  "represents_company",
  "column_break_147",
  "inter_company_invoice_reference",
  "is_old_subcontracting_flow",
  "remarks",
  "connections_tab",
  "column_break_38"
 ],
 "fields": [
  {
   "allow_on_submit": 1,
   "default": "{supplier_name}",
   "fieldname": "title",
   "fieldtype": "Data",
   "hidden": 1,
   "label": "Title",
   "no_copy": 1,
   "print_hide": 1
  },
  {
   "fieldname": "naming_series",
   "fieldtype": "Select",
   "label": "Series",
   "no_copy": 1,
   "oldfieldname": "naming_series",
   "oldfieldtype": "Select",
   "options": "ACC-PINV-.YYYY.-\nACC-PINV-RET-.YYYY.-",
   "print_hide": 1,
   "reqd": 1,
   "set_only_once": 1
  },
  {
   "fieldname": "supplier",
   "fieldtype": "Link",
   "in_standard_filter": 1,
   "label": "Supplier",
   "oldfieldname": "supplier",
   "oldfieldtype": "Link",
   "options": "Supplier",
   "print_hide": 1,
   "reqd": 1,
   "search_index": 1
  },
  {
   "bold": 1,
   "depends_on": "supplier",
   "fetch_from": "supplier.supplier_name",
   "fieldname": "supplier_name",
   "fieldtype": "Data",
   "in_global_search": 1,
   "label": "Supplier Name",
   "oldfieldname": "supplier_name",
   "oldfieldtype": "Data",
   "read_only": 1
  },
  {
   "fetch_from": "supplier.tax_id",
   "fieldname": "tax_id",
   "fieldtype": "Read Only",
   "label": "Tax Id",
   "print_hide": 1,
   "read_only": 1
  },
  {
   "fieldname": "due_date",
   "fieldtype": "Date",
   "label": "Due Date",
   "oldfieldname": "due_date",
   "oldfieldtype": "Date"
  },
  {
   "default": "0",
   "fieldname": "is_paid",
   "fieldtype": "Check",
   "label": "Is Paid",
   "print_hide": 1
  },
  {
   "default": "0",
   "fieldname": "is_return",
   "fieldtype": "Check",
   "label": "Is Return (Debit Note)",
   "no_copy": 1,
   "print_hide": 1
  },
  {
   "default": "0",
   "fieldname": "apply_tds",
   "fieldtype": "Check",
   "label": "Apply Tax Withholding Amount",
   "print_hide": 1
  },
  {
   "fieldname": "column_break1",
   "fieldtype": "Column Break",
   "oldfieldtype": "Column Break",
   "width": "50%"
  },
  {
   "fieldname": "company",
   "fieldtype": "Link",
   "in_standard_filter": 1,
   "label": "Company",
   "options": "Company",
   "print_hide": 1,
   "remember_last_selected_value": 1
  },
  {
   "fieldname": "cost_center",
   "fieldtype": "Link",
   "label": "Cost Center",
   "options": "Cost Center"
  },
  {
   "default": "Today",
   "fieldname": "posting_date",
   "fieldtype": "Date",
   "in_list_view": 1,
   "label": "Date",
   "oldfieldname": "posting_date",
   "oldfieldtype": "Date",
   "print_hide": 1,
   "reqd": 1,
   "search_index": 1
  },
  {
   "fieldname": "posting_time",
   "fieldtype": "Time",
   "label": "Posting Time",
   "no_copy": 1,
   "print_hide": 1,
   "print_width": "100px",
   "width": "100px"
  },
  {
   "default": "0",
   "depends_on": "eval:doc.docstatus==0",
   "fieldname": "set_posting_time",
   "fieldtype": "Check",
   "label": "Edit Posting Date and Time",
   "print_hide": 1
  },
  {
   "fieldname": "amended_from",
   "fieldtype": "Link",
   "ignore_user_permissions": 1,
   "label": "Amended From",
   "no_copy": 1,
   "oldfieldname": "amended_from",
   "oldfieldtype": "Link",
   "options": "Purchase Invoice",
   "print_hide": 1,
   "read_only": 1
  },
  {
   "collapsible": 1,
   "collapsible_depends_on": "eval:doc.on_hold",
   "fieldname": "sb_14",
   "fieldtype": "Section Break",
   "label": "Hold Invoice"
  },
  {
   "default": "0",
   "fieldname": "on_hold",
   "fieldtype": "Check",
   "label": "Hold Invoice"
  },
  {
   "depends_on": "eval:doc.on_hold",
   "description": "Once set, this invoice will be on hold till the set date",
   "fieldname": "release_date",
   "fieldtype": "Date",
   "label": "Release Date"
  },
  {
   "fieldname": "cb_17",
   "fieldtype": "Column Break"
  },
  {
   "depends_on": "eval:doc.on_hold",
   "fieldname": "hold_comment",
   "fieldtype": "Small Text",
   "label": "Reason For Putting On Hold"
  },
  {
   "collapsible": 1,
   "collapsible_depends_on": "bill_no",
   "fieldname": "supplier_invoice_details",
   "fieldtype": "Section Break",
   "label": "Supplier Invoice"
  },
  {
   "fieldname": "bill_no",
   "fieldtype": "Data",
   "label": "Supplier Invoice No",
   "oldfieldname": "bill_no",
   "oldfieldtype": "Data",
   "print_hide": 1
  },
  {
   "fieldname": "column_break_15",
   "fieldtype": "Column Break"
  },
  {
   "fieldname": "bill_date",
   "fieldtype": "Date",
   "label": "Supplier Invoice Date",
   "no_copy": 1,
   "oldfieldname": "bill_date",
   "oldfieldtype": "Date",
   "print_hide": 1
  },
  {
   "depends_on": "return_against",
   "fieldname": "return_against",
   "fieldtype": "Link",
   "label": "Return Against Purchase Invoice",
   "no_copy": 1,
   "options": "Purchase Invoice",
   "print_hide": 1,
   "read_only": 1
  },
  {
   "fieldname": "section_addresses",
   "fieldtype": "Section Break",
   "label": "Supplier Address"
  },
  {
   "fieldname": "supplier_address",
   "fieldtype": "Link",
   "label": "Select Supplier Address",
   "options": "Address",
   "print_hide": 1
  },
  {
   "fieldname": "address_display",
   "fieldtype": "Small Text",
   "label": "Address",
   "read_only": 1
  },
  {
   "fieldname": "contact_person",
   "fieldtype": "Link",
   "in_global_search": 1,
   "label": "Contact Person",
   "options": "Contact",
   "print_hide": 1
  },
  {
   "fieldname": "contact_display",
   "fieldtype": "Small Text",
   "label": "Contact",
   "read_only": 1
  },
  {
   "fieldname": "contact_mobile",
   "fieldtype": "Small Text",
   "label": "Mobile No",
   "options": "Phone",
   "read_only": 1
  },
  {
   "fieldname": "contact_email",
   "fieldtype": "Small Text",
   "label": "Contact Email",
   "options": "Email",
   "print_hide": 1,
   "read_only": 1
  },
  {
   "fieldname": "col_break_address",
   "fieldtype": "Column Break"
  },
  {
   "fieldname": "shipping_address",
   "fieldtype": "Link",
   "label": "Select Shipping Address",
   "options": "Address",
   "print_hide": 1
  },
  {
   "fieldname": "shipping_address_display",
   "fieldtype": "Small Text",
   "label": "Shipping Address",
   "print_hide": 1,
   "read_only": 1
  },
  {
   "collapsible": 1,
   "fieldname": "currency_and_price_list",
   "fieldtype": "Section Break",
   "label": "Currency and Price List",
   "options": "fa fa-tag"
  },
  {
   "fieldname": "currency",
   "fieldtype": "Link",
   "label": "Currency",
   "oldfieldname": "currency",
   "oldfieldtype": "Select",
   "options": "Currency",
   "print_hide": 1
  },
  {
   "fieldname": "conversion_rate",
   "fieldtype": "Float",
   "label": "Exchange Rate",
   "oldfieldname": "conversion_rate",
   "oldfieldtype": "Currency",
   "precision": "9",
   "print_hide": 1
  },
  {
   "fieldname": "column_break2",
   "fieldtype": "Column Break"
  },
  {
   "fieldname": "buying_price_list",
   "fieldtype": "Link",
   "label": "Price List",
   "options": "Price List",
   "print_hide": 1
  },
  {
   "fieldname": "price_list_currency",
   "fieldtype": "Link",
   "label": "Price List Currency",
   "options": "Currency",
   "print_hide": 1,
   "read_only": 1
  },
  {
   "fieldname": "plc_conversion_rate",
   "fieldtype": "Float",
   "label": "Price List Exchange Rate",
   "precision": "9",
   "print_hide": 1
  },
  {
   "default": "0",
   "fieldname": "ignore_pricing_rule",
   "fieldtype": "Check",
   "label": "Ignore Pricing Rule",
   "permlevel": 1,
   "print_hide": 1
  },
  {
   "fieldname": "sec_warehouse",
   "fieldtype": "Section Break",
   "hide_border": 1,
   "label": "Items"
  },
  {
   "depends_on": "update_stock",
   "fieldname": "set_warehouse",
   "fieldtype": "Link",
   "label": "Set Accepted Warehouse",
   "options": "Warehouse",
   "print_hide": 1
  },
  {
   "depends_on": "update_stock",
   "fieldname": "rejected_warehouse",
   "fieldtype": "Link",
   "label": "Rejected Warehouse",
   "no_copy": 1,
   "options": "Warehouse",
   "print_hide": 1
  },
  {
   "fieldname": "col_break_warehouse",
   "fieldtype": "Column Break"
  },
  {
   "default": "0",
   "fieldname": "is_subcontracted",
   "fieldtype": "Check",
   "label": "Is Subcontracted",
   "print_hide": 1,
   "read_only": 1
  },
  {
   "fieldname": "items_section",
   "fieldtype": "Section Break",
   "hide_border": 1,
   "oldfieldtype": "Section Break",
   "options": "fa fa-shopping-cart"
  },
  {
   "default": "0",
   "fieldname": "update_stock",
   "fieldtype": "Check",
   "label": "Update Stock",
   "print_hide": 1
  },
  {
   "fieldname": "scan_barcode",
   "fieldtype": "Data",
   "label": "Scan Barcode",
   "options": "Barcode"
  },
  {
   "allow_bulk_edit": 1,
   "fieldname": "items",
   "fieldtype": "Table",
   "label": "Items",
   "oldfieldname": "entries",
   "oldfieldtype": "Table",
   "options": "Purchase Invoice Item",
   "reqd": 1
  },
  {
   "collapsible": 1,
   "fieldname": "pricing_rule_details",
   "fieldtype": "Section Break",
   "label": "Pricing Rules"
  },
  {
   "fieldname": "pricing_rules",
   "fieldtype": "Table",
   "label": "Pricing Rule Detail",
   "options": "Pricing Rule Detail",
   "read_only": 1
  },
  {
   "collapsible": 1,
   "collapsible_depends_on": "supplied_items",
   "fieldname": "raw_materials_supplied",
   "fieldtype": "Section Break",
   "label": "Raw Materials Supplied"
  },
  {
   "depends_on": "update_stock",
   "fieldname": "supplied_items",
   "fieldtype": "Table",
   "label": "Supplied Items",
   "no_copy": 1,
   "options": "Purchase Receipt Item Supplied"
  },
  {
   "fieldname": "section_break_26",
   "fieldtype": "Section Break"
  },
  {
   "fieldname": "total_qty",
   "fieldtype": "Float",
   "label": "Total Quantity",
   "read_only": 1
  },
  {
   "fieldname": "base_total",
   "fieldtype": "Currency",
   "label": "Total (Company Currency)",
   "options": "Company:company:default_currency",
   "print_hide": 1,
   "read_only": 1
  },
  {
   "fieldname": "base_net_total",
   "fieldtype": "Currency",
   "label": "Net Total (Company Currency)",
   "oldfieldname": "net_total",
   "oldfieldtype": "Currency",
   "options": "Company:company:default_currency",
   "print_hide": 1,
   "read_only": 1
  },
  {
   "fieldname": "column_break_28",
   "fieldtype": "Column Break"
  },
  {
   "fieldname": "total",
   "fieldtype": "Currency",
   "label": "Total",
   "options": "currency",
   "read_only": 1
  },
  {
   "fieldname": "net_total",
   "fieldtype": "Currency",
   "label": "Net Total",
   "oldfieldname": "net_total_import",
   "oldfieldtype": "Currency",
   "options": "currency",
   "print_hide": 1,
   "read_only": 1
  },
  {
   "depends_on": "total_net_weight",
   "fieldname": "total_net_weight",
   "fieldtype": "Float",
   "label": "Total Net Weight",
   "print_hide": 1,
   "read_only": 1
  },
  {
   "fieldname": "taxes_section",
   "fieldtype": "Section Break",
   "hide_border": 1,
   "label": "Taxes and Charges",
   "oldfieldtype": "Section Break",
   "options": "fa fa-money"
  },
  {
   "fieldname": "tax_category",
   "fieldtype": "Link",
   "label": "Tax Category",
   "options": "Tax Category",
   "print_hide": 1
  },
  {
   "fieldname": "column_break_49",
   "fieldtype": "Column Break"
  },
  {
   "fieldname": "shipping_rule",
   "fieldtype": "Link",
   "label": "Shipping Rule",
   "options": "Shipping Rule",
   "print_hide": 1
  },
  {
   "fieldname": "section_break_51",
   "fieldtype": "Section Break",
   "hide_border": 1
  },
  {
   "fieldname": "taxes_and_charges",
   "fieldtype": "Link",
   "label": "Purchase Taxes and Charges Template",
   "oldfieldname": "purchase_other_charges",
   "oldfieldtype": "Link",
   "options": "Purchase Taxes and Charges Template",
   "print_hide": 1
  },
  {
   "fieldname": "taxes",
   "fieldtype": "Table",
   "label": "Purchase Taxes and Charges",
   "oldfieldname": "purchase_tax_details",
   "oldfieldtype": "Table",
   "options": "Purchase Taxes and Charges"
  },
  {
   "collapsible": 1,
   "fieldname": "sec_tax_breakup",
   "fieldtype": "Section Break",
   "label": "Tax Breakup"
  },
  {
   "fieldname": "other_charges_calculation",
   "fieldtype": "Long Text",
   "label": "Taxes and Charges Calculation",
   "no_copy": 1,
   "oldfieldtype": "HTML",
   "print_hide": 1,
   "read_only": 1
  },
  {
   "fieldname": "totals",
   "fieldtype": "Section Break",
   "oldfieldtype": "Section Break",
   "options": "fa fa-money"
  },
  {
   "fieldname": "base_taxes_and_charges_added",
   "fieldtype": "Currency",
   "label": "Taxes and Charges Added (Company Currency)",
   "oldfieldname": "other_charges_added",
   "oldfieldtype": "Currency",
   "options": "Company:company:default_currency",
   "print_hide": 1,
   "read_only": 1
  },
  {
   "fieldname": "base_taxes_and_charges_deducted",
   "fieldtype": "Currency",
   "label": "Taxes and Charges Deducted (Company Currency)",
   "oldfieldname": "other_charges_deducted",
   "oldfieldtype": "Currency",
   "options": "Company:company:default_currency",
   "print_hide": 1,
   "read_only": 1
  },
  {
   "fieldname": "base_total_taxes_and_charges",
   "fieldtype": "Currency",
   "label": "Total Taxes and Charges (Company Currency)",
   "oldfieldname": "total_tax",
   "oldfieldtype": "Currency",
   "options": "Company:company:default_currency",
   "print_hide": 1,
   "read_only": 1
  },
  {
   "fieldname": "column_break_40",
   "fieldtype": "Column Break"
  },
  {
   "fieldname": "taxes_and_charges_added",
   "fieldtype": "Currency",
   "label": "Taxes and Charges Added",
   "oldfieldname": "other_charges_added_import",
   "oldfieldtype": "Currency",
   "options": "currency",
   "print_hide": 1,
   "read_only": 1
  },
  {
   "fieldname": "taxes_and_charges_deducted",
   "fieldtype": "Currency",
   "label": "Taxes and Charges Deducted",
   "oldfieldname": "other_charges_deducted_import",
   "oldfieldtype": "Currency",
   "options": "currency",
   "print_hide": 1,
   "read_only": 1
  },
  {
   "fieldname": "total_taxes_and_charges",
   "fieldtype": "Currency",
   "label": "Total Taxes and Charges",
   "options": "currency",
   "print_hide": 1,
   "read_only": 1
  },
  {
   "collapsible": 1,
   "fieldname": "section_break_44",
   "fieldtype": "Section Break",
   "label": "Additional Discount"
  },
  {
   "default": "Grand Total",
   "fieldname": "apply_discount_on",
   "fieldtype": "Select",
   "label": "Apply Additional Discount On",
   "options": "\nGrand Total\nNet Total",
   "print_hide": 1
  },
  {
   "fieldname": "base_discount_amount",
   "fieldtype": "Currency",
   "label": "Additional Discount Amount (Company Currency)",
   "options": "Company:company:default_currency",
   "print_hide": 1,
   "read_only": 1
  },
  {
   "fieldname": "column_break_46",
   "fieldtype": "Column Break"
  },
  {
   "fieldname": "additional_discount_percentage",
   "fieldtype": "Float",
   "label": "Additional Discount Percentage",
   "print_hide": 1
  },
  {
   "fieldname": "discount_amount",
   "fieldtype": "Currency",
   "label": "Additional Discount Amount",
   "options": "currency",
   "print_hide": 1
  },
  {
   "fieldname": "section_break_49",
   "fieldtype": "Section Break",
   "label": "Totals"
  },
  {
   "fieldname": "base_grand_total",
   "fieldtype": "Currency",
   "label": "Grand Total (Company Currency)",
   "oldfieldname": "grand_total",
   "oldfieldtype": "Currency",
   "options": "Company:company:default_currency",
   "print_hide": 1,
   "read_only": 1
  },
  {
   "depends_on": "eval:!doc.disable_rounded_total",
   "fieldname": "base_rounding_adjustment",
   "fieldtype": "Currency",
   "label": "Rounding Adjustment (Company Currency)",
   "no_copy": 1,
   "options": "Company:company:default_currency",
   "print_hide": 1,
   "read_only": 1
  },
  {
   "depends_on": "eval:!doc.disable_rounded_total",
   "fieldname": "base_rounded_total",
   "fieldtype": "Currency",
   "label": "Rounded Total (Company Currency)",
   "no_copy": 1,
   "options": "Company:company:default_currency",
   "print_hide": 1,
   "read_only": 1
  },
  {
   "fieldname": "base_in_words",
   "fieldtype": "Data",
   "label": "In Words (Company Currency)",
   "length": 240,
   "oldfieldname": "in_words",
   "oldfieldtype": "Data",
   "print_hide": 1,
   "read_only": 1
  },
  {
   "fieldname": "column_break8",
   "fieldtype": "Column Break",
   "oldfieldtype": "Column Break",
   "print_hide": 1,
   "width": "50%"
  },
  {
   "fieldname": "grand_total",
   "fieldtype": "Currency",
   "in_list_view": 1,
   "label": "Grand Total",
   "oldfieldname": "grand_total_import",
   "oldfieldtype": "Currency",
   "options": "currency",
   "read_only": 1
  },
  {
   "depends_on": "eval:!doc.disable_rounded_total",
   "fieldname": "rounding_adjustment",
   "fieldtype": "Currency",
   "label": "Rounding Adjustment",
   "no_copy": 1,
   "options": "currency",
   "print_hide": 1,
   "read_only": 1
  },
  {
   "depends_on": "eval:!doc.disable_rounded_total",
   "fieldname": "rounded_total",
   "fieldtype": "Currency",
   "label": "Rounded Total",
   "no_copy": 1,
   "options": "currency",
   "print_hide": 1,
   "read_only": 1
  },
  {
   "fieldname": "in_words",
   "fieldtype": "Data",
   "label": "In Words",
   "length": 240,
   "oldfieldname": "in_words_import",
   "oldfieldtype": "Data",
   "print_hide": 1,
   "read_only": 1
  },
  {
   "fieldname": "total_advance",
   "fieldtype": "Currency",
   "label": "Total Advance",
   "no_copy": 1,
   "oldfieldname": "total_advance",
   "oldfieldtype": "Currency",
   "options": "party_account_currency",
   "print_hide": 1,
   "read_only": 1
  },
  {
   "fieldname": "outstanding_amount",
   "fieldtype": "Currency",
   "label": "Outstanding Amount",
   "no_copy": 1,
   "oldfieldname": "outstanding_amount",
   "oldfieldtype": "Currency",
   "options": "party_account_currency",
   "print_hide": 1,
   "read_only": 1
  },
  {
   "default": "0",
   "depends_on": "grand_total",
   "fieldname": "disable_rounded_total",
   "fieldtype": "Check",
   "label": "Disable Rounded Total"
  },
  {
   "collapsible": 1,
   "collapsible_depends_on": "paid_amount",
   "depends_on": "eval:doc.is_paid===1||(doc.advances && doc.advances.length>0)",
   "fieldname": "payments_section",
   "fieldtype": "Section Break",
   "label": "Payments"
  },
  {
   "fieldname": "mode_of_payment",
   "fieldtype": "Link",
   "label": "Mode of Payment",
   "options": "Mode of Payment",
   "print_hide": 1
  },
  {
   "fieldname": "cash_bank_account",
   "fieldtype": "Link",
   "label": "Cash/Bank Account",
   "options": "Account"
  },
  {
   "fieldname": "clearance_date",
   "fieldtype": "Date",
   "label": "Clearance Date",
   "no_copy": 1,
   "print_hide": 1,
   "read_only": 1
  },
  {
   "fieldname": "col_br_payments",
   "fieldtype": "Column Break"
  },
  {
   "depends_on": "is_paid",
   "fieldname": "paid_amount",
   "fieldtype": "Currency",
   "label": "Paid Amount",
   "no_copy": 1,
   "options": "currency",
   "print_hide": 1
  },
  {
   "fieldname": "base_paid_amount",
   "fieldtype": "Currency",
   "label": "Paid Amount (Company Currency)",
   "no_copy": 1,
   "options": "Company:company:default_currency",
   "print_hide": 1,
   "read_only": 1
  },
  {
   "collapsible": 1,
   "fieldname": "write_off",
   "fieldtype": "Section Break",
   "label": "Write Off"
  },
  {
   "fieldname": "write_off_amount",
   "fieldtype": "Currency",
   "label": "Write Off Amount",
   "no_copy": 1,
   "options": "currency",
   "print_hide": 1
  },
  {
   "fieldname": "base_write_off_amount",
   "fieldtype": "Currency",
   "label": "Write Off Amount (Company Currency)",
   "no_copy": 1,
   "options": "Company:company:default_currency",
   "print_hide": 1,
   "read_only": 1
  },
  {
   "fieldname": "column_break_61",
   "fieldtype": "Column Break"
  },
  {
   "depends_on": "eval:flt(doc.write_off_amount)!=0",
   "fieldname": "write_off_account",
   "fieldtype": "Link",
   "label": "Write Off Account",
   "options": "Account",
   "print_hide": 1
  },
  {
   "depends_on": "eval:flt(doc.write_off_amount)!=0",
   "fieldname": "write_off_cost_center",
   "fieldtype": "Link",
   "label": "Write Off Cost Center",
   "options": "Cost Center",
   "print_hide": 1
  },
  {
   "collapsible": 1,
   "collapsible_depends_on": "advances",
   "fieldname": "advances_section",
   "fieldtype": "Section Break",
   "label": "Advance Payments",
   "oldfieldtype": "Section Break",
   "options": "fa fa-money",
   "print_hide": 1
  },
  {
   "default": "0",
   "fieldname": "allocate_advances_automatically",
   "fieldtype": "Check",
   "label": "Set Advances and Allocate (FIFO)"
  },
  {
   "depends_on": "eval:!doc.allocate_advances_automatically",
   "fieldname": "get_advances",
   "fieldtype": "Button",
   "label": "Get Advances Paid",
   "oldfieldtype": "Button",
   "options": "set_advances",
   "print_hide": 1
  },
  {
   "fieldname": "advances",
   "fieldtype": "Table",
   "label": "Advances",
   "no_copy": 1,
   "oldfieldname": "advance_allocation_details",
   "oldfieldtype": "Table",
   "options": "Purchase Invoice Advance",
   "print_hide": 1
  },
  {
   "collapsible_depends_on": "eval:(!doc.is_return)",
   "fieldname": "payment_schedule_section",
   "fieldtype": "Section Break",
   "label": "Payment Terms"
  },
  {
   "fieldname": "payment_terms_template",
   "fieldtype": "Link",
   "label": "Payment Terms Template",
   "options": "Payment Terms Template"
  },
  {
   "fieldname": "payment_schedule",
   "fieldtype": "Table",
   "label": "Payment Schedule",
   "no_copy": 1,
   "options": "Payment Schedule",
   "print_hide": 1
  },
  {
   "fieldname": "terms_section_break",
   "fieldtype": "Section Break",
   "label": "Terms and Conditions",
   "options": "fa fa-legal"
  },
  {
   "fieldname": "tc_name",
   "fieldtype": "Link",
   "label": "Terms",
   "options": "Terms and Conditions",
   "print_hide": 1
  },
  {
   "fieldname": "terms",
   "fieldtype": "Text Editor",
   "label": "Terms and Conditions"
  },
  {
   "collapsible": 1,
   "fieldname": "printing_settings",
   "fieldtype": "Section Break",
   "label": "Print Settings"
  },
  {
   "allow_on_submit": 1,
   "fieldname": "letter_head",
   "fieldtype": "Link",
   "label": "Letter Head",
   "options": "Letter Head",
   "print_hide": 1
  },
  {
   "allow_on_submit": 1,
   "default": "0",
   "fieldname": "group_same_items",
   "fieldtype": "Check",
   "label": "Group same items",
   "print_hide": 1
  },
  {
   "fieldname": "column_break_112",
   "fieldtype": "Column Break"
  },
  {
   "allow_on_submit": 1,
   "fieldname": "select_print_heading",
   "fieldtype": "Link",
   "label": "Print Heading",
   "no_copy": 1,
   "oldfieldname": "select_print_heading",
   "oldfieldtype": "Link",
   "options": "Print Heading",
   "print_hide": 1,
   "report_hide": 1
  },
  {
   "fieldname": "language",
   "fieldtype": "Data",
   "label": "Print Language",
   "print_hide": 1,
   "read_only": 1
  },
  {
   "default": "0",
   "fetch_from": "supplier.is_internal_supplier",
   "fieldname": "is_internal_supplier",
   "fieldtype": "Check",
   "ignore_user_permissions": 1,
   "label": "Is Internal Supplier",
   "read_only": 1
  },
  {
   "fieldname": "credit_to",
   "fieldtype": "Link",
   "label": "Credit To",
   "oldfieldname": "credit_to",
   "oldfieldtype": "Link",
   "options": "Account",
   "print_hide": 1,
   "reqd": 1,
   "search_index": 1
  },
  {
   "fieldname": "party_account_currency",
   "fieldtype": "Link",
   "hidden": 1,
   "label": "Party Account Currency",
   "no_copy": 1,
   "options": "Currency",
   "print_hide": 1,
   "read_only": 1
  },
  {
   "default": "No",
   "fieldname": "is_opening",
   "fieldtype": "Select",
   "label": "Is Opening Entry",
   "oldfieldname": "is_opening",
   "oldfieldtype": "Select",
   "options": "No\nYes",
   "print_hide": 1
  },
  {
   "fieldname": "against_expense_account",
   "fieldtype": "Small Text",
   "hidden": 1,
   "label": "Against Expense Account",
   "no_copy": 1,
   "oldfieldname": "against_expense_account",
   "oldfieldtype": "Small Text",
   "print_hide": 1
  },
  {
   "fieldname": "column_break_63",
   "fieldtype": "Column Break"
  },
  {
   "default": "Draft",
   "fieldname": "status",
   "fieldtype": "Select",
   "in_standard_filter": 1,
   "label": "Status",
   "options": "\nDraft\nReturn\nDebit Note Issued\nSubmitted\nPaid\nPartly Paid\nUnpaid\nOverdue\nCancelled\nInternal Transfer",
   "print_hide": 1
  },
  {
   "fieldname": "inter_company_invoice_reference",
   "fieldtype": "Link",
   "label": "Inter Company Invoice Reference",
   "no_copy": 1,
   "options": "Sales Invoice",
   "print_hide": 1,
   "read_only": 1
  },
  {
   "fieldname": "remarks",
   "fieldtype": "Small Text",
   "label": "Remarks",
   "no_copy": 1,
   "oldfieldname": "remarks",
   "oldfieldtype": "Text",
   "print_hide": 1
  },
  {
   "collapsible": 1,
   "fieldname": "subscription_section",
   "fieldtype": "Section Break",
   "label": "Subscription",
   "print_hide": 1
  },
  {
   "allow_on_submit": 1,
   "description": "Start date of current invoice's period",
   "fieldname": "from_date",
   "fieldtype": "Date",
   "label": "From Date",
   "no_copy": 1,
   "print_hide": 1
  },
  {
   "allow_on_submit": 1,
   "description": "End date of current invoice's period",
   "fieldname": "to_date",
   "fieldtype": "Date",
   "label": "To Date",
   "no_copy": 1,
   "print_hide": 1
  },
  {
   "fieldname": "column_break_114",
   "fieldtype": "Column Break"
  },
  {
   "fieldname": "auto_repeat",
   "fieldtype": "Link",
   "label": "Auto Repeat",
   "no_copy": 1,
   "options": "Auto Repeat",
   "print_hide": 1,
   "read_only": 1
  },
  {
   "allow_on_submit": 1,
   "depends_on": "eval: doc.auto_repeat",
   "fieldname": "update_auto_repeat_reference",
   "fieldtype": "Button",
   "label": "Update Auto Repeat Reference"
  },
  {
   "collapsible": 1,
   "fieldname": "accounting_dimensions_section",
   "fieldtype": "Section Break",
   "label": "Accounting Dimensions "
  },
  {
   "fieldname": "dimension_col_break",
   "fieldtype": "Column Break"
  },
  {
   "fieldname": "tax_withholding_category",
   "fieldtype": "Link",
   "hidden": 1,
   "label": "Tax Withholding Category",
   "options": "Tax Withholding Category",
   "print_hide": 1
  },
  {
   "fieldname": "billing_address",
   "fieldtype": "Link",
   "label": "Select Billing Address",
   "options": "Address"
  },
  {
   "fieldname": "billing_address_display",
   "fieldtype": "Small Text",
   "label": "Billing Address",
   "read_only": 1
  },
  {
   "fieldname": "project",
   "fieldtype": "Link",
   "label": "Project",
   "options": "Project"
  },
  {
   "depends_on": "eval:doc.is_internal_supplier",
   "description": "Unrealized Profit/Loss account for intra-company transfers",
   "fieldname": "unrealized_profit_loss_account",
   "fieldtype": "Link",
   "label": "Unrealized Profit / Loss Account",
   "options": "Account"
  },
  {
   "depends_on": "eval:doc.is_internal_supplier",
   "description": "Company which internal supplier represents",
   "fetch_from": "supplier.represents_company",
   "fieldname": "represents_company",
   "fieldtype": "Link",
   "label": "Represents Company",
   "options": "Company"
  },
  {
   "depends_on": "eval:doc.update_stock && doc.is_internal_supplier",
   "fieldname": "set_from_warehouse",
   "fieldtype": "Link",
   "ignore_user_permissions": 1,
   "label": "Set From Warehouse",
   "no_copy": 1,
   "options": "Warehouse",
   "print_hide": 1,
   "print_width": "50px",
   "width": "50px"
  },
  {
   "depends_on": "eval:doc.is_subcontracted",
   "fieldname": "supplier_warehouse",
   "fieldtype": "Link",
   "label": "Supplier Warehouse",
   "no_copy": 1,
   "options": "Warehouse",
   "print_hide": 1,
   "print_width": "50px",
   "width": "50px"
  },
  {
   "fieldname": "per_received",
   "fieldtype": "Percent",
   "hidden": 1,
   "label": "Per Received",
   "no_copy": 1,
   "print_hide": 1,
   "read_only": 1
  },
  {
   "default": "0",
   "fieldname": "ignore_default_payment_terms_template",
   "fieldtype": "Check",
   "hidden": 1,
   "label": "Ignore Default Payment Terms Template",
   "read_only": 1
  },
  {
   "collapsible": 1,
   "fieldname": "accounting_details_section",
   "fieldtype": "Section Break",
   "label": "Accounting Details",
   "print_hide": 1
  },
  {
   "fieldname": "column_break_147",
   "fieldtype": "Column Break"
  },
  {
   "fieldname": "advance_tax",
   "fieldtype": "Table",
   "hidden": 1,
   "label": "Advance Tax",
   "options": "Advance Tax",
   "read_only": 1
  },
  {
   "default": "0",
   "fieldname": "is_old_subcontracting_flow",
   "fieldtype": "Check",
   "hidden": 1,
   "label": "Is Old Subcontracting Flow",
   "read_only": 1
  },
  {
   "default": "0",
   "depends_on": "apply_tds",
   "fieldname": "tax_withholding_net_total",
   "fieldtype": "Currency",
   "hidden": 1,
   "label": "Tax Withholding Net Total",
   "no_copy": 1,
   "options": "currency",
   "read_only": 1
  },
  {
   "depends_on": "apply_tds",
   "fieldname": "base_tax_withholding_net_total",
   "fieldtype": "Currency",
   "hidden": 1,
   "label": "Base Tax Withholding Net Total",
   "no_copy": 1,
   "options": "Company:company:default_currency",
   "print_hide": 1,
   "read_only": 1
  },
  {
   "collapsible_depends_on": "tax_withheld_vouchers",
   "fieldname": "tax_withheld_vouchers_section",
   "fieldtype": "Section Break",
   "label": "Tax Withheld Vouchers"
  },
  {
   "fieldname": "tax_withheld_vouchers",
   "fieldtype": "Table",
   "label": "Tax Withheld Vouchers",
   "no_copy": 1,
   "options": "Tax Withheld Vouchers",
   "read_only": 1
  },
  {
   "fieldname": "payments_tab",
   "fieldtype": "Tab Break",
   "label": "Payments"
  },
  {
   "fieldname": "address_and_contact_tab",
   "fieldtype": "Tab Break",
   "label": "Address & Contact"
  },
  {
   "fieldname": "terms_tab",
   "fieldtype": "Tab Break",
   "label": "Terms"
  },
  {
   "fieldname": "more_info_tab",
   "fieldtype": "Tab Break",
   "label": "More Info"
  },
  {
   "fieldname": "connections_tab",
   "fieldtype": "Tab Break",
   "label": "Connections",
   "show_dashboard": 1
  },
  {
   "fieldname": "column_break_6",
   "fieldtype": "Column Break"
  },
  {
   "fieldname": "column_break_38",
   "fieldtype": "Column Break"
  },
  {
   "fieldname": "column_break_50",
   "fieldtype": "Column Break"
  },
  {
   "fieldname": "column_break_58",
   "fieldtype": "Column Break"
  },
  {
   "fieldname": "company_shipping_address_section",
   "fieldtype": "Section Break",
   "label": "Company Shipping Address"
  },
  {
   "fieldname": "column_break_126",
   "fieldtype": "Column Break"
  },
  {
   "fieldname": "company_billing_address_section",
   "fieldtype": "Section Break",
   "label": "Company Billing Address"
  },
  {
   "fieldname": "column_break_130",
   "fieldtype": "Column Break"
  },
  {
   "collapsible": 1,
   "fieldname": "status_section",
   "fieldtype": "Section Break",
   "label": "Status"
  },
  {
   "fieldname": "column_break_177",
   "fieldtype": "Column Break"
  },
  {
   "collapsible": 1,
   "fieldname": "additional_info_section",
   "fieldtype": "Section Break",
   "label": "Additional Info",
   "oldfieldtype": "Section Break",
   "options": "fa fa-file-text",
   "print_hide": 1
  },
  {
   "fieldname": "incoterm",
   "fieldtype": "Link",
   "label": "Incoterm",
   "options": "Incoterm"
  },
  {
   "depends_on": "incoterm",
   "fieldname": "named_place",
   "fieldtype": "Data",
   "label": "Named Place"
  },
  {
   "default": "0",
   "depends_on": "allocate_advances_automatically",
   "description": "Advance payments allocated against orders will only be fetched",
   "fieldname": "only_include_allocated_payments",
   "fieldtype": "Check",
   "label": "Only Include Allocated Payments"
  },
  {
   "default": "0",
   "fieldname": "use_company_roundoff_cost_center",
   "fieldtype": "Check",
   "label": "Use Company Default Round Off Cost Center"
  }
 ],
 "icon": "fa fa-file-text",
 "idx": 204,
 "is_submittable": 1,
 "links": [],
<<<<<<< HEAD
 "modified": "2023-06-05 17:40:35.320635",
=======
 "modified": "2023-06-03 16:21:54.637245",
>>>>>>> 78fbd645
 "modified_by": "Administrator",
 "module": "Accounts",
 "name": "Purchase Invoice",
 "naming_rule": "By \"Naming Series\" field",
 "owner": "Administrator",
 "permissions": [
  {
   "amend": 1,
   "cancel": 1,
   "create": 1,
   "email": 1,
   "print": 1,
   "read": 1,
   "report": 1,
   "role": "Accounts User",
   "share": 1,
   "submit": 1,
   "write": 1
  },
  {
   "email": 1,
   "print": 1,
   "read": 1,
   "report": 1,
   "role": "Purchase User"
  },
  {
   "amend": 1,
   "cancel": 1,
   "create": 1,
   "delete": 1,
   "email": 1,
   "print": 1,
   "read": 1,
   "report": 1,
   "role": "Accounts Manager",
   "share": 1,
   "submit": 1,
   "write": 1
  },
  {
   "email": 1,
   "print": 1,
   "read": 1,
   "report": 1,
   "role": "Auditor"
  },
  {
   "permlevel": 1,
   "read": 1,
   "role": "Accounts Manager",
   "write": 1
  }
 ],
 "search_fields": "posting_date, supplier, bill_no, base_grand_total, outstanding_amount",
 "show_name_in_global_search": 1,
 "sort_field": "modified",
 "sort_order": "DESC",
 "states": [],
 "timeline_field": "supplier",
 "title_field": "title",
 "track_changes": 1
}<|MERGE_RESOLUTION|>--- conflicted
+++ resolved
@@ -1576,11 +1576,7 @@
  "idx": 204,
  "is_submittable": 1,
  "links": [],
-<<<<<<< HEAD
- "modified": "2023-06-05 17:40:35.320635",
-=======
  "modified": "2023-06-03 16:21:54.637245",
->>>>>>> 78fbd645
  "modified_by": "Administrator",
  "module": "Accounts",
  "name": "Purchase Invoice",
