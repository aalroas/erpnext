--- conflicted
+++ resolved
@@ -25,13 +25,10 @@
 				}
 			};
 		});
-<<<<<<< HEAD
 	},
 
 	company: function() {
 		erpnext.accounts.dimensions.update_dimension(this.frm, this.frm.doctype);
-=======
->>>>>>> 0a4ac458
 	},
 
 	onload: function() {
