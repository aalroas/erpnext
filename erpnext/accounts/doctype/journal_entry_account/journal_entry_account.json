{
 "allow_copy": 0, 
 "allow_guest_to_view": 0, 
 "allow_import": 0, 
 "allow_rename": 0, 
 "autoname": "hash", 
 "beta": 0, 
 "creation": "2013-02-22 01:27:39", 
 "custom": 0, 
 "docstatus": 0, 
 "doctype": "DocType", 
 "document_type": "Document", 
 "editable_grid": 1, 
 "engine": "InnoDB", 
 "fields": [
  {
   "allow_bulk_edit": 0, 
   "allow_on_submit": 0, 
   "bold": 1, 
   "collapsible": 0, 
   "columns": 3, 
   "fieldname": "account", 
   "fieldtype": "Link", 
   "hidden": 0, 
   "ignore_user_permissions": 0, 
   "ignore_xss_filter": 0, 
   "in_filter": 0, 
   "in_global_search": 1, 
   "in_list_view": 1, 
   "in_standard_filter": 0, 
   "label": "Account", 
   "length": 0, 
   "no_copy": 0, 
   "oldfieldname": "account", 
   "oldfieldtype": "Link", 
   "options": "Account", 
   "permlevel": 0, 
   "print_hide": 0, 
   "print_hide_if_no_value": 0, 
   "print_width": "250px", 
   "read_only": 0, 
   "remember_last_selected_value": 0, 
   "report_hide": 0, 
   "reqd": 1, 
   "search_index": 1, 
   "set_only_once": 0, 
   "translatable": 0, 
   "unique": 0, 
   "width": "250px"
  }, 
  {
   "allow_bulk_edit": 0, 
   "allow_on_submit": 0, 
   "bold": 0, 
   "collapsible": 0, 
   "columns": 0, 
   "fieldname": "account_type", 
   "fieldtype": "Data", 
   "hidden": 1, 
   "ignore_user_permissions": 0, 
   "ignore_xss_filter": 0, 
   "in_filter": 0, 
   "in_global_search": 0, 
   "in_list_view": 0, 
   "in_standard_filter": 0, 
   "label": "Account Type", 
   "length": 0, 
   "no_copy": 0, 
   "permlevel": 0, 
   "precision": "", 
   "print_hide": 1, 
   "print_hide_if_no_value": 0, 
   "read_only": 0, 
   "remember_last_selected_value": 0, 
   "report_hide": 0, 
   "reqd": 0, 
   "search_index": 0, 
   "set_only_once": 0, 
   "translatable": 0, 
   "unique": 0
  }, 
  {
   "allow_bulk_edit": 0, 
   "allow_on_submit": 0, 
   "bold": 0, 
   "collapsible": 0, 
   "columns": 0, 
   "fieldname": "balance", 
   "fieldtype": "Currency", 
   "hidden": 0, 
   "ignore_user_permissions": 0, 
   "ignore_xss_filter": 0, 
   "in_filter": 0, 
   "in_global_search": 0, 
   "in_list_view": 0, 
   "in_standard_filter": 0, 
   "label": "Account Balance", 
   "length": 0, 
   "no_copy": 1, 
   "oldfieldname": "balance", 
   "oldfieldtype": "Data", 
   "options": "account_currency", 
   "permlevel": 0, 
   "print_hide": 1, 
   "print_hide_if_no_value": 0, 
   "read_only": 1, 
   "remember_last_selected_value": 0, 
   "report_hide": 0, 
   "reqd": 0, 
   "search_index": 0, 
   "set_only_once": 0, 
   "translatable": 0, 
   "unique": 0
  }, 
  {
   "allow_bulk_edit": 0, 
   "allow_on_submit": 0, 
   "bold": 0, 
   "collapsible": 0, 
   "columns": 0, 
   "default": ":Company", 
   "description": "If Income or Expense", 
   "fieldname": "cost_center", 
   "fieldtype": "Link", 
   "hidden": 0, 
   "ignore_user_permissions": 0, 
   "ignore_xss_filter": 0, 
   "in_filter": 0, 
   "in_global_search": 0, 
   "in_list_view": 0, 
   "in_standard_filter": 0, 
   "label": "Cost Center", 
   "length": 0, 
   "no_copy": 0, 
   "oldfieldname": "cost_center", 
   "oldfieldtype": "Link", 
   "options": "Cost Center", 
   "permlevel": 0, 
   "print_hide": 1, 
   "print_hide_if_no_value": 0, 
   "print_width": "180px", 
   "read_only": 0, 
   "remember_last_selected_value": 0, 
   "report_hide": 0, 
   "reqd": 0, 
   "search_index": 0, 
   "set_only_once": 0, 
   "translatable": 0, 
   "unique": 0, 
   "width": "180px"
  }, 
  {
   "allow_bulk_edit": 0, 
   "allow_on_submit": 0, 
   "bold": 0, 
   "collapsible": 0, 
   "columns": 0, 
   "fieldname": "col_break1", 
   "fieldtype": "Column Break", 
   "hidden": 0, 
   "ignore_user_permissions": 0, 
   "ignore_xss_filter": 0, 
   "in_filter": 0, 
   "in_global_search": 0, 
   "in_list_view": 0, 
   "in_standard_filter": 0, 
   "length": 0, 
   "no_copy": 0, 
   "permlevel": 0, 
   "print_hide": 0, 
   "print_hide_if_no_value": 0, 
   "read_only": 0, 
   "remember_last_selected_value": 0, 
   "report_hide": 0, 
   "reqd": 0, 
   "search_index": 0, 
   "set_only_once": 0, 
   "translatable": 0, 
   "unique": 0
  }, 
  {
   "allow_bulk_edit": 0, 
   "allow_on_submit": 0, 
   "bold": 0, 
   "collapsible": 0, 
   "columns": 0, 
   "fieldname": "party_type", 
   "fieldtype": "Link", 
   "hidden": 0, 
   "ignore_user_permissions": 0, 
   "ignore_xss_filter": 0, 
   "in_filter": 0, 
   "in_global_search": 0, 
   "in_list_view": 0, 
   "in_standard_filter": 0, 
   "label": "Party Type", 
   "length": 0, 
   "no_copy": 0, 
   "options": "DocType", 
   "permlevel": 0, 
   "print_hide": 0, 
   "print_hide_if_no_value": 0, 
   "read_only": 0, 
   "remember_last_selected_value": 0, 
   "report_hide": 0, 
   "reqd": 0, 
   "search_index": 1, 
   "set_only_once": 0, 
   "translatable": 0, 
   "unique": 0
  }, 
  {
   "allow_bulk_edit": 0, 
   "allow_on_submit": 0, 
   "bold": 0, 
   "collapsible": 0, 
   "columns": 3, 
   "fieldname": "party", 
   "fieldtype": "Dynamic Link", 
   "hidden": 0, 
   "ignore_user_permissions": 0, 
   "ignore_xss_filter": 0, 
   "in_filter": 0, 
   "in_global_search": 0, 
   "in_list_view": 1, 
   "in_standard_filter": 0, 
   "label": "Party", 
   "length": 0, 
   "no_copy": 0, 
   "options": "party_type", 
   "permlevel": 0, 
   "print_hide": 0, 
   "print_hide_if_no_value": 0, 
   "read_only": 0, 
   "remember_last_selected_value": 0, 
   "report_hide": 0, 
   "reqd": 0, 
   "search_index": 0, 
   "set_only_once": 0, 
   "translatable": 0, 
   "unique": 0
  }, 
  {
   "allow_bulk_edit": 0, 
   "allow_on_submit": 0, 
   "bold": 0, 
   "collapsible": 0, 
   "columns": 0, 
   "fieldname": "party_balance", 
   "fieldtype": "Currency", 
   "hidden": 0, 
   "ignore_user_permissions": 0, 
   "ignore_xss_filter": 0, 
   "in_filter": 0, 
   "in_global_search": 0, 
   "in_list_view": 0, 
   "in_standard_filter": 0, 
   "label": "Party Balance", 
   "length": 0, 
   "no_copy": 0, 
   "options": "account_currency", 
   "permlevel": 0, 
   "precision": "", 
   "print_hide": 1, 
   "print_hide_if_no_value": 0, 
   "read_only": 1, 
   "remember_last_selected_value": 0, 
   "report_hide": 0, 
   "reqd": 0, 
   "search_index": 0, 
   "set_only_once": 0, 
   "translatable": 0, 
   "unique": 0
  }, 
  {
   "allow_bulk_edit": 0, 
   "allow_on_submit": 0, 
   "bold": 0, 
   "collapsible": 0, 
   "collapsible_depends_on": "", 
   "columns": 0, 
   "depends_on": "", 
   "fieldname": "currency_section", 
   "fieldtype": "Section Break", 
   "hidden": 0, 
   "ignore_user_permissions": 0, 
   "ignore_xss_filter": 0, 
   "in_filter": 0, 
   "in_global_search": 0, 
   "in_list_view": 0, 
   "in_standard_filter": 0, 
   "label": "Currency", 
   "length": 0, 
   "no_copy": 0, 
   "permlevel": 0, 
   "precision": "", 
   "print_hide": 0, 
   "print_hide_if_no_value": 0, 
   "read_only": 0, 
   "remember_last_selected_value": 0, 
   "report_hide": 0, 
   "reqd": 0, 
   "search_index": 0, 
   "set_only_once": 0, 
   "translatable": 0, 
   "unique": 0
  }, 
  {
   "allow_bulk_edit": 0, 
   "allow_on_submit": 0, 
   "bold": 0, 
   "collapsible": 0, 
   "columns": 0, 
   "fieldname": "account_currency", 
   "fieldtype": "Link", 
   "hidden": 0, 
   "ignore_user_permissions": 0, 
   "ignore_xss_filter": 0, 
   "in_filter": 0, 
   "in_global_search": 0, 
   "in_list_view": 0, 
   "in_standard_filter": 0, 
   "label": "Account Currency", 
   "length": 0, 
   "no_copy": 1, 
   "options": "Currency", 
   "permlevel": 0, 
   "precision": "", 
   "print_hide": 1, 
   "print_hide_if_no_value": 0, 
   "read_only": 1, 
   "remember_last_selected_value": 0, 
   "report_hide": 0, 
   "reqd": 0, 
   "search_index": 0, 
   "set_only_once": 0, 
   "translatable": 0, 
   "unique": 0
  }, 
  {
   "allow_bulk_edit": 0, 
   "allow_on_submit": 0, 
   "bold": 0, 
   "collapsible": 0, 
   "columns": 0, 
   "fieldname": "column_break_10", 
   "fieldtype": "Column Break", 
   "hidden": 0, 
   "ignore_user_permissions": 0, 
   "ignore_xss_filter": 0, 
   "in_filter": 0, 
   "in_global_search": 0, 
   "in_list_view": 0, 
   "in_standard_filter": 0, 
   "length": 0, 
   "no_copy": 0, 
   "permlevel": 0, 
   "precision": "", 
   "print_hide": 0, 
   "print_hide_if_no_value": 0, 
   "read_only": 0, 
   "remember_last_selected_value": 0, 
   "report_hide": 0, 
   "reqd": 0, 
   "search_index": 0, 
   "set_only_once": 0, 
   "translatable": 0, 
   "unique": 0
  }, 
  {
   "allow_bulk_edit": 0, 
   "allow_on_submit": 0, 
   "bold": 0, 
   "collapsible": 0, 
   "columns": 0, 
   "fieldname": "exchange_rate", 
   "fieldtype": "Float", 
   "hidden": 0, 
   "ignore_user_permissions": 0, 
   "ignore_xss_filter": 0, 
   "in_filter": 0, 
   "in_global_search": 0, 
   "in_list_view": 0, 
   "in_standard_filter": 0, 
   "label": "Exchange Rate", 
   "length": 0, 
   "no_copy": 0, 
   "permlevel": 0, 
   "precision": "6", 
   "print_hide": 1, 
   "print_hide_if_no_value": 0, 
   "read_only": 0, 
   "remember_last_selected_value": 0, 
   "report_hide": 0, 
   "reqd": 0, 
   "search_index": 0, 
   "set_only_once": 0, 
   "translatable": 0, 
   "unique": 0
  }, 
  {
   "allow_bulk_edit": 0, 
   "allow_on_submit": 0, 
   "bold": 0, 
   "collapsible": 0, 
   "columns": 0, 
   "fieldname": "sec_break1", 
   "fieldtype": "Section Break", 
   "hidden": 0, 
   "ignore_user_permissions": 0, 
   "ignore_xss_filter": 0, 
   "in_filter": 0, 
   "in_global_search": 0, 
   "in_list_view": 0, 
   "in_standard_filter": 0, 
   "label": "Amount", 
   "length": 0, 
   "no_copy": 0, 
   "permlevel": 0, 
   "print_hide": 0, 
   "print_hide_if_no_value": 0, 
   "read_only": 0, 
   "remember_last_selected_value": 0, 
   "report_hide": 0, 
   "reqd": 0, 
   "search_index": 0, 
   "set_only_once": 0, 
   "translatable": 0, 
   "unique": 0
  }, 
  {
   "allow_bulk_edit": 0, 
   "allow_on_submit": 0, 
   "bold": 1, 
   "collapsible": 0, 
   "columns": 2, 
   "fieldname": "debit_in_account_currency", 
   "fieldtype": "Currency", 
   "hidden": 0, 
   "ignore_user_permissions": 0, 
   "ignore_xss_filter": 0, 
   "in_filter": 0, 
   "in_global_search": 0, 
   "in_list_view": 1, 
   "in_standard_filter": 0, 
   "label": "Debit", 
   "length": 0, 
   "no_copy": 0, 
   "options": "account_currency", 
   "permlevel": 0, 
   "precision": "", 
   "print_hide": 0, 
   "print_hide_if_no_value": 1, 
   "read_only": 0, 
   "remember_last_selected_value": 0, 
   "report_hide": 0, 
   "reqd": 0, 
   "search_index": 0, 
   "set_only_once": 0, 
   "translatable": 0, 
   "unique": 0
  }, 
  {
   "allow_bulk_edit": 0, 
   "allow_on_submit": 0, 
   "bold": 1, 
   "collapsible": 0, 
   "columns": 0, 
   "fieldname": "debit", 
   "fieldtype": "Currency", 
   "hidden": 0, 
   "ignore_user_permissions": 0, 
   "ignore_xss_filter": 0, 
   "in_filter": 0, 
   "in_global_search": 0, 
   "in_list_view": 0, 
   "in_standard_filter": 0, 
   "label": "Debit in Company Currency", 
   "length": 0, 
   "no_copy": 1, 
   "oldfieldname": "debit", 
   "oldfieldtype": "Currency", 
   "options": "Company:company:default_currency", 
   "permlevel": 0, 
   "precision": "", 
   "print_hide": 1, 
   "print_hide_if_no_value": 0, 
   "read_only": 1, 
   "remember_last_selected_value": 0, 
   "report_hide": 0, 
   "reqd": 0, 
   "search_index": 0, 
   "set_only_once": 0, 
   "translatable": 0, 
   "unique": 0
  }, 
  {
   "allow_bulk_edit": 0, 
   "allow_on_submit": 0, 
   "bold": 0, 
   "collapsible": 0, 
   "columns": 0, 
   "fieldname": "col_break2", 
   "fieldtype": "Column Break", 
   "hidden": 0, 
   "ignore_user_permissions": 0, 
   "ignore_xss_filter": 0, 
   "in_filter": 0, 
   "in_global_search": 0, 
   "in_list_view": 0, 
   "in_standard_filter": 0, 
   "length": 0, 
   "no_copy": 0, 
   "permlevel": 0, 
   "print_hide": 0, 
   "print_hide_if_no_value": 0, 
   "read_only": 0, 
   "remember_last_selected_value": 0, 
   "report_hide": 0, 
   "reqd": 0, 
   "search_index": 0, 
   "set_only_once": 0, 
   "translatable": 0, 
   "unique": 0
  }, 
  {
   "allow_bulk_edit": 0, 
   "allow_on_submit": 0, 
   "bold": 1, 
   "collapsible": 0, 
   "columns": 2, 
   "fieldname": "credit_in_account_currency", 
   "fieldtype": "Currency", 
   "hidden": 0, 
   "ignore_user_permissions": 0, 
   "ignore_xss_filter": 0, 
   "in_filter": 0, 
   "in_global_search": 0, 
   "in_list_view": 1, 
   "in_standard_filter": 0, 
   "label": "Credit", 
   "length": 0, 
   "no_copy": 0, 
   "options": "account_currency", 
   "permlevel": 0, 
   "precision": "", 
   "print_hide": 0, 
   "print_hide_if_no_value": 1, 
   "read_only": 0, 
   "remember_last_selected_value": 0, 
   "report_hide": 0, 
   "reqd": 0, 
   "search_index": 0, 
   "set_only_once": 0, 
   "translatable": 0, 
   "unique": 0
  }, 
  {
   "allow_bulk_edit": 0, 
   "allow_on_submit": 0, 
   "bold": 1, 
   "collapsible": 0, 
   "columns": 0, 
   "fieldname": "credit", 
   "fieldtype": "Currency", 
   "hidden": 0, 
   "ignore_user_permissions": 0, 
   "ignore_xss_filter": 0, 
   "in_filter": 0, 
   "in_global_search": 0, 
   "in_list_view": 0, 
   "in_standard_filter": 0, 
   "label": "Credit in Company Currency", 
   "length": 0, 
   "no_copy": 1, 
   "oldfieldname": "credit", 
   "oldfieldtype": "Currency", 
   "options": "Company:company:default_currency", 
   "permlevel": 0, 
   "precision": "", 
   "print_hide": 1, 
   "print_hide_if_no_value": 0, 
   "read_only": 1, 
   "remember_last_selected_value": 0, 
   "report_hide": 0, 
   "reqd": 0, 
   "search_index": 0, 
   "set_only_once": 0, 
   "translatable": 0, 
   "unique": 0
  }, 
  {
   "allow_bulk_edit": 0, 
   "allow_on_submit": 0, 
   "bold": 0, 
   "collapsible": 0, 
   "columns": 0, 
   "fieldname": "reference", 
   "fieldtype": "Section Break", 
   "hidden": 0, 
   "ignore_user_permissions": 0, 
   "ignore_xss_filter": 0, 
   "in_filter": 0, 
   "in_global_search": 0, 
   "in_list_view": 0, 
   "in_standard_filter": 0, 
   "label": "Reference", 
   "length": 0, 
   "no_copy": 0, 
   "permlevel": 0, 
   "print_hide": 0, 
   "print_hide_if_no_value": 0, 
   "read_only": 0, 
   "remember_last_selected_value": 0, 
   "report_hide": 0, 
   "reqd": 0, 
   "search_index": 0, 
   "set_only_once": 0, 
   "translatable": 0, 
   "unique": 0
  }, 
  {
   "allow_bulk_edit": 0, 
   "allow_on_submit": 0, 
   "bold": 0, 
   "collapsible": 0, 
   "columns": 0, 
   "fieldname": "reference_type", 
   "fieldtype": "Select", 
   "hidden": 0, 
   "ignore_user_permissions": 0, 
   "ignore_xss_filter": 0, 
   "in_filter": 0, 
   "in_global_search": 0, 
   "in_list_view": 0, 
   "in_standard_filter": 0, 
   "label": "Reference Type", 
   "length": 0, 
   "no_copy": 0, 
   "options": "\nSales Invoice\nPurchase Invoice\nJournal Entry\nSales Order\nPurchase Order\nExpense Claim\nAsset\nLoan\nPayroll Entry\nEmployee Advance\nExchange Rate Revaluation", 
   "permlevel": 0, 
   "precision": "", 
   "print_hide": 0, 
   "print_hide_if_no_value": 0, 
   "read_only": 0, 
   "remember_last_selected_value": 0, 
   "report_hide": 0, 
   "reqd": 0, 
   "search_index": 0, 
   "set_only_once": 0, 
   "translatable": 0, 
   "unique": 0
  }, 
  {
   "allow_bulk_edit": 0, 
   "allow_on_submit": 0, 
   "bold": 0, 
   "collapsible": 0, 
   "columns": 0, 
   "fieldname": "reference_name", 
   "fieldtype": "Dynamic Link", 
   "hidden": 0, 
   "ignore_user_permissions": 0, 
   "ignore_xss_filter": 0, 
   "in_filter": 0, 
   "in_global_search": 0, 
   "in_list_view": 1, 
   "in_standard_filter": 0, 
   "label": "Reference Name", 
   "length": 0, 
   "no_copy": 0, 
   "options": "reference_type", 
   "permlevel": 0, 
   "precision": "", 
   "print_hide": 0, 
   "print_hide_if_no_value": 0, 
   "read_only": 0, 
   "remember_last_selected_value": 0, 
   "report_hide": 0, 
   "reqd": 0, 
   "search_index": 0, 
   "set_only_once": 0, 
   "translatable": 0, 
   "unique": 0
  }, 
<<<<<<< HEAD
  {
   "allow_bulk_edit": 0, 
   "allow_on_submit": 0, 
   "bold": 0, 
   "collapsible": 0, 
   "columns": 0, 
   "depends_on": "eval:doc.reference_type&&!in_list(doc.reference_type, ['Expense Claim', 'Asset', 'Employee Loan', 'Employee Advance'])", 
   "fieldname": "reference_due_date", 
   "fieldtype": "Select", 
   "hidden": 0, 
   "ignore_user_permissions": 0, 
   "ignore_xss_filter": 0, 
   "in_filter": 0, 
   "in_global_search": 0, 
   "in_list_view": 0, 
   "in_standard_filter": 0, 
   "label": "Reference Due Date", 
   "length": 0, 
   "no_copy": 0, 
   "options": "", 
   "permlevel": 0, 
   "precision": "", 
   "print_hide": 0, 
   "print_hide_if_no_value": 0, 
   "read_only": 0, 
   "remember_last_selected_value": 0, 
   "report_hide": 0, 
   "reqd": 0, 
   "search_index": 0, 
   "set_only_once": 0, 
   "translatable": 0, 
   "unique": 0
  }, 
=======
>>>>>>> d982e8fc
  {
   "allow_bulk_edit": 0, 
   "allow_on_submit": 0, 
   "bold": 0, 
   "collapsible": 0, 
   "columns": 0, 
   "fieldname": "project", 
   "fieldtype": "Link", 
   "hidden": 0, 
   "ignore_user_permissions": 0, 
   "ignore_xss_filter": 0, 
   "in_filter": 0, 
   "in_global_search": 0, 
   "in_list_view": 0, 
   "in_standard_filter": 0, 
   "label": "Project", 
   "length": 0, 
   "no_copy": 0, 
   "options": "Project", 
   "permlevel": 0, 
   "precision": "", 
   "print_hide": 0, 
   "print_hide_if_no_value": 0, 
   "read_only": 0, 
   "remember_last_selected_value": 0, 
   "report_hide": 0, 
   "reqd": 0, 
   "search_index": 0, 
   "set_only_once": 0, 
   "translatable": 0, 
   "unique": 0
  }, 
  {
   "allow_bulk_edit": 0, 
   "allow_on_submit": 0, 
   "bold": 0, 
   "collapsible": 0, 
   "columns": 0, 
   "fieldname": "col_break3", 
   "fieldtype": "Column Break", 
   "hidden": 0, 
   "ignore_user_permissions": 0, 
   "ignore_xss_filter": 0, 
   "in_filter": 0, 
   "in_global_search": 0, 
   "in_list_view": 0, 
   "in_standard_filter": 0, 
   "length": 0, 
   "no_copy": 0, 
   "permlevel": 0, 
   "print_hide": 0, 
   "print_hide_if_no_value": 0, 
   "read_only": 0, 
   "remember_last_selected_value": 0, 
   "report_hide": 0, 
   "reqd": 0, 
   "search_index": 0, 
   "set_only_once": 0, 
   "translatable": 0, 
   "unique": 0
  }, 
  {
   "allow_bulk_edit": 0, 
   "allow_on_submit": 0, 
   "bold": 0, 
   "collapsible": 0, 
   "columns": 0, 
   "fieldname": "is_advance", 
   "fieldtype": "Select", 
   "hidden": 0, 
   "ignore_user_permissions": 0, 
   "ignore_xss_filter": 0, 
   "in_filter": 0, 
   "in_global_search": 0, 
   "in_list_view": 0, 
   "in_standard_filter": 0, 
   "label": "Is Advance", 
   "length": 0, 
   "no_copy": 1, 
   "oldfieldname": "is_advance", 
   "oldfieldtype": "Select", 
   "options": "No\nYes", 
   "permlevel": 0, 
   "print_hide": 1, 
   "print_hide_if_no_value": 0, 
   "read_only": 0, 
   "remember_last_selected_value": 0, 
   "report_hide": 0, 
   "reqd": 0, 
   "search_index": 0, 
   "set_only_once": 0, 
   "translatable": 0, 
   "unique": 0
  }, 
  {
   "allow_bulk_edit": 0, 
   "allow_on_submit": 0, 
   "bold": 0, 
   "collapsible": 0, 
   "columns": 0, 
   "fieldname": "against_account", 
   "fieldtype": "Text", 
   "hidden": 1, 
   "ignore_user_permissions": 0, 
   "ignore_xss_filter": 0, 
   "in_filter": 0, 
   "in_global_search": 0, 
   "in_list_view": 0, 
   "in_standard_filter": 0, 
   "label": "Against Account", 
   "length": 0, 
   "no_copy": 1, 
   "oldfieldname": "against_account", 
   "oldfieldtype": "Text", 
   "permlevel": 0, 
   "print_hide": 1, 
   "print_hide_if_no_value": 0, 
   "read_only": 0, 
   "remember_last_selected_value": 0, 
   "report_hide": 0, 
   "reqd": 0, 
   "search_index": 0, 
   "set_only_once": 0, 
   "translatable": 0, 
   "unique": 0
  }
 ], 
 "has_web_view": 0, 
 "hide_heading": 0, 
 "hide_toolbar": 0, 
 "idx": 1, 
 "image_view": 0, 
 "in_create": 0, 
 "is_submittable": 0, 
 "issingle": 0, 
 "istable": 1, 
 "max_attachments": 0, 
<<<<<<< HEAD
 "modified": "2018-05-05 17:50:25.961397", 
=======
 "modified": "2018-08-10 16:35:42.833549", 
>>>>>>> d982e8fc
 "modified_by": "Administrator", 
 "module": "Accounts", 
 "name": "Journal Entry Account", 
 "owner": "Administrator", 
 "permissions": [], 
 "quick_entry": 0, 
 "read_only": 0, 
 "read_only_onload": 0, 
 "show_name_in_global_search": 0, 
 "sort_order": "DESC", 
 "track_changes": 1, 
 "track_seen": 0
}<|MERGE_RESOLUTION|>--- conflicted
+++ resolved
@@ -683,7 +683,6 @@
    "translatable": 0, 
    "unique": 0
   }, 
-<<<<<<< HEAD
   {
    "allow_bulk_edit": 0, 
    "allow_on_submit": 0, 
@@ -717,8 +716,6 @@
    "translatable": 0, 
    "unique": 0
   }, 
-=======
->>>>>>> d982e8fc
   {
    "allow_bulk_edit": 0, 
    "allow_on_submit": 0, 
@@ -856,11 +853,7 @@
  "issingle": 0, 
  "istable": 1, 
  "max_attachments": 0, 
-<<<<<<< HEAD
- "modified": "2018-05-05 17:50:25.961397", 
-=======
- "modified": "2018-08-10 16:35:42.833549", 
->>>>>>> d982e8fc
+ "modified": "2018-05-07 17:50:25.961397", 
  "modified_by": "Administrator", 
  "module": "Accounts", 
  "name": "Journal Entry Account", 
