{
 "actions": [],
 "autoname": "hash",
 "creation": "2013-05-22 12:43:10",
 "doctype": "DocType",
 "document_type": "Document",
 "editable_grid": 1,
 "engine": "InnoDB",
 "field_order": [
  "item_code",
  "col_break1",
  "item_name",
  "description_section",
  "description",
  "brand",
  "col_break7",
  "item_group",
  "image",
  "image_view",
  "quantity_and_rate",
  "received_qty",
  "qty",
  "rejected_qty",
  "stock_uom",
  "col_break2",
  "uom",
  "conversion_factor",
  "stock_qty",
  "sec_break1",
  "price_list_rate",
  "col_break3",
  "base_price_list_rate",
  "section_break_26",
  "margin_type",
  "margin_rate_or_amount",
  "rate_with_margin",
  "column_break_30",
  "discount_percentage",
  "discount_amount",
  "base_rate_with_margin",
  "sec_break2",
  "rate",
  "amount",
  "item_tax_template",
  "col_break4",
  "base_rate",
  "base_amount",
  "pricing_rules",
  "stock_uom_rate",
  "is_free_item",
  "section_break_22",
  "net_rate",
  "net_amount",
  "column_break_25",
  "base_net_rate",
  "base_net_amount",
  "valuation_rate",
  "item_tax_amount",
  "landed_cost_voucher_amount",
  "rm_supp_cost",
  "warehouse_section",
  "warehouse",
  "from_warehouse",
  "quality_inspection",
  "serial_no",
  "col_br_wh",
  "rejected_warehouse",
  "batch_no",
  "rejected_serial_no",
  "manufacture_details",
  "manufacturer",
  "column_break_13",
  "manufacturer_part_no",
  "accounting",
  "expense_account",
  "col_break5",
  "is_fixed_asset",
  "asset_location",
  "asset_category",
  "deferred_expense_section",
  "deferred_expense_account",
  "service_stop_date",
  "enable_deferred_expense",
  "column_break_58",
  "service_start_date",
  "service_end_date",
  "reference",
  "allow_zero_valuation_rate",
  "item_tax_rate",
  "bom",
  "include_exploded_items",
  "purchase_invoice_item",
  "col_break6",
  "purchase_order",
  "po_detail",
  "purchase_receipt",
  "pr_detail",
  "sales_invoice_item",
  "item_weight_details",
  "weight_per_unit",
  "total_weight",
  "column_break_38",
  "weight_uom",
  "accounting_dimensions_section",
  "project",
  "dimension_col_break",
  "cost_center",
  "section_break_82",
  "page_break"
 ],
 "fields": [
  {
   "bold": 1,
   "columns": 3,
   "fieldname": "item_code",
   "fieldtype": "Link",
   "in_list_view": 1,
   "label": "Item",
   "oldfieldname": "item_code",
   "oldfieldtype": "Link",
   "options": "Item",
   "print_hide": 1,
   "search_index": 1
  },
  {
   "fieldname": "col_break1",
   "fieldtype": "Column Break"
  },
  {
   "fetch_from": "item_code.item_name",
   "fetch_if_empty": 1,
   "fieldname": "item_name",
   "fieldtype": "Data",
   "in_global_search": 1,
   "label": "Item Name",
   "oldfieldname": "item_name",
   "oldfieldtype": "Data",
   "reqd": 1
  },
  {
   "collapsible": 1,
   "fieldname": "description_section",
   "fieldtype": "Section Break",
   "label": "Description"
  },
  {
   "fieldname": "description",
   "fieldtype": "Text Editor",
   "label": "Description",
   "oldfieldname": "description",
   "oldfieldtype": "Text",
   "print_width": "300px",
   "width": "300px"
  },
  {
   "fieldname": "image",
   "fieldtype": "Attach",
   "hidden": 1,
   "label": "Image"
  },
  {
   "fieldname": "image_view",
   "fieldtype": "Image",
   "label": "Image View",
   "options": "image",
   "print_hide": 1
  },
  {
   "fieldname": "quantity_and_rate",
   "fieldtype": "Section Break",
   "label": "Quantity and Rate"
  },
  {
   "fieldname": "received_qty",
   "fieldtype": "Float",
   "label": "Received Qty"
  },
  {
   "bold": 1,
   "columns": 2,
   "fieldname": "qty",
   "fieldtype": "Float",
   "in_list_view": 1,
   "label": "Accepted Qty",
   "oldfieldname": "qty",
   "oldfieldtype": "Currency",
   "reqd": 1
  },
  {
   "fieldname": "rejected_qty",
   "fieldtype": "Float",
   "label": "Rejected Qty"
  },
  {
   "fieldname": "stock_uom",
   "fieldtype": "Link",
   "label": "Stock UOM",
   "options": "UOM",
   "print_hide": 1,
   "read_only": 1
  },
  {
   "fieldname": "col_break2",
   "fieldtype": "Column Break"
  },
  {
   "fieldname": "uom",
   "fieldtype": "Link",
   "label": "UOM",
   "options": "UOM",
   "reqd": 1
  },
  {
   "fieldname": "conversion_factor",
   "fieldtype": "Float",
   "label": "UOM Conversion Factor",
   "print_hide": 1,
   "read_only": 1,
   "reqd": 1
  },
  {
   "fieldname": "stock_qty",
   "fieldtype": "Float",
   "label": "Stock Qty",
   "print_hide": 1,
   "read_only": 1,
   "reqd": 1
  },
  {
   "fieldname": "sec_break1",
   "fieldtype": "Section Break"
  },
  {
   "fieldname": "price_list_rate",
   "fieldtype": "Currency",
   "label": "Price List Rate",
   "options": "currency",
   "print_hide": 1
  },
  {
   "depends_on": "price_list_rate",
   "fieldname": "discount_percentage",
   "fieldtype": "Percent",
   "label": "Discount on Price List Rate (%)"
  },
  {
   "depends_on": "price_list_rate",
   "fieldname": "discount_amount",
   "fieldtype": "Currency",
   "label": "Discount Amount",
   "options": "currency"
  },
  {
   "fieldname": "col_break3",
   "fieldtype": "Column Break"
  },
  {
   "fieldname": "base_price_list_rate",
   "fieldtype": "Currency",
   "label": "Price List Rate (Company Currency)",
   "options": "Company:company:default_currency",
   "print_hide": 1,
   "read_only": 1
  },
  {
   "fieldname": "sec_break2",
   "fieldtype": "Section Break"
  },
  {
   "bold": 1,
   "columns": 3,
   "fieldname": "rate",
   "fieldtype": "Currency",
   "in_list_view": 1,
   "label": "Rate",
   "oldfieldname": "import_rate",
   "oldfieldtype": "Currency",
   "options": "currency",
   "reqd": 1
  },
  {
   "columns": 2,
   "fieldname": "amount",
   "fieldtype": "Currency",
   "in_list_view": 1,
   "label": "Amount",
   "oldfieldname": "import_amount",
   "oldfieldtype": "Currency",
   "options": "currency",
   "read_only": 1,
   "reqd": 1
  },
  {
   "fieldname": "col_break4",
   "fieldtype": "Column Break"
  },
  {
   "fieldname": "base_rate",
   "fieldtype": "Currency",
   "label": "Rate (Company Currency)",
   "oldfieldname": "rate",
   "oldfieldtype": "Currency",
   "options": "Company:company:default_currency",
   "print_hide": 1,
   "read_only": 1,
   "reqd": 1
  },
  {
   "fieldname": "base_amount",
   "fieldtype": "Currency",
   "label": "Amount (Company Currency)",
   "oldfieldname": "amount",
   "oldfieldtype": "Currency",
   "options": "Company:company:default_currency",
   "print_hide": 1,
   "read_only": 1,
   "reqd": 1
  },
  {
   "fieldname": "pricing_rules",
   "fieldtype": "Small Text",
   "hidden": 1,
   "label": "Pricing Rules",
   "print_hide": 1,
   "read_only": 1
  },
  {
   "default": "0",
   "fieldname": "is_free_item",
   "fieldtype": "Check",
   "label": "Is Free Item",
   "print_hide": 1,
   "read_only": 1
  },
  {
   "fieldname": "section_break_22",
   "fieldtype": "Section Break"
  },
  {
   "fieldname": "net_rate",
   "fieldtype": "Currency",
   "label": "Net Rate",
   "options": "currency",
   "print_hide": 1,
   "read_only": 1
  },
  {
   "fieldname": "net_amount",
   "fieldtype": "Currency",
   "label": "Net Amount",
   "options": "currency",
   "print_hide": 1,
   "read_only": 1
  },
  {
   "fieldname": "column_break_25",
   "fieldtype": "Column Break"
  },
  {
   "fieldname": "base_net_rate",
   "fieldtype": "Currency",
   "label": "Net Rate (Company Currency)",
   "options": "Company:company:default_currency",
   "print_hide": 1,
   "read_only": 1
  },
  {
   "fieldname": "base_net_amount",
   "fieldtype": "Currency",
   "label": "Net Amount (Company Currency)",
   "options": "Company:company:default_currency",
   "print_hide": 1,
   "read_only": 1
  },
  {
   "collapsible": 1,
   "fieldname": "item_weight_details",
   "fieldtype": "Section Break",
   "label": "Item Weight Details"
  },
  {
   "fieldname": "weight_per_unit",
   "fieldtype": "Float",
   "label": "Weight Per Unit"
  },
  {
   "fieldname": "total_weight",
   "fieldtype": "Float",
   "label": "Total Weight",
   "read_only": 1
  },
  {
   "fieldname": "column_break_38",
   "fieldtype": "Column Break"
  },
  {
   "fieldname": "weight_uom",
   "fieldtype": "Link",
   "label": "Weight UOM",
   "options": "UOM"
  },
  {
   "fieldname": "warehouse_section",
   "fieldtype": "Section Break",
   "label": "Warehouse"
  },
  {
   "fieldname": "warehouse",
   "fieldtype": "Link",
   "label": "Accepted Warehouse",
   "options": "Warehouse"
  },
  {
   "fieldname": "rejected_warehouse",
   "fieldtype": "Link",
   "label": "Rejected Warehouse",
   "options": "Warehouse"
  },
  {
   "depends_on": "eval:!doc.__islocal",
   "fieldname": "quality_inspection",
   "fieldtype": "Link",
   "label": "Quality Inspection",
   "no_copy": 1,
   "options": "Quality Inspection",
   "print_hide": 1
  },
  {
   "depends_on": "eval:!doc.is_fixed_asset",
   "fieldname": "batch_no",
   "fieldtype": "Link",
   "label": "Batch No",
   "no_copy": 1,
   "options": "Batch"
  },
  {
   "fieldname": "col_br_wh",
   "fieldtype": "Column Break"
  },
  {
   "depends_on": "eval:!doc.is_fixed_asset",
   "fieldname": "serial_no",
   "fieldtype": "Text",
   "label": "Serial No",
   "no_copy": 1
  },
  {
   "depends_on": "eval:!doc.is_fixed_asset",
   "fieldname": "rejected_serial_no",
   "fieldtype": "Text",
   "label": "Rejected Serial No",
   "no_copy": 1,
   "print_hide": 1
  },
  {
   "fieldname": "accounting",
   "fieldtype": "Section Break",
   "label": "Accounting"
  },
  {
   "fieldname": "expense_account",
   "fieldtype": "Link",
   "label": "Expense Head",
   "oldfieldname": "expense_head",
   "oldfieldtype": "Link",
   "options": "Account",
   "print_hide": 1,
   "print_width": "120px",
   "width": "120px"
  },
  {
   "fieldname": "item_tax_template",
   "fieldtype": "Link",
   "label": "Item Tax Template",
   "options": "Item Tax Template",
   "print_hide": 1
  },
  {
   "fieldname": "col_break5",
   "fieldtype": "Column Break"
  },
  {
   "fieldname": "project",
   "fieldtype": "Link",
   "label": "Project",
   "options": "Project",
   "print_hide": 1
  },
  {
   "default": ":Company",
   "depends_on": "eval:!doc.is_fixed_asset",
   "fieldname": "cost_center",
   "fieldtype": "Link",
   "label": "Cost Center",
   "oldfieldname": "cost_center",
   "oldfieldtype": "Link",
   "options": "Cost Center",
   "print_hide": 1,
   "print_width": "120px",
   "width": "120px"
  },
  {
   "collapsible": 1,
   "fieldname": "deferred_expense_section",
   "fieldtype": "Section Break",
   "label": "Deferred Expense"
  },
  {
   "depends_on": "enable_deferred_expense",
   "fieldname": "deferred_expense_account",
   "fieldtype": "Link",
   "label": "Deferred Expense Account",
   "options": "Account"
  },
  {
   "allow_on_submit": 1,
   "depends_on": "enable_deferred_expense",
   "fieldname": "service_stop_date",
   "fieldtype": "Date",
   "label": "Service Stop Date",
   "no_copy": 1
  },
  {
   "default": "0",
   "fieldname": "enable_deferred_expense",
   "fieldtype": "Check",
   "label": "Enable Deferred Expense"
  },
  {
   "fieldname": "column_break_58",
   "fieldtype": "Column Break"
  },
  {
   "depends_on": "enable_deferred_expense",
   "fieldname": "service_start_date",
   "fieldtype": "Date",
   "label": "Service Start Date",
   "no_copy": 1
  },
  {
   "depends_on": "enable_deferred_expense",
   "fieldname": "service_end_date",
   "fieldtype": "Date",
   "label": "Service End Date",
   "no_copy": 1
  },
  {
   "fieldname": "reference",
   "fieldtype": "Section Break",
   "label": "Reference"
  },
  {
   "default": "0",
   "fieldname": "allow_zero_valuation_rate",
   "fieldtype": "Check",
   "label": "Allow Zero Valuation Rate",
   "no_copy": 1,
   "print_hide": 1
  },
  {
   "fieldname": "brand",
   "fieldtype": "Link",
   "hidden": 1,
   "label": "Brand",
   "options": "Brand",
   "print_hide": 1
  },
  {
   "fetch_from": "item_code.item_group",
   "fetch_if_empty": 1,
   "fieldname": "item_group",
   "fieldtype": "Link",
   "label": "Item Group",
   "options": "Item Group",
   "print_hide": 1,
   "read_only": 1
  },
  {
   "description": "Tax detail table fetched from item master as a string and stored in this field.\nUsed for Taxes and Charges",
   "fieldname": "item_tax_rate",
   "fieldtype": "Code",
   "hidden": 1,
   "label": "Item Tax Rate",
   "oldfieldname": "item_tax_rate",
   "oldfieldtype": "Small Text",
   "print_hide": 1,
   "read_only": 1,
   "report_hide": 1
  },
  {
   "fieldname": "item_tax_amount",
   "fieldtype": "Currency",
   "hidden": 1,
   "label": "Item Tax Amount Included in Value",
   "no_copy": 1,
   "options": "Company:company:default_currency",
   "print_hide": 1,
   "print_width": "150px",
   "read_only": 1,
   "width": "150px"
  },
  {
   "fieldname": "purchase_order",
   "fieldtype": "Link",
   "label": "Purchase Order",
   "no_copy": 1,
   "oldfieldname": "purchase_order",
   "oldfieldtype": "Link",
   "options": "Purchase Order",
   "print_hide": 1,
   "read_only": 1,
   "search_index": 1
  },
  {
   "fieldname": "bom",
   "fieldtype": "Link",
   "label": "BOM",
   "options": "BOM"
  },
  {
   "default": "0",
   "depends_on": "eval:parent.is_subcontracted == 'Yes'",
   "fieldname": "include_exploded_items",
   "fieldtype": "Check",
   "label": "Include Exploded Items",
   "print_hide": 1,
   "read_only": 1
  },
  {
   "fieldname": "col_break6",
   "fieldtype": "Column Break"
  },
  {
   "default": "0",
   "fetch_from": "item_code.is_fixed_asset",
   "fieldname": "is_fixed_asset",
   "fieldtype": "Check",
   "hidden": 1,
   "label": "Is Fixed Asset",
   "no_copy": 1,
   "print_hide": 1,
   "read_only": 1
  },
  {
   "depends_on": "is_fixed_asset",
   "fieldname": "asset_location",
   "fieldtype": "Link",
   "label": "Asset Location",
   "options": "Location"
  },
  {
   "fieldname": "po_detail",
   "fieldtype": "Data",
   "hidden": 1,
   "label": "Purchase Order Item",
   "no_copy": 1,
   "oldfieldname": "po_detail",
   "oldfieldtype": "Data",
   "print_hide": 1,
   "read_only": 1,
   "search_index": 1
  },
  {
   "fieldname": "purchase_receipt",
   "fieldtype": "Link",
   "label": "Purchase Receipt",
   "no_copy": 1,
   "oldfieldname": "purchase_receipt",
   "oldfieldtype": "Link",
   "options": "Purchase Receipt",
   "print_hide": 1,
   "read_only": 1,
   "search_index": 1
  },
  {
   "allow_on_submit": 1,
   "default": "0",
   "fieldname": "page_break",
   "fieldtype": "Check",
   "label": "Page Break",
   "no_copy": 1,
   "print_hide": 1,
   "report_hide": 1
  },
  {
   "fieldname": "pr_detail",
   "fieldtype": "Data",
   "hidden": 1,
   "label": "Purchase Receipt Detail",
   "no_copy": 1,
   "oldfieldname": "pr_detail",
   "oldfieldtype": "Data",
   "print_hide": 1,
   "read_only": 1,
   "search_index": 1
  },
  {
   "allow_on_submit": 1,
   "fieldname": "valuation_rate",
   "fieldtype": "Currency",
   "hidden": 1,
   "label": "Valuation Rate",
   "no_copy": 1,
   "options": "Company:company:default_currency",
   "print_hide": 1,
   "read_only": 1
  },
  {
   "fieldname": "rm_supp_cost",
   "fieldtype": "Currency",
   "hidden": 1,
   "label": "Raw Materials Supplied Cost",
   "no_copy": 1,
   "options": "Company:company:default_currency",
   "print_hide": 1,
   "read_only": 1
  },
  {
   "allow_on_submit": 1,
   "fieldname": "landed_cost_voucher_amount",
   "fieldtype": "Currency",
   "label": "Landed Cost Voucher Amount",
   "no_copy": 1,
   "print_hide": 1,
   "read_only": 1
  },
  {
   "fieldname": "section_break_82",
   "fieldtype": "Section Break"
  },
  {
   "collapsible": 1,
   "fieldname": "accounting_dimensions_section",
   "fieldtype": "Section Break",
   "label": "Accounting Dimensions"
  },
  {
   "fieldname": "dimension_col_break",
   "fieldtype": "Column Break"
  },
  {
   "collapsible": 1,
   "fieldname": "manufacture_details",
   "fieldtype": "Section Break",
   "label": "Manufacture"
  },
  {
   "fieldname": "manufacturer",
   "fieldtype": "Link",
   "label": "Manufacturer",
   "options": "Manufacturer"
  },
  {
   "fieldname": "column_break_13",
   "fieldtype": "Column Break"
  },
  {
   "fieldname": "manufacturer_part_no",
   "fieldtype": "Data",
   "label": "Manufacturer Part Number"
  },
  {
   "depends_on": "is_fixed_asset",
   "fetch_from": "item_code.asset_category",
   "fieldname": "asset_category",
   "fieldtype": "Link",
   "label": "Asset Category",
   "options": "Asset Category",
   "read_only": 1
  },
  {
   "depends_on": "eval:parent.is_internal_supplier && parent.update_stock",
   "fieldname": "from_warehouse",
   "fieldtype": "Link",
   "ignore_user_permissions": 1,
   "label": "From Warehouse",
   "options": "Warehouse"
  },
  {
   "collapsible": 1,
   "fieldname": "col_break7",
   "fieldtype": "Column Break"
  },
  {
   "depends_on": "eval:parent.update_stock == 1",
   "fieldname": "purchase_invoice_item",
   "fieldtype": "Data",
   "ignore_user_permissions": 1,
   "label": "Purchase Invoice Item",
   "no_copy": 1,
   "print_hide": 1,
   "read_only": 1
  },
  {
   "depends_on": "eval: doc.uom != doc.stock_uom",
   "fieldname": "stock_uom_rate",
   "fieldtype": "Currency",
   "label": "Rate of Stock UOM",
   "no_copy": 1,
   "options": "currency",
   "read_only": 1
  },
  {
   "fieldname": "sales_invoice_item",
   "fieldtype": "Data",
   "label": "Sales Invoice Item",
   "no_copy": 1,
   "print_hide": 1,
   "read_only": 1
  },
  {
   "collapsible": 1,
   "fieldname": "section_break_26",
   "fieldtype": "Section Break",
   "label": "Discount and Margin"
  },
  {
   "depends_on": "price_list_rate",
   "fieldname": "margin_type",
   "fieldtype": "Select",
   "label": "Margin Type",
   "options": "\nPercentage\nAmount",
   "print_hide": 1
  },
  {
   "depends_on": "eval:doc.margin_type && doc.price_list_rate",
   "fieldname": "margin_rate_or_amount",
   "fieldtype": "Float",
   "label": "Margin Rate or Amount",
   "print_hide": 1
  },
  {
   "depends_on": "eval:doc.margin_type && doc.price_list_rate && doc.margin_rate_or_amount",
   "fieldname": "rate_with_margin",
   "fieldtype": "Currency",
   "label": "Rate With Margin",
   "options": "currency",
   "read_only": 1
  },
  {
   "fieldname": "column_break_30",
   "fieldtype": "Column Break"
  },
  {
   "depends_on": "eval:doc.margin_type && doc.price_list_rate && doc.margin_rate_or_amount",
   "fieldname": "base_rate_with_margin",
   "fieldtype": "Currency",
   "label": "Rate With Margin (Company Currency)",
   "options": "Company:company:default_currency",
   "print_hide": 1,
   "read_only": 1
  }
 ],
 "idx": 1,
 "istable": 1,
 "links": [],
<<<<<<< HEAD
 "modified": "2021-06-16 19:33:51.099386",
=======
 "modified": "2021-06-16 19:57:03.101571",
>>>>>>> c2b5562a
 "modified_by": "Administrator",
 "module": "Accounts",
 "name": "Purchase Invoice Item",
 "owner": "Administrator",
 "permissions": [],
 "sort_field": "modified",
 "sort_order": "DESC"
}<|MERGE_RESOLUTION|>--- conflicted
+++ resolved
@@ -854,11 +854,7 @@
  "idx": 1,
  "istable": 1,
  "links": [],
-<<<<<<< HEAD
- "modified": "2021-06-16 19:33:51.099386",
-=======
- "modified": "2021-06-16 19:57:03.101571",
->>>>>>> c2b5562a
+ "modified": "2021-06-16 19:43:51.099386",
  "modified_by": "Administrator",
  "module": "Accounts",
  "name": "Purchase Invoice Item",
