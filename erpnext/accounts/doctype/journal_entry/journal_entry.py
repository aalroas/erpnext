--- conflicted
+++ resolved
@@ -149,14 +149,13 @@
 		if not self.title:
 			self.title = self.get_title()
 
-<<<<<<< HEAD
 	def validate_for_repost(self):
 		self.validate_party()
 		self.validate_multi_currency()
 		if not frappe.flags.is_reverse_depr_entry:
 			self.validate_against_jv()
 			self.validate_stock_accounts()
-=======
+
 	def submit(self):
 		if len(self.accounts) > 100:
 			msgprint(_("The task has been enqueued as a background job."), alert=True)
@@ -170,7 +169,6 @@
 			self.queue_action("cancel", timeout=4600)
 		else:
 			return self._cancel()
->>>>>>> 772f540b
 
 	def on_submit(self):
 		self.validate_cheque_info()
