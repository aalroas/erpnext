# Copyright (c) 2018, Frappe Technologies Pvt. Ltd. and Contributors
# License: GNU General Public License v3. See license.txt
from __future__ import unicode_literals

import frappe

import unittest, copy, time
from frappe.utils import nowdate, flt, getdate, cint, add_days, add_months
from frappe.model.dynamic_links import get_dynamic_link_map
from erpnext.stock.doctype.stock_entry.test_stock_entry import make_stock_entry, get_qty_after_transaction
from erpnext.accounts.doctype.purchase_invoice.test_purchase_invoice import unlink_payment_on_cancel_of_invoice
from erpnext.accounts.doctype.pos_profile.test_pos_profile import make_pos_profile
from erpnext.exceptions import InvalidAccountCurrency, InvalidCurrency
from erpnext.stock.doctype.serial_no.serial_no import SerialNoWarehouseError
from frappe.model.naming import make_autoname
from erpnext.accounts.doctype.account.test_account import get_inventory_account, create_account
from erpnext.controllers.taxes_and_totals import get_itemised_tax_breakup_data
from erpnext.stock.doctype.item.test_item import create_item
from six import iteritems
from erpnext.accounts.doctype.sales_invoice.sales_invoice import make_inter_company_transaction
from erpnext.regional.india.utils import get_ewb_data
from erpnext.stock.doctype.stock_entry.stock_entry_utils import make_stock_entry
from erpnext.stock.doctype.purchase_receipt.test_purchase_receipt import make_purchase_receipt
from erpnext.stock.doctype.delivery_note.delivery_note import make_sales_invoice

class TestSalesInvoice(unittest.TestCase):
	def make(self):
		w = frappe.copy_doc(test_records[0])
		w.is_pos = 0
		w.insert()
		w.submit()
		return w

	@classmethod
	def setUpClass(self):
		unlink_payment_on_cancel_of_invoice()

	@classmethod
	def tearDownClass(self):
		unlink_payment_on_cancel_of_invoice(0)

	def test_timestamp_change(self):
		w = frappe.copy_doc(test_records[0])
		w.docstatus = 0
		w.insert()

		w2 = frappe.get_doc(w.doctype, w.name)

		import time
		time.sleep(1)
		w.save()

		import time
		time.sleep(1)
		self.assertRaises(frappe.TimestampMismatchError, w2.save)

	def test_sales_invoice_change_naming_series(self):
		si = frappe.copy_doc(test_records[2])
		si.insert()
		si.naming_series = 'TEST-'

		self.assertRaises(frappe.CannotChangeConstantError, si.save)

		si = frappe.copy_doc(test_records[1])
		si.insert()
		si.naming_series = 'TEST-'

		self.assertRaises(frappe.CannotChangeConstantError, si.save)

	def test_add_terms_after_save(self):
		si = frappe.copy_doc(test_records[2])
		si.insert()

		self.assertTrue(si.payment_schedule)
		self.assertEqual(getdate(si.payment_schedule[0].due_date), getdate(si.due_date))

	def test_sales_invoice_calculation_base_currency(self):
		si = frappe.copy_doc(test_records[2])
		si.insert()

		expected_values = {
			"keys": ["price_list_rate", "discount_percentage", "rate", "amount",
				"base_price_list_rate", "base_rate", "base_amount"],
			"_Test Item Home Desktop 100": [50, 0, 50, 500, 50, 50, 500],
			"_Test Item Home Desktop 200": [150, 0, 150, 750, 150, 150, 750],
		}

		# check if children are saved
		self.assertEqual(len(si.get("items")),
			len(expected_values)-1)

		# check if item values are calculated
		for d in si.get("items"):
			for i, k in enumerate(expected_values["keys"]):
				self.assertEqual(d.get(k), expected_values[d.item_code][i])

		# check net total
		self.assertEqual(si.base_net_total, 1250)
		self.assertEqual(si.net_total, 1250)

		# check tax calculation
		expected_values = {
			"keys": ["tax_amount", "total"],
			"_Test Account Shipping Charges - _TC": [100, 1350],
			"_Test Account Customs Duty - _TC": [125, 1475],
			"_Test Account Excise Duty - _TC": [140, 1615],
			"_Test Account Education Cess - _TC": [2.8, 1617.8],
			"_Test Account S&H Education Cess - _TC": [1.4, 1619.2],
			"_Test Account CST - _TC": [32.38, 1651.58],
			"_Test Account VAT - _TC": [156.25, 1807.83],
			"_Test Account Discount - _TC": [-180.78, 1627.05]
		}

		for d in si.get("taxes"):
			for i, k in enumerate(expected_values["keys"]):
				self.assertEqual(d.get(k), expected_values[d.account_head][i])

		self.assertEqual(si.base_grand_total, 1627.05)
		self.assertEqual(si.grand_total, 1627.05)

	def test_payment_entry_unlink_against_invoice(self):
		from erpnext.accounts.doctype.payment_entry.test_payment_entry import get_payment_entry
		si = frappe.copy_doc(test_records[0])
		si.is_pos = 0
		si.insert()
		si.submit()

		pe = get_payment_entry("Sales Invoice", si.name, bank_account="_Test Bank - _TC")
		pe.reference_no = "1"
		pe.reference_date = nowdate()
		pe.paid_from_account_currency = si.currency
		pe.paid_to_account_currency = si.currency
		pe.source_exchange_rate = 1
		pe.target_exchange_rate = 1
		pe.paid_amount = si.grand_total
		pe.insert()
		pe.submit()

		unlink_payment_on_cancel_of_invoice(0)
		si = frappe.get_doc('Sales Invoice', si.name)
		self.assertRaises(frappe.LinkExistsError, si.cancel)
		unlink_payment_on_cancel_of_invoice()

	def test_sales_invoice_calculation_export_currency(self):
		si = frappe.copy_doc(test_records[2])
		si.currency = "USD"
		si.conversion_rate = 50
		si.get("items")[0].rate = 1
		si.get("items")[0].price_list_rate = 1
		si.get("items")[1].rate = 3
		si.get("items")[1].price_list_rate = 3

		# change shipping to $2
		si.get("taxes")[0].tax_amount = 2
		si.insert()

		expected_values = {
			"keys": ["price_list_rate", "discount_percentage", "rate", "amount",
				"base_price_list_rate", "base_rate", "base_amount"],
			"_Test Item Home Desktop 100": [1, 0, 1, 10, 50, 50, 500],
			"_Test Item Home Desktop 200": [3, 0, 3, 15, 150, 150, 750],
		}

		# check if children are saved
		self.assertEqual(len(si.get("items")), len(expected_values)-1)

		# check if item values are calculated
		for d in si.get("items"):
			for i, k in enumerate(expected_values["keys"]):
				self.assertEqual(d.get(k), expected_values[d.item_code][i])

		# check net total
		self.assertEqual(si.total, 25)
		self.assertEqual(si.base_total, 1250)
		self.assertEqual(si.net_total, 25)
		self.assertEqual(si.base_net_total, 1250)

		# check tax calculation
		expected_values = {
			"keys": ["base_tax_amount", "base_total", "tax_amount", "total"],
			"_Test Account Shipping Charges - _TC": [100, 1350, 2, 27],
			"_Test Account Customs Duty - _TC": [125, 1475, 2.5, 29.5],
			"_Test Account Excise Duty - _TC": [140, 1615, 2.8, 32.3],
			"_Test Account Education Cess - _TC": [3, 1618, 0.06, 32.36],
			"_Test Account S&H Education Cess - _TC": [1.5, 1619.5, 0.03, 32.39],
			"_Test Account CST - _TC": [32.5, 1652, 0.65, 33.04],
			"_Test Account VAT - _TC": [156.5, 1808.5, 3.13, 36.17],
			"_Test Account Discount - _TC": [-181.0, 1627.5, -3.62, 32.55]
		}

		for d in si.get("taxes"):
			for i, k in enumerate(expected_values["keys"]):
				self.assertEqual(d.get(k), expected_values[d.account_head][i])

		self.assertEqual(si.base_grand_total, 1627.5)
		self.assertEqual(si.grand_total, 32.55)

	def test_sales_invoice_with_discount_and_inclusive_tax(self):
		si = create_sales_invoice(qty=100, rate=50, do_not_save=True)
		si.append("taxes", {
			"charge_type": "On Net Total",
			"account_head": "_Test Account Service Tax - _TC",
			"cost_center": "_Test Cost Center - _TC",
			"description": "Service Tax",
			"rate": 14,
			'included_in_print_rate': 1
		})
		si.append("taxes", {
			"charge_type": "On Item Quantity",
			"account_head": "_Test Account Education Cess - _TC",
			"cost_center": "_Test Cost Center - _TC",
			"description": "CESS",
			"rate": 5,
			'included_in_print_rate': 1
		})
		si.insert()

		# with inclusive tax
		self.assertEqual(si.items[0].net_amount, 3947.368421052631)
		self.assertEqual(si.net_total, 3947.37)
		self.assertEqual(si.grand_total, 5000)

		si.reload()

		# additional discount
		si.discount_amount = 100
		si.apply_discount_on = 'Net Total'
		si.payment_schedule = []

		si.save()

		# with inclusive tax and additional discount
		self.assertEqual(si.net_total, 3847.37)
		self.assertEqual(si.grand_total, 4886)

		si.reload()

		# additional discount on grand total
		si.discount_amount = 100
		si.apply_discount_on = 'Grand Total'
		si.payment_schedule = []

		si.save()

		# with inclusive tax and additional discount
		self.assertEqual(si.net_total, 3859.65)
		self.assertEqual(si.grand_total, 4900.00)

	def test_sales_invoice_discount_amount(self):
		si = frappe.copy_doc(test_records[3])
		si.discount_amount = 104.94
		si.append("taxes", {
			"charge_type": "On Previous Row Amount",
			"account_head": "_Test Account Service Tax - _TC",
			"cost_center": "_Test Cost Center - _TC",
			"description": "Service Tax",
			"rate": 10,
			"row_id": 8,
		})
		si.insert()

		expected_values = [
			{
				"item_code": "_Test Item Home Desktop 100",
				"price_list_rate": 62.5,
				"discount_percentage": 0,
				"rate": 62.5,
				"amount": 625,
				"base_price_list_rate": 62.5,
				"base_rate": 62.5,
				"base_amount": 625,
				"net_rate": 46.54,
				"net_amount": 465.37,
				"base_net_rate": 46.54,
				"base_net_amount": 465.37
			},
			{
				"item_code": "_Test Item Home Desktop 200",
				"price_list_rate": 190.66,
				"discount_percentage": 0,
				"rate": 190.66,
				"amount": 953.3,
				"base_price_list_rate": 190.66,
				"base_rate": 190.66,
				"base_amount": 953.3,
				"net_rate": 139.62,
				"net_amount": 698.08,
				"base_net_rate": 139.62,
				"base_net_amount": 698.08
			}
		]

		# check if children are saved
		self.assertEqual(len(si.get("items")),	len(expected_values))

		# check if item values are calculated
		for i, d in enumerate(si.get("items")):
			for k, v in iteritems(expected_values[i]):
				self.assertEqual(d.get(k), v)

		# check net total
		self.assertEqual(si.base_net_total, 1163.45)
		self.assertEqual(si.total, 1578.3)

		# check tax calculation
		expected_values = {
			"keys": ["tax_amount", "tax_amount_after_discount_amount", "total"],
			"_Test Account Excise Duty - _TC": [140, 130.31, 1293.76],
			"_Test Account Education Cess - _TC": [2.8, 2.61, 1296.37],
			"_Test Account S&H Education Cess - _TC": [1.4, 1.30, 1297.67],
			"_Test Account CST - _TC": [27.88, 25.95, 1323.62],
			"_Test Account VAT - _TC": [156.25, 145.43, 1469.05],
			"_Test Account Customs Duty - _TC": [125, 116.35, 1585.40],
			"_Test Account Shipping Charges - _TC": [100, 100, 1685.40],
			"_Test Account Discount - _TC": [-180.33, -168.54, 1516.86],
			"_Test Account Service Tax - _TC": [-18.03, -16.85, 1500.01]
		}

		for d in si.get("taxes"):
			for i, k in enumerate(expected_values["keys"]):
				self.assertEqual(d.get(k), expected_values[d.account_head][i])

		self.assertEqual(si.base_grand_total, 1500)
		self.assertEqual(si.grand_total, 1500)
		self.assertEqual(si.rounding_adjustment, -0.01)

	def test_discount_amount_gl_entry(self):
		frappe.db.set_value("Company", "_Test Company", "round_off_account", "Round Off - _TC")
		si = frappe.copy_doc(test_records[3])
		si.discount_amount = 104.94
		si.append("taxes", {
			"doctype": "Sales Taxes and Charges",
			"charge_type": "On Previous Row Amount",
			"account_head": "_Test Account Service Tax - _TC",
			"cost_center": "_Test Cost Center - _TC",
			"description": "Service Tax",
			"rate": 10,
			"row_id": 8
		})
		si.insert()
		si.submit()

		gl_entries = frappe.db.sql("""select account, debit, credit
			from `tabGL Entry` where voucher_type='Sales Invoice' and voucher_no=%s
			order by account asc""", si.name, as_dict=1)

		self.assertTrue(gl_entries)

		expected_values = dict((d[0], d) for d in [
			[si.debit_to, 1500, 0.0],
			[test_records[3]["items"][0]["income_account"], 0.0, 1163.45],
			[test_records[3]["taxes"][0]["account_head"], 0.0, 130.31],
			[test_records[3]["taxes"][1]["account_head"], 0.0, 2.61],
			[test_records[3]["taxes"][2]["account_head"], 0.0, 1.30],
			[test_records[3]["taxes"][3]["account_head"], 0.0, 25.95],
			[test_records[3]["taxes"][4]["account_head"], 0.0, 145.43],
			[test_records[3]["taxes"][5]["account_head"], 0.0, 116.35],
			[test_records[3]["taxes"][6]["account_head"], 0.0, 100],
			[test_records[3]["taxes"][7]["account_head"], 168.54, 0.0],
			["_Test Account Service Tax - _TC", 16.85, 0.0],
			["Round Off - _TC", 0.01, 0.0]
		])

		for gle in gl_entries:
			self.assertEqual(expected_values[gle.account][0], gle.account)
			self.assertEqual(expected_values[gle.account][1], gle.debit)
			self.assertEqual(expected_values[gle.account][2], gle.credit)

		# cancel
		si.cancel()

		gle = frappe.db.sql("""select * from `tabGL Entry`
			where voucher_type='Sales Invoice' and voucher_no=%s""", si.name)

		self.assertTrue(gle)

	def test_tax_calculation_with_multiple_items(self):
		si = create_sales_invoice(qty=84, rate=4.6, do_not_save=True)
		item_row = si.get("items")[0]
		for qty in (54, 288, 144, 430):
			item_row_copy = copy.deepcopy(item_row)
			item_row_copy.qty = qty
			si.append("items", item_row_copy)

		si.append("taxes", {
			"account_head": "_Test Account VAT - _TC",
			"charge_type": "On Net Total",
			"cost_center": "_Test Cost Center - _TC",
			"description": "VAT",
			"doctype": "Sales Taxes and Charges",
			"rate": 19
		})
		si.insert()

		self.assertEqual(si.net_total, 4600)

		self.assertEqual(si.get("taxes")[0].tax_amount, 874.0)
		self.assertEqual(si.get("taxes")[0].total, 5474.0)

		self.assertEqual(si.grand_total, 5474.0)

	def test_tax_calculation_with_item_tax_template(self):
		si = create_sales_invoice(qty=84, rate=4.6, do_not_save=True)
		item_row = si.get("items")[0]

		add_items = [
			(54, '_Test Account Excise Duty @ 12'),
			(288, '_Test Account Excise Duty @ 15'),
			(144, '_Test Account Excise Duty @ 20'),
			(430, '_Test Item Tax Template 1')
		]
		for qty, item_tax_template in add_items:
			item_row_copy = copy.deepcopy(item_row)
			item_row_copy.qty = qty
			item_row_copy.item_tax_template = item_tax_template
			si.append("items", item_row_copy)

		si.append("taxes", {
			"account_head": "_Test Account Excise Duty - _TC",
			"charge_type": "On Net Total",
			"cost_center": "_Test Cost Center - _TC",
			"description": "Excise Duty",
			"doctype": "Sales Taxes and Charges",
			"rate": 11
		})
		si.append("taxes", {
			"account_head": "_Test Account Education Cess - _TC",
			"charge_type": "On Net Total",
			"cost_center": "_Test Cost Center - _TC",
			"description": "Education Cess",
			"doctype": "Sales Taxes and Charges",
			"rate": 0
		})
		si.append("taxes", {
			"account_head": "_Test Account S&H Education Cess - _TC",
			"charge_type": "On Net Total",
			"cost_center": "_Test Cost Center - _TC",
			"description": "S&H Education Cess",
			"doctype": "Sales Taxes and Charges",
			"rate": 3
		})
		si.insert()

		self.assertEqual(si.net_total, 4600)

		self.assertEqual(si.get("taxes")[0].tax_amount, 502.41)
		self.assertEqual(si.get("taxes")[0].total, 5102.41)

		self.assertEqual(si.get("taxes")[1].tax_amount, 197.80)
		self.assertEqual(si.get("taxes")[1].total, 5300.21)

		self.assertEqual(si.get("taxes")[2].tax_amount, 375.36)
		self.assertEqual(si.get("taxes")[2].total, 5675.57)

		self.assertEqual(si.grand_total, 5675.57)
		self.assertEqual(si.rounding_adjustment, 0.43)
		self.assertEqual(si.rounded_total, 5676.0)

	def test_tax_calculation_with_multiple_items_and_discount(self):
		si = create_sales_invoice(qty=1, rate=75, do_not_save=True)
		item_row = si.get("items")[0]
		for rate in (500, 200, 100, 50, 50):
			item_row_copy = copy.deepcopy(item_row)
			item_row_copy.price_list_rate = rate
			item_row_copy.rate = rate
			si.append("items", item_row_copy)

		si.apply_discount_on = "Net Total"
		si.discount_amount = 75.0

		si.append("taxes", {
			"account_head": "_Test Account VAT - _TC",
			"charge_type": "On Net Total",
			"cost_center": "_Test Cost Center - _TC",
			"description": "VAT",
			"doctype": "Sales Taxes and Charges",
			"rate": 24
		})
		si.insert()

		self.assertEqual(si.total, 975)
		self.assertEqual(si.net_total, 900)

		self.assertEqual(si.get("taxes")[0].tax_amount, 216.0)
		self.assertEqual(si.get("taxes")[0].total, 1116.0)

		self.assertEqual(si.grand_total, 1116.0)

	def test_inclusive_rate_validations(self):
		si = frappe.copy_doc(test_records[2])
		for i, tax in enumerate(si.get("taxes")):
			tax.idx = i+1

		si.get("items")[0].price_list_rate = 62.5
		si.get("items")[0].price_list_rate = 191
		for i in range(6):
			si.get("taxes")[i].included_in_print_rate = 1

		# tax type "Actual" cannot be inclusive
		self.assertRaises(frappe.ValidationError, si.insert)

		# taxes above included type 'On Previous Row Total' should also be included
		si.get("taxes")[0].included_in_print_rate = 0
		self.assertRaises(frappe.ValidationError, si.insert)

	def test_sales_invoice_calculation_base_currency_with_tax_inclusive_price(self):
		# prepare
		si = frappe.copy_doc(test_records[3])
		si.insert()

		expected_values = {
			"keys": ["price_list_rate", "discount_percentage", "rate", "amount",
				"base_price_list_rate", "base_rate", "base_amount", "net_rate", "net_amount"],
			"_Test Item Home Desktop 100": [62.5, 0, 62.5, 625.0, 62.5, 62.5, 625.0, 50, 499.97600115194473],
			"_Test Item Home Desktop 200": [190.66, 0, 190.66, 953.3, 190.66, 190.66, 953.3, 150, 749.9968530500239],
		}

		# check if children are saved
		self.assertEqual(len(si.get("items")), len(expected_values)-1)

		# check if item values are calculated
		for d in si.get("items"):
			for i, k in enumerate(expected_values["keys"]):
				self.assertEqual(d.get(k), expected_values[d.item_code][i])

		# check net total
		self.assertEqual(si.net_total, 1249.97)
		self.assertEqual(si.total, 1578.3)

		# check tax calculation
		expected_values = {
			"keys": ["tax_amount", "total"],
			"_Test Account Excise Duty - _TC": [140, 1389.97],
			"_Test Account Education Cess - _TC": [2.8, 1392.77],
			"_Test Account S&H Education Cess - _TC": [1.4, 1394.17],
			"_Test Account CST - _TC": [27.88, 1422.05],
			"_Test Account VAT - _TC": [156.25, 1578.30],
			"_Test Account Customs Duty - _TC": [125, 1703.30],
			"_Test Account Shipping Charges - _TC": [100, 1803.30],
			"_Test Account Discount - _TC": [-180.33, 1622.97]
		}

		for d in si.get("taxes"):
			for i, k in enumerate(expected_values["keys"]):
				self.assertEqual(d.get(k), expected_values[d.account_head][i])

		self.assertEqual(si.base_grand_total, 1622.97)
		self.assertEqual(si.grand_total, 1622.97)

	def test_sales_invoice_calculation_export_currency_with_tax_inclusive_price(self):
		# prepare
		si = frappe.copy_doc(test_records[3])
		si.currency = "USD"
		si.conversion_rate = 50
		si.get("items")[0].price_list_rate = 55.56
		si.get("items")[0].discount_percentage = 10
		si.get("items")[1].price_list_rate = 187.5
		si.get("items")[1].discount_percentage = 20

		# change shipping to $2
		si.get("taxes")[6].tax_amount = 2

		si.insert()

		expected_values = [
			{
				"item_code": "_Test Item Home Desktop 100",
				"price_list_rate": 55.56,
				"discount_percentage": 10,
				"rate": 50,
				"amount": 500,
				"base_price_list_rate": 2778,
				"base_rate": 2500,
				"base_amount": 25000,
				"net_rate": 40,
				"net_amount": 399.9808009215558,
				"base_net_rate": 2000,
				"base_net_amount": 19999
			},
			{
				"item_code": "_Test Item Home Desktop 200",
				"price_list_rate": 187.5,
				"discount_percentage": 20,
				"rate": 150,
				"amount": 750,
				"base_price_list_rate": 9375,
				"base_rate": 7500,
				"base_amount": 37500,
				"net_rate": 118.01,
				"net_amount": 590.0531205155963,
				"base_net_rate": 5900.5,
				"base_net_amount": 29502.5
			}
		]

		# check if children are saved
		self.assertEqual(len(si.get("items")), len(expected_values))

		# check if item values are calculated
		for i, d in enumerate(si.get("items")):
			for key, val in iteritems(expected_values[i]):
				self.assertEqual(d.get(key), val)

		# check net total
		self.assertEqual(si.base_net_total, 49501.5)
		self.assertEqual(si.net_total, 990.03)
		self.assertEqual(si.total, 1250)

		# check tax calculation
		expected_values = {
			"keys": ["base_tax_amount", "base_total", "tax_amount", "total"],
			"_Test Account Excise Duty - _TC": [5540.0, 55041.5, 110.80, 1100.83],
			"_Test Account Education Cess - _TC": [111, 55152.5, 2.22, 1103.05],
			"_Test Account S&H Education Cess - _TC": [55.5, 55208.0, 1.11, 1104.16],
			"_Test Account CST - _TC": [1104, 56312.0, 22.08, 1126.24],
			"_Test Account VAT - _TC": [6187.5, 62499.5, 123.75, 1249.99],
			"_Test Account Customs Duty - _TC": [4950.0, 67449.5, 99.0, 1348.99],
			"_Test Account Shipping Charges - _TC": [ 100, 67549.5, 2, 1350.99],
			"_Test Account Discount - _TC": [ -6755, 60794.5, -135.10, 1215.89]
		}

		for d in si.get("taxes"):
			for i, k in enumerate(expected_values["keys"]):
				self.assertEqual(d.get(k), expected_values[d.account_head][i])

		self.assertEqual(si.base_grand_total, 60795)
		self.assertEqual(si.grand_total, 1215.90)
		self.assertEqual(si.rounding_adjustment, 0.01)
		self.assertEqual(si.base_rounding_adjustment, 0.50)


	def test_outstanding(self):
		w = self.make()
		self.assertEqual(w.outstanding_amount, w.base_rounded_total)

	def test_payment(self):
		w = self.make()

		from erpnext.accounts.doctype.journal_entry.test_journal_entry \
			import test_records as jv_test_records

		jv = frappe.get_doc(frappe.copy_doc(jv_test_records[0]))
		jv.get("accounts")[0].reference_type = w.doctype
		jv.get("accounts")[0].reference_name = w.name
		jv.insert()
		jv.submit()

		self.assertEqual(frappe.db.get_value("Sales Invoice", w.name, "outstanding_amount"), 162.0)

		link_data = get_dynamic_link_map().get('Sales Invoice', [])
		link_doctypes = [d.parent for d in link_data]

		# test case for dynamic link order
		self.assertTrue(link_doctypes.index('GL Entry') > link_doctypes.index('Journal Entry Account'))

		jv.cancel()
		self.assertEqual(frappe.db.get_value("Sales Invoice", w.name, "outstanding_amount"), 562.0)

	def test_sales_invoice_gl_entry_without_perpetual_inventory(self):
		si = frappe.copy_doc(test_records[1])
		si.insert()
		si.submit()

		gl_entries = frappe.db.sql("""select account, debit, credit
			from `tabGL Entry` where voucher_type='Sales Invoice' and voucher_no=%s
			order by account asc""", si.name, as_dict=1)

		self.assertTrue(gl_entries)

		expected_values = dict((d[0], d) for d in [
			[si.debit_to, 630.0, 0.0],
			[test_records[1]["items"][0]["income_account"], 0.0, 500.0],
			[test_records[1]["taxes"][0]["account_head"], 0.0, 80.0],
			[test_records[1]["taxes"][1]["account_head"], 0.0, 50.0],
		])

		for i, gle in enumerate(gl_entries):
			self.assertEqual(expected_values[gle.account][0], gle.account)
			self.assertEqual(expected_values[gle.account][1], gle.debit)
			self.assertEqual(expected_values[gle.account][2], gle.credit)

		# cancel
		si.cancel()

		gle = frappe.db.sql("""select * from `tabGL Entry`
			where voucher_type='Sales Invoice' and voucher_no=%s""", si.name)

		self.assertTrue(gle)

	def test_pos_gl_entry_with_perpetual_inventory(self):
		make_pos_profile(company="_Test Company with perpetual inventory", income_account = "Sales - TCP1", 
			expense_account = "Cost of Goods Sold - TCP1", warehouse="Stores - TCP1", cost_center = "Main - TCP1", write_off_account="_Test Write Off - TCP1")

		pr = make_purchase_receipt(company= "_Test Company with perpetual inventory", item_code= "_Test FG Item",warehouse= "Stores - TCP1",cost_center= "Main - TCP1")

		pos = create_sales_invoice(company= "_Test Company with perpetual inventory", debit_to="Debtors - TCP1", item_code= "_Test FG Item", warehouse="Stores - TCP1",
			income_account = "Sales - TCP1", expense_account = "Cost of Goods Sold - TCP1", cost_center = "Main - TCP1", do_not_save=True)

		pos.is_pos = 1
		pos.update_stock = 1

		pos.append("payments", {'mode_of_payment': 'Bank Draft', 'account': '_Test Bank - TCP1', 'amount': 50})
		pos.append("payments", {'mode_of_payment': 'Cash', 'account': 'Cash - TCP1', 'amount': 50})

		taxes = get_taxes_and_charges()
		pos.taxes = []
		for tax in taxes:
			pos.append("taxes", tax)

		si = frappe.copy_doc(pos)
		si.insert()
		si.submit()
		self.assertEqual(si.paid_amount, 100.0)

		self.pos_gl_entry(si, pos, 50)

	def test_pos_returns_with_repayment(self):
		from erpnext.accounts.doctype.sales_invoice.sales_invoice import make_sales_return

		pos_profile = make_pos_profile()

		pos_profile.payments = []
		pos_profile.append('payments', {
			'default': 1,
			'mode_of_payment': 'Cash'
		})

		pos_profile.save()

		pos = create_sales_invoice(qty = 10, do_not_save=True)

		pos.is_pos = 1
		pos.pos_profile = pos_profile.name

		pos.append("payments", {'mode_of_payment': 'Bank Draft', 'account': '_Test Bank - _TC', 'amount': 500})
		pos.append("payments", {'mode_of_payment': 'Cash', 'account': 'Cash - _TC', 'amount': 500})
		pos.insert()
		pos.submit()

		pos_return = make_sales_return(pos.name)

		pos_return.insert()
		pos_return.submit()

		self.assertEqual(pos_return.get('payments')[0].amount, -1000)

	def test_pos_change_amount(self):
		make_pos_profile(company="_Test Company with perpetual inventory", income_account = "Sales - TCP1", 
			expense_account = "Cost of Goods Sold - TCP1", warehouse="Stores - TCP1", cost_center = "Main - TCP1", write_off_account="_Test Write Off - TCP1")

		pr = make_purchase_receipt(company= "_Test Company with perpetual inventory",
			item_code= "_Test FG Item",warehouse= "Stores - TCP1", cost_center= "Main - TCP1")

		pos = create_sales_invoice(company= "_Test Company with perpetual inventory",
			debit_to="Debtors - TCP1", item_code= "_Test FG Item", warehouse="Stores - TCP1",
			income_account = "Sales - TCP1", expense_account = "Cost of Goods Sold - TCP1",
			cost_center = "Main - TCP1", do_not_save=True)

		pos.is_pos = 1
		pos.update_stock = 1

		pos.append("payments", {'mode_of_payment': 'Bank Draft', 'account': '_Test Bank - TCP1', 'amount': 50})
		pos.append("payments", {'mode_of_payment': 'Cash', 'account': 'Cash - TCP1', 'amount': 60})

		pos.change_amount = 5.0
		pos.insert()
		pos.submit()

		self.assertEqual(pos.grand_total, 100.0)
		self.assertEqual(pos.write_off_amount, -5)

	def pos_gl_entry(self, si, pos, cash_amount):
		# check stock ledger entries
		sle = frappe.db.sql("""select * from `tabStock Ledger Entry`
			where voucher_type = 'Sales Invoice' and voucher_no = %s""",
			si.name, as_dict=1)[0]
		self.assertTrue(sle)
		self.assertEqual([sle.item_code, sle.warehouse, sle.actual_qty],
			['_Test FG Item', 'Stores - TCP1', -1.0])

		# check gl entries
		gl_entries = frappe.db.sql("""select account, debit, credit
			from `tabGL Entry` where voucher_type='Sales Invoice' and voucher_no=%s
			order by account asc, debit asc, credit asc""", si.name, as_dict=1)
		self.assertTrue(gl_entries)

		stock_in_hand = get_inventory_account('_Test Company with perpetual inventory')
		expected_gl_entries = sorted([
			[si.debit_to, 100.0, 0.0],
			[pos.items[0].income_account, 0.0, 89.09],
			['Round Off - TCP1', 0.0, 0.01],
			[pos.taxes[0].account_head, 0.0, 10.69],
			[pos.taxes[1].account_head, 0.0, 0.21],
			[stock_in_hand, 0.0, abs(sle.stock_value_difference)],
			[pos.items[0].expense_account, abs(sle.stock_value_difference), 0.0],
			[si.debit_to, 0.0, 50.0],
			[si.debit_to, 0.0, cash_amount],
			["_Test Bank - TCP1", 50, 0.0],
			["Cash - TCP1", cash_amount, 0.0]
		])

		for i, gle in enumerate(sorted(gl_entries, key=lambda gle: gle.account)):
			self.assertEqual(expected_gl_entries[i][0], gle.account)
			self.assertEqual(expected_gl_entries[i][1], gle.debit)
			self.assertEqual(expected_gl_entries[i][2], gle.credit)

		si.cancel()
		gle = frappe.db.sql("""select * from `tabGL Entry`
			where voucher_type='Sales Invoice' and voucher_no=%s""", si.name)

		self.assertTrue(gle)

		frappe.db.sql("delete from `tabPOS Profile`")

	def test_pos_si_without_payment(self):
		make_pos_profile()

		pos = copy.deepcopy(test_records[1])
		pos["is_pos"] = 1
		pos["update_stock"] = 1

		si = frappe.copy_doc(pos)
		si.insert()

		# Check that the invoice cannot be submitted without payments
		self.assertRaises(frappe.ValidationError, si.submit)

	def test_sales_invoice_gl_entry_with_perpetual_inventory_no_item_code(self):
		si = create_sales_invoice(company="_Test Company with perpetual inventory", debit_to = "Debtors - TCP1",
			income_account="Sales - TCP1", cost_center = "Main - TCP1", do_not_save=True)
		si.get("items")[0].item_code = None
		si.insert()
		si.submit()

		gl_entries = frappe.db.sql("""select account, debit, credit
			from `tabGL Entry` where voucher_type='Sales Invoice' and voucher_no=%s
			order by account asc""", si.name, as_dict=1)
		self.assertTrue(gl_entries)

		expected_values = dict((d[0], d) for d in [
			["Debtors - TCP1", 100.0, 0.0],
			["Sales - TCP1", 0.0, 100.0]
		])
		for i, gle in enumerate(gl_entries):
			self.assertEqual(expected_values[gle.account][0], gle.account)
			self.assertEqual(expected_values[gle.account][1], gle.debit)
			self.assertEqual(expected_values[gle.account][2], gle.credit)

	def test_sales_invoice_gl_entry_with_perpetual_inventory_non_stock_item(self):
		si = create_sales_invoice(item="_Test Non Stock Item")

		gl_entries = frappe.db.sql("""select account, debit, credit
			from `tabGL Entry` where voucher_type='Sales Invoice' and voucher_no=%s
			order by account asc""", si.name, as_dict=1)
		self.assertTrue(gl_entries)

		expected_values = dict((d[0], d) for d in [
			[si.debit_to, 100.0, 0.0],
			[test_records[1]["items"][0]["income_account"], 0.0, 100.0]
		])
		for i, gle in enumerate(gl_entries):
			self.assertEqual(expected_values[gle.account][0], gle.account)
			self.assertEqual(expected_values[gle.account][1], gle.debit)
			self.assertEqual(expected_values[gle.account][2], gle.credit)


	def _insert_purchase_receipt(self):
		from erpnext.stock.doctype.purchase_receipt.test_purchase_receipt import test_records \
			as pr_test_records
		pr = frappe.copy_doc(pr_test_records[0])
		pr.naming_series = "_T-Purchase Receipt-"
		pr.insert()
		pr.submit()

	def _insert_delivery_note(self):
		from erpnext.stock.doctype.delivery_note.test_delivery_note import test_records \
			as dn_test_records
		dn = frappe.copy_doc(dn_test_records[0])
		dn.naming_series = "_T-Delivery Note-"
		dn.insert()
		dn.submit()
		return dn

	def test_sales_invoice_with_advance(self):
		from erpnext.accounts.doctype.journal_entry.test_journal_entry \
			import test_records as jv_test_records

		jv = frappe.copy_doc(jv_test_records[0])
		jv.insert()
		jv.submit()

		si = frappe.copy_doc(test_records[0])
		si.allocate_advances_automatically = 0
		si.append("advances", {
			"doctype": "Sales Invoice Advance",
			"reference_type": "Journal Entry",
			"reference_name": jv.name,
			"reference_row": jv.get("accounts")[0].name,
			"advance_amount": 400,
			"allocated_amount": 300,
			"remarks": jv.remark
		})
		si.insert()
		si.submit()
		si.load_from_db()

		self.assertTrue(frappe.db.sql("""select name from `tabJournal Entry Account`
			where reference_name=%s""", si.name))

		self.assertTrue(frappe.db.sql("""select name from `tabJournal Entry Account`
			where reference_name=%s and credit_in_account_currency=300""", si.name))

		self.assertEqual(si.outstanding_amount, 262.0)

		si.cancel()

	def test_serialized(self):
		from erpnext.stock.doctype.stock_entry.test_stock_entry import make_serialized_item
		from erpnext.stock.doctype.serial_no.serial_no import get_serial_nos

		se = make_serialized_item()
		serial_nos = get_serial_nos(se.get("items")[0].serial_no)

		si = frappe.copy_doc(test_records[0])
		si.update_stock = 1
		si.get("items")[0].item_code = "_Test Serialized Item With Series"
		si.get("items")[0].qty = 1
		si.get("items")[0].serial_no = serial_nos[0]
		si.insert()
		si.submit()

		self.assertFalse(frappe.db.get_value("Serial No", serial_nos[0], "warehouse"))
		self.assertEqual(frappe.db.get_value("Serial No", serial_nos[0],
			"delivery_document_no"), si.name)
		self.assertEqual(frappe.db.get_value("Serial No", serial_nos[0], "sales_invoice"),
			si.name)

		# check if the serial number is already linked with any other Sales Invoice
		_si = frappe.copy_doc(si.as_dict())
		self.assertRaises(frappe.ValidationError, _si.insert)

		return si

	def test_serialized_cancel(self):
		from erpnext.stock.doctype.serial_no.serial_no import get_serial_nos
		si = self.test_serialized()
		si.cancel()

		serial_nos = get_serial_nos(si.get("items")[0].serial_no)

		self.assertEqual(frappe.db.get_value("Serial No", serial_nos[0], "warehouse"), "_Test Warehouse - _TC")
		self.assertFalse(frappe.db.get_value("Serial No", serial_nos[0],
			"delivery_document_no"))
		self.assertFalse(frappe.db.get_value("Serial No", serial_nos[0], "sales_invoice"))

	def test_serialize_status(self):
		serial_no = frappe.get_doc({
			"doctype": "Serial No",
			"item_code": "_Test Serialized Item With Series",
			"serial_no": make_autoname("SR", "Serial No")
		})
		serial_no.save()

		si = frappe.copy_doc(test_records[0])
		si.update_stock = 1
		si.get("items")[0].item_code = "_Test Serialized Item With Series"
		si.get("items")[0].qty = 1
		si.get("items")[0].serial_no = serial_no.name
		si.insert()

		self.assertRaises(SerialNoWarehouseError, si.submit)

	def test_serial_numbers_against_delivery_note(self):
		"""
			check if the sales invoice item serial numbers and the delivery note items
			serial numbers are same
		"""
		from erpnext.stock.doctype.stock_entry.test_stock_entry import make_serialized_item
		from erpnext.stock.doctype.delivery_note.test_delivery_note import create_delivery_note
		from erpnext.stock.doctype.serial_no.serial_no import get_serial_nos

		se = make_serialized_item()
		serial_nos = get_serial_nos(se.get("items")[0].serial_no)

		dn = create_delivery_note(item=se.get("items")[0].item_code, serial_no=serial_nos[0])
		dn.submit()

		si = make_sales_invoice(dn.name)
		si.save()

		self.assertEqual(si.get("items")[0].serial_no, dn.get("items")[0].serial_no)

	def test_return_sales_invoice(self):
		make_stock_entry(item_code="_Test Item", target="Stores - TCP1", qty=50, basic_rate=100)

		actual_qty_0 = get_qty_after_transaction(item_code = "_Test Item", warehouse = "Stores - TCP1")

		si = create_sales_invoice(qty = 5, rate=500, update_stock=1, company= "_Test Company with perpetual inventory", debit_to="Debtors - TCP1", item_code= "_Test Item", warehouse="Stores - TCP1", income_account = "Sales - TCP1", expense_account = "Cost of Goods Sold - TCP1", cost_center = "Main - TCP1")


		actual_qty_1 = get_qty_after_transaction(item_code = "_Test Item", warehouse = "Stores - TCP1")

		frappe.db.commit()

		self.assertEqual(actual_qty_0 - 5, actual_qty_1)

		# outgoing_rate
		outgoing_rate = frappe.db.get_value("Stock Ledger Entry", {"voucher_type": "Sales Invoice",
			"voucher_no": si.name}, "stock_value_difference") / 5

		# return entry
		si1 = create_sales_invoice(is_return=1, return_against=si.name, qty=-2, rate=500, update_stock=1, company= "_Test Company with perpetual inventory", debit_to="Debtors - TCP1", item_code= "_Test Item", warehouse="Stores - TCP1", income_account = "Sales - TCP1", expense_account = "Cost of Goods Sold - TCP1", cost_center = "Main - TCP1")

		actual_qty_2 = get_qty_after_transaction(item_code = "_Test Item", warehouse = "Stores - TCP1")
		self.assertEqual(actual_qty_1 + 2, actual_qty_2)

		incoming_rate, stock_value_difference = frappe.db.get_value("Stock Ledger Entry",
			{"voucher_type": "Sales Invoice", "voucher_no": si1.name},
			["incoming_rate", "stock_value_difference"])

		self.assertEqual(flt(incoming_rate, 3), abs(flt(outgoing_rate, 3)))
		stock_in_hand_account = get_inventory_account('_Test Company with perpetual inventory', si1.items[0].warehouse)

		# Check gl entry
		gle_warehouse_amount = frappe.db.get_value("GL Entry", {"voucher_type": "Sales Invoice",
			"voucher_no": si1.name, "account": stock_in_hand_account}, "debit")

		self.assertEqual(gle_warehouse_amount, stock_value_difference)

		party_credited = frappe.db.get_value("GL Entry", {"voucher_type": "Sales Invoice",
			"voucher_no": si1.name, "account": "Debtors - TCP1", "party": "_Test Customer"}, "credit")

		self.assertEqual(party_credited, 1000)

		# Check outstanding amount
		self.assertFalse(si1.outstanding_amount)
		self.assertEqual(frappe.db.get_value("Sales Invoice", si.name, "outstanding_amount"), 1500)


	def test_discount_on_net_total(self):
		si = frappe.copy_doc(test_records[2])
		si.apply_discount_on = "Net Total"
		si.discount_amount = 625
		si.insert()

		expected_values = {
			"keys": ["price_list_rate", "discount_percentage", "rate", "amount",
				"base_price_list_rate", "base_rate", "base_amount",
				"net_rate", "base_net_rate", "net_amount", "base_net_amount"],
			"_Test Item Home Desktop 100": [50, 0, 50, 500, 50, 50, 500, 25, 25, 250, 250],
			"_Test Item Home Desktop 200": [150, 0, 150, 750, 150, 150, 750, 75, 75, 375, 375],
		}

		# check if children are saved
		self.assertEqual(len(si.get("items")),
			len(expected_values)-1)

		# check if item values are calculated
		for d in si.get("items"):
			for i, k in enumerate(expected_values["keys"]):
				self.assertEqual(d.get(k), expected_values[d.item_code][i])

		# check net total
		self.assertEqual(si.base_total, 1250)
		self.assertEqual(si.total, 1250)
		self.assertEqual(si.base_net_total, 625)
		self.assertEqual(si.net_total, 625)

		# check tax calculation
		expected_values = {
			"keys": ["tax_amount", "tax_amount_after_discount_amount",
				"base_tax_amount_after_discount_amount"],
			"_Test Account Shipping Charges - _TC": [100, 100, 100],
			"_Test Account Customs Duty - _TC": [62.5, 62.5, 62.5],
			"_Test Account Excise Duty - _TC": [70, 70, 70],
			"_Test Account Education Cess - _TC": [1.4, 1.4, 1.4],
			"_Test Account S&H Education Cess - _TC": [.7, 0.7, 0.7],
			"_Test Account CST - _TC": [17.19, 17.19, 17.19],
			"_Test Account VAT - _TC": [78.13, 78.13, 78.13],
			"_Test Account Discount - _TC": [-95.49, -95.49, -95.49]
		}

		for d in si.get("taxes"):
			for i, k in enumerate(expected_values["keys"]):
				if expected_values.get(d.account_head):
					self.assertEqual(d.get(k), expected_values[d.account_head][i])


		self.assertEqual(si.total_taxes_and_charges, 234.43)
		self.assertEqual(si.base_grand_total, 859.43)
		self.assertEqual(si.grand_total, 859.43)

	def test_multi_currency_gle(self):
		si = create_sales_invoice(customer="_Test Customer USD", debit_to="_Test Receivable USD - _TC",
			currency="USD", conversion_rate=50)

		gl_entries = frappe.db.sql("""select account, account_currency, debit, credit,
			debit_in_account_currency, credit_in_account_currency
			from `tabGL Entry` where voucher_type='Sales Invoice' and voucher_no=%s
			order by account asc""", si.name, as_dict=1)

		self.assertTrue(gl_entries)

		expected_values = {
			"_Test Receivable USD - _TC": {
				"account_currency": "USD",
				"debit": 5000,
				"debit_in_account_currency": 100,
				"credit": 0,
				"credit_in_account_currency": 0
			},
			"Sales - _TC": {
				"account_currency": "INR",
				"debit": 0,
				"debit_in_account_currency": 0,
				"credit": 5000,
				"credit_in_account_currency": 5000
			}
		}

		for field in ("account_currency", "debit", "debit_in_account_currency", "credit", "credit_in_account_currency"):
			for i, gle in enumerate(gl_entries):
				self.assertEqual(expected_values[gle.account][field], gle[field])

		# cancel
		si.cancel()

		gle = frappe.db.sql("""select name from `tabGL Entry`
			where voucher_type='Sales Invoice' and voucher_no=%s""", si.name)

		self.assertTrue(gle)

	def test_invalid_currency(self):
		# Customer currency = USD

		# Transaction currency cannot be INR
		si1 = create_sales_invoice(customer="_Test Customer USD", debit_to="_Test Receivable USD - _TC",
			do_not_save=True)

		self.assertRaises(InvalidCurrency, si1.save)

		# Transaction currency cannot be EUR
		si2 = create_sales_invoice(customer="_Test Customer USD", debit_to="_Test Receivable USD - _TC",
			currency="EUR", conversion_rate=80, do_not_save=True)

		self.assertRaises(InvalidCurrency, si2.save)

		# Transaction currency only allowed in USD
		si3 = create_sales_invoice(customer="_Test Customer USD", debit_to="_Test Receivable USD - _TC",
			currency="USD", conversion_rate=50)

		# Party Account currency must be in USD, as there is existing GLE with USD
		si4 = create_sales_invoice(customer="_Test Customer USD", debit_to="_Test Receivable - _TC",
			currency="USD", conversion_rate=50, do_not_submit=True)

		self.assertRaises(InvalidAccountCurrency, si4.submit)

		# Party Account currency must be in USD, force customer currency as there is no GLE

		si3.cancel()
		si5 = create_sales_invoice(customer="_Test Customer USD", debit_to="_Test Receivable - _TC",
			currency="USD", conversion_rate=50, do_not_submit=True)

		self.assertRaises(InvalidAccountCurrency, si5.submit)

	def test_create_so_with_margin(self):
		si = create_sales_invoice(item_code="_Test Item", qty=1, do_not_submit=True)
		price_list_rate = 100
		si.items[0].price_list_rate = price_list_rate
		si.items[0].margin_type = 'Percentage'
		si.items[0].margin_rate_or_amount = 25
		si.save()
		self.assertEqual(si.get("items")[0].rate, flt((price_list_rate*25)/100 + price_list_rate))

	def test_outstanding_amount_after_advance_jv_cancelation(self):
		from erpnext.accounts.doctype.journal_entry.test_journal_entry \
			import test_records as jv_test_records

		jv = frappe.copy_doc(jv_test_records[0])
		jv.accounts[0].is_advance = 'Yes'
		jv.insert()
		jv.submit()

		si = frappe.copy_doc(test_records[0])
		si.append("advances", {
			"doctype": "Sales Invoice Advance",
			"reference_type": "Journal Entry",
			"reference_name": jv.name,
			"reference_row": jv.get("accounts")[0].name,
			"advance_amount": 400,
			"allocated_amount": 300,
			"remarks": jv.remark
		})
		si.insert()
		si.submit()
		si.load_from_db()

		#check outstanding after advance allocation
		self.assertEqual(flt(si.outstanding_amount),
			flt(si.rounded_total - si.total_advance, si.precision("outstanding_amount")))

		#added to avoid Document has been modified exception
		jv = frappe.get_doc("Journal Entry", jv.name)
		jv.cancel()

		si.load_from_db()
		#check outstanding after advance cancellation
		self.assertEqual(flt(si.outstanding_amount),
			flt(si.rounded_total + si.total_advance, si.precision("outstanding_amount")))

	def test_outstanding_amount_after_advance_payment_entry_cancelation(self):
		pe = frappe.get_doc({
			"doctype": "Payment Entry",
			"payment_type": "Receive",
			"party_type": "Customer",
			"party": "_Test Customer",
			"company": "_Test Company",
			"paid_from_account_currency": "INR",
			"paid_to_account_currency": "INR",
			"source_exchange_rate": 1,
			"target_exchange_rate": 1,
			"reference_no": "1",
			"reference_date": nowdate(),
			"received_amount": 300,
			"paid_amount": 300,
			"paid_from": "_Test Receivable - _TC",
			"paid_to": "_Test Cash - _TC"
		})
		pe.insert()
		pe.submit()

		si = frappe.copy_doc(test_records[0])
		si.is_pos = 0
		si.append("advances", {
			"doctype": "Sales Invoice Advance",
			"reference_type": "Payment Entry",
			"reference_name": pe.name,
			"advance_amount": 300,
			"allocated_amount": 300,
			"remarks": pe.remarks
		})
		si.insert()
		si.submit()

		si.load_from_db()

		#check outstanding after advance allocation
		self.assertEqual(flt(si.outstanding_amount),
			flt(si.rounded_total - si.total_advance, si.precision("outstanding_amount")))

		#added to avoid Document has been modified exception
		pe = frappe.get_doc("Payment Entry", pe.name)
		pe.cancel()

		si.load_from_db()
		#check outstanding after advance cancellation
		self.assertEqual(flt(si.outstanding_amount),
			flt(si.rounded_total + si.total_advance, si.precision("outstanding_amount")))

	def test_multiple_uom_in_selling(self):
		frappe.db.sql("""delete from `tabItem Price`
			where price_list='_Test Price List' and item_code='_Test Item'""")
		item_price = frappe.new_doc("Item Price")
		item_price.price_list = "_Test Price List"
		item_price.item_code = "_Test Item"
		item_price.price_list_rate = 100
		item_price.insert()

		si = frappe.copy_doc(test_records[1])
		si.items[0].uom = "_Test UOM 1"
		si.items[0].conversion_factor = None
		si.items[0].price_list_rate = None
		si.save()

		expected_values = {
			"keys": ["price_list_rate", "stock_uom", "uom", "conversion_factor", "rate", "amount",
				"base_price_list_rate", "base_rate", "base_amount"],
			"_Test Item": [1000, "_Test UOM", "_Test UOM 1", 10.0, 1000, 1000, 1000, 1000, 1000]
		}

		# check if the conversion_factor and price_list_rate is calculated according to uom
		for d in si.get("items"):
			for i, k in enumerate(expected_values["keys"]):
				self.assertEqual(d.get(k), expected_values[d.item_code][i])

	def test_item_wise_tax_breakup_india(self):
		frappe.flags.country = "India"

		si = self.create_si_to_test_tax_breakup()
		itemised_tax, itemised_taxable_amount = get_itemised_tax_breakup_data(si)

		expected_itemised_tax = {
			"999800": {
				"Service Tax": {
					"tax_rate": 10.0,
					"tax_amount": 1500.0
				}
			}
		}
		expected_itemised_taxable_amount = {
			"999800": 15000.0
		}

		self.assertEqual(itemised_tax, expected_itemised_tax)
		self.assertEqual(itemised_taxable_amount, expected_itemised_taxable_amount)

		frappe.flags.country = None

	def test_item_wise_tax_breakup_outside_india(self):
		frappe.flags.country = "United States"

		si = self.create_si_to_test_tax_breakup()

		itemised_tax, itemised_taxable_amount = get_itemised_tax_breakup_data(si)

		expected_itemised_tax = {
			"_Test Item": {
				"Service Tax": {
					"tax_rate": 10.0,
					"tax_amount": 1000.0
				}
			},
			"_Test Item 2": {
				"Service Tax": {
					"tax_rate": 10.0,
					"tax_amount": 500.0
				}
			}
		}
		expected_itemised_taxable_amount = {
			"_Test Item": 10000.0,
			"_Test Item 2": 5000.0
		}

		self.assertEqual(itemised_tax, expected_itemised_tax)
		self.assertEqual(itemised_taxable_amount, expected_itemised_taxable_amount)

		frappe.flags.country = None

	def create_si_to_test_tax_breakup(self):
		si = create_sales_invoice(qty=100, rate=50, do_not_save=True)
		si.append("items", {
			"item_code": "_Test Item",
			"gst_hsn_code": "999800",
			"warehouse": "_Test Warehouse - _TC",
			"qty": 100,
			"rate": 50,
			"income_account": "Sales - _TC",
			"expense_account": "Cost of Goods Sold - _TC",
			"cost_center": "_Test Cost Center - _TC"
		})
		si.append("items", {
			"item_code": "_Test Item 2",
			"gst_hsn_code": "999800",
			"warehouse": "_Test Warehouse - _TC",
			"qty": 100,
			"rate": 50,
			"income_account": "Sales - _TC",
			"expense_account": "Cost of Goods Sold - _TC",
			"cost_center": "_Test Cost Center - _TC"
		})

		si.append("taxes", {
			"charge_type": "On Net Total",
			"account_head": "_Test Account Service Tax - _TC",
			"cost_center": "_Test Cost Center - _TC",
			"description": "Service Tax",
			"rate": 10
		})
		si.insert()
		return si

	def test_company_monthly_sales(self):
		existing_current_month_sales = frappe.get_cached_value('Company',  "_Test Company",  "total_monthly_sales")

		si = create_sales_invoice()
		current_month_sales = frappe.get_cached_value('Company',  "_Test Company",  "total_monthly_sales")
		self.assertEqual(current_month_sales, existing_current_month_sales + si.base_grand_total)

		si.cancel()
		current_month_sales = frappe.get_cached_value('Company',  "_Test Company",  "total_monthly_sales")
		self.assertEqual(current_month_sales, existing_current_month_sales)

	def test_rounding_adjustment(self):
		si = create_sales_invoice(rate=24900, do_not_save=True)
		for tax in ["Tax 1", "Tax2"]:
			si.append("taxes", {
				"charge_type": "On Net Total",
				"account_head": "_Test Account Service Tax - _TC",
				"description": tax,
				"rate": 14,
				"cost_center": "_Test Cost Center - _TC",
				"included_in_print_rate": 1
			})
		si.save()
		si.submit()
		self.assertEqual(si.net_total, 19453.13)
		self.assertEqual(si.grand_total, 24900)
		self.assertEqual(si.total_taxes_and_charges, 5446.88)
		self.assertEqual(si.rounding_adjustment, -0.01)

		expected_values = dict((d[0], d) for d in [
			[si.debit_to, 24900, 0.0],
			["_Test Account Service Tax - _TC", 0.0, 5446.88],
			["Sales - _TC", 0.0, 19453.13],
			["Round Off - _TC", 0.01, 0.0]
		])

		gl_entries = frappe.db.sql("""select account, debit, credit
			from `tabGL Entry` where voucher_type='Sales Invoice' and voucher_no=%s
			order by account asc""", si.name, as_dict=1)

		for gle in gl_entries:
			self.assertEqual(expected_values[gle.account][0], gle.account)
			self.assertEqual(expected_values[gle.account][1], gle.debit)
			self.assertEqual(expected_values[gle.account][2], gle.credit)

	def test_rounding_adjustment_2(self):
		si = create_sales_invoice(rate=400, do_not_save=True)
		for rate in [400, 600, 100]:
			si.append("items", {
				"item_code": "_Test Item",
				"gst_hsn_code": "999800",
				"warehouse": "_Test Warehouse - _TC",
				"qty": 1,
				"rate": rate,
				"income_account": "Sales - _TC",
				"cost_center": "_Test Cost Center - _TC"
			})
		for tax_account in ["_Test Account VAT - _TC", "_Test Account Service Tax - _TC"]:
			si.append("taxes", {
				"charge_type": "On Net Total",
				"account_head": tax_account,
				"description": tax_account,
				"rate": 9,
				"cost_center": "_Test Cost Center - _TC",
				"included_in_print_rate": 1
			})
		si.save()
		si.submit()
		self.assertEqual(si.net_total, 1271.19)
		self.assertEqual(si.grand_total, 1500)
		self.assertEqual(si.total_taxes_and_charges, 228.82)
		self.assertEqual(si.rounding_adjustment, -0.01)

		expected_values = dict((d[0], d) for d in [
			[si.debit_to, 1500, 0.0],
			["_Test Account Service Tax - _TC", 0.0, 114.41],
			["_Test Account VAT - _TC", 0.0, 114.41],
			["Sales - _TC", 0.0, 1271.18]
		])

		gl_entries = frappe.db.sql("""select account, debit, credit
			from `tabGL Entry` where voucher_type='Sales Invoice' and voucher_no=%s
			order by account asc""", si.name, as_dict=1)

		for gle in gl_entries:
			self.assertEqual(expected_values[gle.account][0], gle.account)
			self.assertEqual(expected_values[gle.account][1], gle.debit)
			self.assertEqual(expected_values[gle.account][2], gle.credit)

	def test_sales_invoice_with_shipping_rule(self):
		from erpnext.accounts.doctype.shipping_rule.test_shipping_rule \
			import create_shipping_rule

		shipping_rule = create_shipping_rule(shipping_rule_type = "Selling", shipping_rule_name = "Shipping Rule - Sales Invoice Test")

		si = frappe.copy_doc(test_records[2])

		si.shipping_rule = shipping_rule.name
		si.insert()

		shipping_amount = 0.0
		for condition in shipping_rule.get("conditions"):
			if not condition.to_value or (flt(condition.from_value) <= si.net_total <= flt(condition.to_value)):
				shipping_amount = condition.shipping_amount

		shipping_charge = {
			"doctype": "Sales Taxes and Charges",
			"category": "Valuation and Total",
			"charge_type": "Actual",
			"account_head": shipping_rule.account,
			"cost_center": shipping_rule.cost_center,
			"tax_amount": shipping_amount,
			"description": shipping_rule.name
		}
		si.append("taxes", shipping_charge)
		si.save()

		self.assertEqual(si.net_total, 1250)

		self.assertEqual(si.total_taxes_and_charges, 577.05)
		self.assertEqual(si.grand_total, 1827.05)



	def test_create_invoice_without_terms(self):
		si = create_sales_invoice(do_not_save=1)
		self.assertFalse(si.get('payment_schedule'))

		si.insert()
		self.assertTrue(si.get('payment_schedule'))

	def test_duplicate_due_date_in_terms(self):
		si = create_sales_invoice(do_not_save=1)
		si.append('payment_schedule', dict(due_date='2017-01-01', invoice_portion=50.00, payment_amount=50))
		si.append('payment_schedule', dict(due_date='2017-01-01', invoice_portion=50.00, payment_amount=50))

		self.assertRaises(frappe.ValidationError, si.insert)

	def test_credit_note(self):
		from erpnext.accounts.doctype.payment_entry.test_payment_entry import get_payment_entry
		si = create_sales_invoice(item_code = "_Test Item", qty = (5 * -1), rate=500, is_return = 1)

		outstanding_amount = get_outstanding_amount(si.doctype,
			si.name, "Debtors - _TC", si.customer, "Customer")

		self.assertEqual(si.outstanding_amount, outstanding_amount)

		pe = get_payment_entry("Sales Invoice", si.name, bank_account="_Test Bank - _TC")
		pe.reference_no = "1"
		pe.reference_date = nowdate()
		pe.paid_from_account_currency = si.currency
		pe.paid_to_account_currency = si.currency
		pe.source_exchange_rate = 1
		pe.target_exchange_rate = 1
		pe.paid_amount = si.grand_total * -1
		pe.insert()
		pe.submit()

		si_doc = frappe.get_doc('Sales Invoice', si.name)
		self.assertEqual(si_doc.outstanding_amount, 0)

	def test_sales_invoice_with_cost_center(self):
		from erpnext.accounts.doctype.cost_center.test_cost_center import create_cost_center
		cost_center = "_Test Cost Center for BS Account - _TC"
		create_cost_center(cost_center_name="_Test Cost Center for BS Account", company="_Test Company")

		si =  create_sales_invoice_against_cost_center(cost_center=cost_center, debit_to="Debtors - _TC")
		self.assertEqual(si.cost_center, cost_center)

		expected_values = {
			"Debtors - _TC": {
				"cost_center": cost_center
			},
			"Sales - _TC": {
				"cost_center": cost_center
			}
		}

		gl_entries = frappe.db.sql("""select account, cost_center, account_currency, debit, credit,
			debit_in_account_currency, credit_in_account_currency
			from `tabGL Entry` where voucher_type='Sales Invoice' and voucher_no=%s
			order by account asc""", si.name, as_dict=1)

		self.assertTrue(gl_entries)

		for gle in gl_entries:
			self.assertEqual(expected_values[gle.account]["cost_center"], gle.cost_center)

	def test_sales_invoice_with_project_link(self):
		from erpnext.projects.doctype.project.test_project import make_project

		project = make_project({
			'project_name': 'Sales Invoice Project',
			'project_template_name': 'Test Project Template',
			'start_date': '2020-01-01'
		})
		item_project = make_project({
			'project_name': 'Sales Invoice Item Project',
			'project_template_name': 'Test Project Template',
			'start_date': '2019-06-01'
		})

		sales_invoice = create_sales_invoice(do_not_save=1)
		sales_invoice.items[0].project = item_project.name
		sales_invoice.project = project.name

		sales_invoice.submit()

		expected_values = {
			"Debtors - _TC": {
				"project": project.name
			},
			"Sales - _TC": {
				"project": item_project.name
			}
		}

		gl_entries = frappe.db.sql("""select account, cost_center, project, account_currency, debit, credit,
			debit_in_account_currency, credit_in_account_currency
			from `tabGL Entry` where voucher_type='Sales Invoice' and voucher_no=%s
			order by account asc""", sales_invoice.name, as_dict=1)

		self.assertTrue(gl_entries)

		for gle in gl_entries:
			self.assertEqual(expected_values[gle.account]["project"], gle.project)

	def test_sales_invoice_without_cost_center(self):
		cost_center = "_Test Cost Center - _TC"
		si =  create_sales_invoice(debit_to="Debtors - _TC")

		expected_values = {
			"Debtors - _TC": {
				"cost_center": None
			},
			"Sales - _TC": {
				"cost_center": cost_center
			}
		}

		gl_entries = frappe.db.sql("""select account, cost_center, account_currency, debit, credit,
			debit_in_account_currency, credit_in_account_currency
			from `tabGL Entry` where voucher_type='Sales Invoice' and voucher_no=%s
			order by account asc""", si.name, as_dict=1)

		self.assertTrue(gl_entries)

		for gle in gl_entries:
			self.assertEqual(expected_values[gle.account]["cost_center"], gle.cost_center)

	def test_deferred_revenue(self):
		deferred_account = create_account(account_name="Deferred Revenue",
			parent_account="Current Liabilities - _TC", company="_Test Company")

		item = create_item("_Test Item for Deferred Accounting")
		item.enable_deferred_revenue = 1
		item.deferred_revenue_account = deferred_account
		item.no_of_months = 12
		item.save()

		si = create_sales_invoice(item=item.name, posting_date="2019-01-10", do_not_submit=True)
		si.items[0].enable_deferred_revenue = 1
		si.items[0].service_start_date = "2019-01-10"
		si.items[0].service_end_date = "2019-03-15"
		si.items[0].deferred_revenue_account = deferred_account
		si.save()
		si.submit()

		pda1 = frappe.get_doc(dict(
			doctype='Process Deferred Accounting',
			posting_date=nowdate(),
			start_date="2019-01-01",
			end_date="2019-03-31",
			type="Income",
			company="_Test Company"
		))

		pda1.insert()
		pda1.submit()

		expected_gle = [
			[deferred_account, 33.85, 0.0, "2019-01-31"],
			["Sales - _TC", 0.0, 33.85, "2019-01-31"],
			[deferred_account, 43.08, 0.0, "2019-02-28"],
			["Sales - _TC", 0.0, 43.08, "2019-02-28"],
			[deferred_account, 23.07, 0.0, "2019-03-15"],
			["Sales - _TC", 0.0, 23.07, "2019-03-15"]
		]

		check_gl_entries(self, si.name, expected_gle, "2019-01-30")

	def test_fixed_deferred_revenue(self):
		deferred_account = create_account(account_name="Deferred Revenue",
			parent_account="Current Liabilities - _TC", company="_Test Company")

		acc_settings = frappe.get_doc('Accounts Settings', 'Accounts Settings')
		acc_settings.book_deferred_entries_based_on = 'Months'
		acc_settings.save()

		item = create_item("_Test Item for Deferred Accounting")
		item.enable_deferred_revenue = 1
		item.deferred_revenue_account = deferred_account
		item.no_of_months = 12
		item.save()

		si = create_sales_invoice(item=item.name, posting_date="2019-01-16", rate=50000, do_not_submit=True)
		si.items[0].enable_deferred_revenue = 1
		si.items[0].service_start_date = "2019-01-16"
		si.items[0].service_end_date = "2019-03-31"
		si.items[0].deferred_revenue_account = deferred_account
		si.save()
		si.submit()

		pda1 = frappe.get_doc(dict(
			doctype='Process Deferred Accounting',
			posting_date='2019-03-31',
			start_date="2019-01-01",
			end_date="2019-03-31",
			type="Income",
			company="_Test Company"
		))

		pda1.insert()
		pda1.submit()

		expected_gle = [
			[deferred_account, 10000.0, 0.0, "2019-01-31"],
			["Sales - _TC", 0.0, 10000.0, "2019-01-31"],
			[deferred_account, 20000.0, 0.0, "2019-02-28"],
			["Sales - _TC", 0.0, 20000.0, "2019-02-28"],
			[deferred_account, 20000.0, 0.0, "2019-03-31"],
			["Sales - _TC", 0.0, 20000.0, "2019-03-31"]
		]

		check_gl_entries(self, si.name, expected_gle, "2019-01-30")

		acc_settings = frappe.get_doc('Accounts Settings', 'Accounts Settings')
		acc_settings.book_deferred_entries_based_on = 'Days'
		acc_settings.save()

	def test_inter_company_transaction(self):

		if not frappe.db.exists("Customer", "_Test Internal Customer"):
			customer = frappe.get_doc({
				"customer_group": "_Test Customer Group",
				"customer_name": "_Test Internal Customer",
				"customer_type": "Individual",
				"doctype": "Customer",
				"territory": "_Test Territory",
				"is_internal_customer": 1,
				"represents_company": "_Test Company 1"
			})

			customer.append("companies", {
				"company": "Wind Power LLC"
			})

			customer.insert()

		if not frappe.db.exists("Supplier", "_Test Internal Supplier"):
			supplier = frappe.get_doc({
				"supplier_group": "_Test Supplier Group",
				"supplier_name": "_Test Internal Supplier",
				"doctype": "Supplier",
				"is_internal_supplier": 1,
				"represents_company": "Wind Power LLC"
			})

			supplier.append("companies", {
				"company": "_Test Company 1"
			})

			supplier.insert()

		si = create_sales_invoice(
			company = "Wind Power LLC",
			customer = "_Test Internal Customer",
			debit_to = "Debtors - WP",
			warehouse = "Stores - WP",
			income_account = "Sales - WP",
			expense_account = "Cost of Goods Sold - WP",
			cost_center = "Main - WP",
			currency = "USD",
			do_not_save = 1
		)

		si.selling_price_list = "_Test Price List Rest of the World"
		si.submit()

		target_doc = make_inter_company_transaction("Sales Invoice", si.name)
		target_doc.items[0].update({
			"expense_account": "Cost of Goods Sold - _TC1",
			"cost_center": "Main - _TC1",
			"warehouse": "Stores - _TC1"
		})
		target_doc.submit()

		self.assertEqual(target_doc.company, "_Test Company 1")
		self.assertEqual(target_doc.supplier, "_Test Internal Supplier")

	# def test_internal_transfer_gl_entry(self):
	# 	## Create internal transfer account
	# 	account = create_account(account_name="Unrealized Profit",
	# 		parent_account="Current Liabilities - TCP1", company="_Test Company with perpetual inventory")

	# 	frappe.db.set_value('Company', '_Test Company with perpetual inventory',
	# 		'unrealized_profit_loss_account', account)

	# 	customer = create_internal_customer("_Test Internal Customer 2", "_Test Company with perpetual inventory",
	# 		"_Test Company with perpetual inventory")

	# 	create_internal_supplier("_Test Internal Supplier 2", "_Test Company with perpetual inventory",
	# 		"_Test Company with perpetual inventory")

	# 	si = create_sales_invoice(
	# 		company = "_Test Company with perpetual inventory",
	# 		customer = customer,
	# 		debit_to = "Debtors - TCP1",
	# 		warehouse = "Stores - TCP1",
	# 		income_account = "Sales - TCP1",
	# 		expense_account = "Cost of Goods Sold - TCP1",
	# 		cost_center = "Main - TCP1",
	# 		currency = "INR",
	# 		do_not_save = 1
	# 	)

	# 	si.selling_price_list = "_Test Price List Rest of the World"
	# 	si.update_stock = 1
	# 	si.items[0].target_warehouse = 'Work In Progress - TCP1'
	# 	add_taxes(si)
	# 	si.save()
	# 	si.submit()

	# 	target_doc = make_inter_company_transaction("Sales Invoice", si.name)
	# 	target_doc.company = '_Test Company with perpetual inventory'
	# 	target_doc.items[0].warehouse = 'Finished Goods - TCP1'
	# 	add_taxes(target_doc)
	# 	target_doc.save()
	# 	target_doc.submit()

	# 	si_gl_entries = [
	# 		["_Test Account Excise Duty - TCP1", 0.0, 12.0, nowdate()],
	# 		["Unrealized Profit - TCP1", 12.0, 0.0, nowdate()]
	# 	]

	# 	check_gl_entries(self, si.name, si_gl_entries, add_days(nowdate(), -1))

	# 	pi_gl_entries = [
	# 		["_Test Account Excise Duty - TCP1", 12.0 , 0.0, nowdate()],
	# 		["Unrealized Profit - TCP1", 0.0, 12.0, nowdate()]
	# 	]

	# 	check_gl_entries(self, target_doc.name, pi_gl_entries, add_days(nowdate(), -1))

	def test_eway_bill_json(self):
		si = make_sales_invoice_for_ewaybill()

		si.submit()

		data = get_ewb_data("Sales Invoice", [si.name])

		self.assertEqual(data['version'], '1.0.1118')
		self.assertEqual(data['billLists'][0]['fromGstin'], '27AAECE4835E1ZR')
		self.assertEqual(data['billLists'][0]['fromTrdName'], '_Test Company')
		self.assertEqual(data['billLists'][0]['toTrdName'], '_Test Customer')
		self.assertEqual(data['billLists'][0]['vehicleType'], 'R')
		self.assertEqual(data['billLists'][0]['totalValue'], 60000)
		self.assertEqual(data['billLists'][0]['cgstValue'], 5400)
		self.assertEqual(data['billLists'][0]['sgstValue'], 5400)
		self.assertEqual(data['billLists'][0]['vehicleNo'], 'KA12KA1234')
		self.assertEqual(data['billLists'][0]['itemList'][0]['taxableAmount'], 60000)
	
	def test_einvoice_submission_without_irn(self):
		# init
		frappe.db.set_value('E Invoice Settings', 'E Invoice Settings', 'enable', 1)
		country = frappe.flags.country
		frappe.flags.country = 'India'

		si = make_sales_invoice_for_ewaybill()
		self.assertRaises(frappe.ValidationError, si.submit)

		si.irn = 'test_irn'
		si.submit()

		# reset
		frappe.db.set_value('E Invoice Settings', 'E Invoice Settings', 'enable', 0)
		frappe.flags.country = country
	
	def test_einvoice_json(self):
		from erpnext.regional.india.e_invoice.utils import make_einvoice
<<<<<<< HEAD

		customer_gstin = '27AACCM7806M1Z3'
		customer_gstin_dtls = {
			'LegalName': '_Test Customer', 'TradeName': '_Test Customer', 'AddrLoc': '_Test City',
			'StateCode': '27', 'AddrPncd': '410038', 'AddrBno': '_Test Bldg',
			'AddrBnm': '100', 'AddrFlno': '200', 'AddrSt': '_Test Street'
		}
		company_gstin = '27AAECE4835E1ZR'
		company_gstin_dtls = {
			'LegalName': '_Test Company', 'TradeName': '_Test Company', 'AddrLoc': '_Test City',
			'StateCode': '27', 'AddrPncd': '401108', 'AddrBno': '_Test Bldg',
			'AddrBnm': '100', 'AddrFlno': '200', 'AddrSt': '_Test Street'
		}
		# set cache gstin details to avoid fetching details which will require connection to GSP servers
		frappe.local.gstin_cache = {}
		frappe.local.gstin_cache[customer_gstin] = customer_gstin_dtls
		frappe.local.gstin_cache[company_gstin] = company_gstin_dtls

		si = make_sales_invoice_for_ewaybill()
		si.naming_series = 'INV-2020-.#####'
		si.items = []
		si.append("items", {
			"item_code": "_Test Item",
			"uom": "Nos",
			"warehouse": "_Test Warehouse - _TC",
			"qty": 2000,
			"rate": 12,
			"income_account": "Sales - _TC",
			"expense_account": "Cost of Goods Sold - _TC",
			"cost_center": "_Test Cost Center - _TC",
		})
		si.append("items", {
			"item_code": "_Test Item 2",
			"uom": "Nos",
			"warehouse": "_Test Warehouse - _TC",
			"qty": 420,
			"rate": 15,
			"income_account": "Sales - _TC",
			"expense_account": "Cost of Goods Sold - _TC",
			"cost_center": "_Test Cost Center - _TC",
		})
		si.discount_amount = 100
		si.save()

		einvoice = make_einvoice(si)

		total_item_ass_value = 0
		total_item_cgst_value = 0
		total_item_sgst_value = 0
		total_item_igst_value = 0
		total_item_value = 0

		for item in einvoice['ItemList']:
			total_item_ass_value += item['AssAmt']
			total_item_cgst_value += item['CgstAmt']
			total_item_sgst_value += item['SgstAmt']
			total_item_igst_value += item['IgstAmt']
			total_item_value += item['TotItemVal']

			self.assertTrue(item['AssAmt'], item['TotAmt'] - item['Discount'])
			self.assertTrue(item['TotItemVal'], item['AssAmt'] + item['CgstAmt'] + item['SgstAmt'] + item['IgstAmt'])

		value_details = einvoice['ValDtls']

		self.assertEqual(einvoice['Version'], '1.1')
		self.assertEqual(value_details['AssVal'], total_item_ass_value)
		self.assertEqual(value_details['CgstVal'], total_item_cgst_value)
		self.assertEqual(value_details['SgstVal'], total_item_sgst_value)
		self.assertEqual(value_details['IgstVal'], total_item_igst_value)

		self.assertEqual(
			value_details['TotInvVal'],
			value_details['AssVal'] + value_details['CgstVal']
			+ value_details['SgstVal'] + value_details['IgstVal']
			+ value_details['OthChrg'] - value_details['Discount']
		)

=======

		si = make_sales_invoice_for_ewaybill()
		si.naming_series = 'INV-2020-.#####'
		si.items = []
		si.append("items", {
			"item_code": "_Test Item",
			"uom": "Nos",
			"warehouse": "_Test Warehouse - _TC",
			"qty": 2000,
			"rate": 12,
			"income_account": "Sales - _TC",
			"expense_account": "Cost of Goods Sold - _TC",
			"cost_center": "_Test Cost Center - _TC",
		})
		si.append("items", {
			"item_code": "_Test Item 2",
			"uom": "Nos",
			"warehouse": "_Test Warehouse - _TC",
			"qty": 420,
			"rate": 15,
			"income_account": "Sales - _TC",
			"expense_account": "Cost of Goods Sold - _TC",
			"cost_center": "_Test Cost Center - _TC",
		})
		si.discount_amount = 100
		si.save()

		einvoice = make_einvoice(si)

		total_item_ass_value = 0
		total_item_cgst_value = 0
		total_item_sgst_value = 0
		total_item_igst_value = 0
		total_item_value = 0

		for item in einvoice['ItemList']:
			total_item_ass_value += item['AssAmt']
			total_item_cgst_value += item['CgstAmt']
			total_item_sgst_value += item['SgstAmt']
			total_item_igst_value += item['IgstAmt']
			total_item_value += item['TotItemVal']

			self.assertTrue(item['AssAmt'], item['TotAmt'] - item['Discount'])
			self.assertTrue(item['TotItemVal'], item['AssAmt'] + item['CgstAmt'] + item['SgstAmt'] + item['IgstAmt'])

		value_details = einvoice['ValDtls']

		self.assertEqual(einvoice['Version'], '1.1')
		self.assertEqual(value_details['AssVal'], total_item_ass_value)
		self.assertEqual(value_details['CgstVal'], total_item_cgst_value)
		self.assertEqual(value_details['SgstVal'], total_item_sgst_value)
		self.assertEqual(value_details['IgstVal'], total_item_igst_value)

		calculated_invoice_value = \
			value_details['AssVal'] + value_details['CgstVal'] \
			+ value_details['SgstVal'] + value_details['IgstVal'] \
			+ value_details['OthChrg'] - value_details['Discount']

		self.assertTrue(value_details['TotInvVal'] - calculated_invoice_value < 0.1)

>>>>>>> 16407912
		self.assertEqual(value_details['TotInvVal'], si.base_grand_total)
		self.assertTrue(einvoice['EwbDtls'])

def make_test_address_for_ewaybill():
	if not frappe.db.exists('Address', '_Test Address for Eway bill-Billing'):
		address = frappe.get_doc({
			"address_line1": "_Test Address Line 1",
			"address_title": "_Test Address for Eway bill",
			"address_type": "Billing",
			"city": "_Test City",
			"state": "Test State",
			"country": "India",
			"doctype": "Address",
			"is_primary_address": 1,
			"phone": "+910000000000",
			"gstin": "27AAECE4835E1ZR",
			"gst_state": "Maharashtra",
			"gst_state_number": "27",
			"pincode": "401108"
		}).insert()

		address.append("links", {
			"link_doctype": "Company",
			"link_name": "_Test Company"
		})

		address.save()

	if not frappe.db.exists('Address', '_Test Customer-Address for Eway bill-Shipping'):
		address = frappe.get_doc({
			"address_line1": "_Test Address Line 1",
			"address_title": "_Test Customer-Address for Eway bill",
			"address_type": "Shipping",
			"city": "_Test City",
			"state": "Test State",
			"country": "India",
			"doctype": "Address",
			"is_primary_address": 1,
			"phone": "+910000000000",
			"gstin": "27AACCM7806M1Z3",
			"gst_state": "Maharashtra",
			"gst_state_number": "27",
			"pincode": "410038"
		}).insert()

		address.append("links", {
			"link_doctype": "Customer",
			"link_name": "_Test Customer"
		})

		address.save()

def make_test_transporter_for_ewaybill():
	if not frappe.db.exists('Supplier', '_Test Transporter'):
		frappe.get_doc({
			"doctype": "Supplier",
			"supplier_name": "_Test Transporter",
			"country": "India",
			"supplier_group": "_Test Supplier Group",
			"supplier_type": "Company",
			"is_transporter": 1
		}).insert()

def make_sales_invoice_for_ewaybill():
	make_test_address_for_ewaybill()
	make_test_transporter_for_ewaybill()

	gst_settings = frappe.get_doc("GST Settings")

	gst_account = frappe.get_all(
		"GST Account",
		fields=["cgst_account", "sgst_account", "igst_account"],
		filters = {"company": "_Test Company"}
	)

	if not gst_account:
		gst_settings.append("gst_accounts", {
			"company": "_Test Company",
			"cgst_account": "CGST - _TC",
			"sgst_account": "SGST - _TC",
			"igst_account": "IGST - _TC",
		})

	gst_settings.save()

	si = create_sales_invoice(do_not_save=1, rate='60000')

	si.distance = 2000
	si.company_address = "_Test Address for Eway bill-Billing"
	si.customer_address = "_Test Customer-Address for Eway bill-Shipping"
	si.vehicle_no = "KA12KA1234"
	si.gst_category = "Registered Regular"
	si.mode_of_transport = 'Road'
	si.transporter = '_Test Transporter'

	si.append("taxes", {
		"charge_type": "On Net Total",
		"account_head": "CGST - _TC",
		"cost_center": "Main - _TC",
		"description": "CGST @ 9.0",
		"rate": 9
	})

	si.append("taxes", {
		"charge_type": "On Net Total",
		"account_head": "SGST - _TC",
		"cost_center": "Main - _TC",
		"description": "SGST @ 9.0",
		"rate": 9
	})

	return si

def check_gl_entries(doc, voucher_no, expected_gle, posting_date):
	gl_entries = frappe.db.sql("""select account, debit, credit, posting_date
		from `tabGL Entry`
		where voucher_type='Sales Invoice' and voucher_no=%s and posting_date > %s
		order by posting_date asc, account asc""", (voucher_no, posting_date), as_dict=1)

	for i, gle in enumerate(gl_entries):
		doc.assertEqual(expected_gle[i][0], gle.account)
		doc.assertEqual(expected_gle[i][1], gle.debit)
		doc.assertEqual(expected_gle[i][2], gle.credit)
		doc.assertEqual(getdate(expected_gle[i][3]), gle.posting_date)

	def test_item_tax_validity(self):
		item = frappe.get_doc("Item", "_Test Item 2")

		if item.taxes:
			item.taxes = []
			item.save()

		item.append("taxes", {
			"item_tax_template": "_Test Item Tax Template 1",
			"valid_from": add_days(nowdate(), 1)
		})

		item.save()

		sales_invoice = create_sales_invoice(item = "_Test Item 2", do_not_save=1)
		sales_invoice.items[0].item_tax_template = "_Test Item Tax Template 1"
		self.assertRaises(frappe.ValidationError, sales_invoice.save)

		item.taxes = []
		item.save()

def create_sales_invoice(**args):
	si = frappe.new_doc("Sales Invoice")
	args = frappe._dict(args)
	if args.posting_date:
		si.set_posting_time = 1
	si.posting_date = args.posting_date or nowdate()

	si.company = args.company or "_Test Company"
	si.customer = args.customer or "_Test Customer"
	si.debit_to = args.debit_to or "Debtors - _TC"
	si.update_stock = args.update_stock
	si.is_pos = args.is_pos
	si.is_return = args.is_return
	si.return_against = args.return_against
	si.currency=args.currency or "INR"
	si.conversion_rate = args.conversion_rate or 1

	si.append("items", {
		"item_code": args.item or args.item_code or "_Test Item",
		"item_name": args.item_name or "_Test Item",
		"description": args.description or "_Test Item",
		"gst_hsn_code": "999800",
		"warehouse": args.warehouse or "_Test Warehouse - _TC",
		"qty": args.qty or 1,
		"uom": args.uom or "Nos",
		"stock_uom": args.uom or "Nos",
		"rate": args.rate if args.get("rate") is not None else 100,
		"income_account": args.income_account or "Sales - _TC",
		"expense_account": args.expense_account or "Cost of Goods Sold - _TC",
		"cost_center": args.cost_center or "_Test Cost Center - _TC",
		"serial_no": args.serial_no,
		"conversion_factor": 1
	})

	if not args.do_not_save:
		si.insert()
		if not args.do_not_submit:
			si.submit()
		else:
			si.payment_schedule = []
	else:
		si.payment_schedule = []

	return si

def create_sales_invoice_against_cost_center(**args):
	si = frappe.new_doc("Sales Invoice")
	args = frappe._dict(args)
	if args.posting_date:
		si.set_posting_time = 1
	si.posting_date = args.posting_date or nowdate()

	si.company = args.company or "_Test Company"
	si.cost_center = args.cost_center or "_Test Cost Center - _TC"
	si.customer = args.customer or "_Test Customer"
	si.debit_to = args.debit_to or "Debtors - _TC"
	si.update_stock = args.update_stock
	si.is_pos = args.is_pos
	si.is_return = args.is_return
	si.return_against = args.return_against
	si.currency=args.currency or "INR"
	si.conversion_rate = args.conversion_rate or 1

	si.append("items", {
		"item_code": args.item or args.item_code or "_Test Item",
		"gst_hsn_code": "999800",
		"warehouse": args.warehouse or "_Test Warehouse - _TC",
		"qty": args.qty or 1,
		"rate": args.rate or 100,
		"income_account": "Sales - _TC",
		"expense_account": "Cost of Goods Sold - _TC",
		"cost_center": args.cost_center or "_Test Cost Center - _TC",
		"serial_no": args.serial_no
	})

	if not args.do_not_save:
		si.insert()
		if not args.do_not_submit:
			si.submit()
		else:
			si.payment_schedule = []
	else:
		si.payment_schedule = []

	return si


test_dependencies = ["Journal Entry", "Contact", "Address"]
test_records = frappe.get_test_records('Sales Invoice')

def get_outstanding_amount(against_voucher_type, against_voucher, account, party, party_type):
	bal = flt(frappe.db.sql("""
		select sum(debit_in_account_currency) - sum(credit_in_account_currency)
		from `tabGL Entry`
		where against_voucher_type=%s and against_voucher=%s
		and account = %s and party = %s and party_type = %s""",
		(against_voucher_type, against_voucher, account, party, party_type))[0][0] or 0.0)

	if against_voucher_type == 'Purchase Invoice':
		bal = bal * -1

	return bal

def get_taxes_and_charges():
	return [{
	"account_head": "_Test Account Excise Duty - TCP1",
	"charge_type": "On Net Total",
	"cost_center": "Main - TCP1",
	"description": "Excise Duty",
	"doctype": "Sales Taxes and Charges",
	"idx": 1,
	"included_in_print_rate": 1,
	"parentfield": "taxes",
	"rate": 12
	},
	{
	"account_head": "_Test Account Education Cess - TCP1",
	"charge_type": "On Previous Row Amount",
	"cost_center": "Main - TCP1",
	"description": "Education Cess",
	"doctype": "Sales Taxes and Charges",
	"idx": 2,
	"included_in_print_rate": 1,
	"parentfield": "taxes",
	"rate": 2,
	"row_id": 1
	}]

def create_internal_customer(customer_name, represents_company, allowed_to_interact_with):
	if not frappe.db.exists("Customer", customer_name):
		customer = frappe.get_doc({
			"customer_group": "_Test Customer Group",
			"customer_name": customer_name,
			"customer_type": "Individual",
			"doctype": "Customer",
			"territory": "_Test Territory",
			"is_internal_customer": 1,
			"represents_company": represents_company
		})

		customer.append("companies", {
			"company": allowed_to_interact_with
		})

		customer.insert()
		customer_name = customer.name
	else:
		customer_name = frappe.db.get_value("Customer", customer_name)

	return customer_name

def create_internal_supplier(supplier_name, represents_company, allowed_to_interact_with):
	if not frappe.db.exists("Supplier", supplier_name):
		supplier = frappe.get_doc({
			"supplier_group": "_Test Supplier Group",
			"supplier_name": supplier_name,
			"doctype": "Supplier",
			"is_internal_supplier": 1,
			"represents_company": represents_company
		})

		supplier.append("companies", {
			"company": allowed_to_interact_with
		})

		supplier.insert()
		supplier_name = supplier.name
	else:
		supplier_name = frappe.db.exists("Supplier", supplier_name)

	return supplier_name

def add_taxes(doc):
	doc.append('taxes', {
		'account_head': '_Test Account Excise Duty - TCP1',
		"charge_type": "On Net Total",
		"cost_center": "Main - TCP1",
		"description": "Excise Duty",
		"rate": 12
	})<|MERGE_RESOLUTION|>--- conflicted
+++ resolved
@@ -688,7 +688,7 @@
 		self.assertTrue(gle)
 
 	def test_pos_gl_entry_with_perpetual_inventory(self):
-		make_pos_profile(company="_Test Company with perpetual inventory", income_account = "Sales - TCP1", 
+		make_pos_profile(company="_Test Company with perpetual inventory", income_account = "Sales - TCP1",
 			expense_account = "Cost of Goods Sold - TCP1", warehouse="Stores - TCP1", cost_center = "Main - TCP1", write_off_account="_Test Write Off - TCP1")
 
 		pr = make_purchase_receipt(company= "_Test Company with perpetual inventory", item_code= "_Test FG Item",warehouse= "Stores - TCP1",cost_center= "Main - TCP1")
@@ -745,7 +745,7 @@
 		self.assertEqual(pos_return.get('payments')[0].amount, -1000)
 
 	def test_pos_change_amount(self):
-		make_pos_profile(company="_Test Company with perpetual inventory", income_account = "Sales - TCP1", 
+		make_pos_profile(company="_Test Company with perpetual inventory", income_account = "Sales - TCP1",
 			expense_account = "Cost of Goods Sold - TCP1", warehouse="Stores - TCP1", cost_center = "Main - TCP1", write_off_account="_Test Write Off - TCP1")
 
 		pr = make_purchase_receipt(company= "_Test Company with perpetual inventory",
@@ -1841,7 +1841,7 @@
 		self.assertEqual(data['billLists'][0]['sgstValue'], 5400)
 		self.assertEqual(data['billLists'][0]['vehicleNo'], 'KA12KA1234')
 		self.assertEqual(data['billLists'][0]['itemList'][0]['taxableAmount'], 60000)
-	
+
 	def test_einvoice_submission_without_irn(self):
 		# init
 		frappe.db.set_value('E Invoice Settings', 'E Invoice Settings', 'enable', 1)
@@ -1857,27 +1857,9 @@
 		# reset
 		frappe.db.set_value('E Invoice Settings', 'E Invoice Settings', 'enable', 0)
 		frappe.flags.country = country
-	
+
 	def test_einvoice_json(self):
 		from erpnext.regional.india.e_invoice.utils import make_einvoice
-<<<<<<< HEAD
-
-		customer_gstin = '27AACCM7806M1Z3'
-		customer_gstin_dtls = {
-			'LegalName': '_Test Customer', 'TradeName': '_Test Customer', 'AddrLoc': '_Test City',
-			'StateCode': '27', 'AddrPncd': '410038', 'AddrBno': '_Test Bldg',
-			'AddrBnm': '100', 'AddrFlno': '200', 'AddrSt': '_Test Street'
-		}
-		company_gstin = '27AAECE4835E1ZR'
-		company_gstin_dtls = {
-			'LegalName': '_Test Company', 'TradeName': '_Test Company', 'AddrLoc': '_Test City',
-			'StateCode': '27', 'AddrPncd': '401108', 'AddrBno': '_Test Bldg',
-			'AddrBnm': '100', 'AddrFlno': '200', 'AddrSt': '_Test Street'
-		}
-		# set cache gstin details to avoid fetching details which will require connection to GSP servers
-		frappe.local.gstin_cache = {}
-		frappe.local.gstin_cache[customer_gstin] = customer_gstin_dtls
-		frappe.local.gstin_cache[company_gstin] = company_gstin_dtls
 
 		si = make_sales_invoice_for_ewaybill()
 		si.naming_series = 'INV-2020-.#####'
@@ -1931,67 +1913,6 @@
 		self.assertEqual(value_details['SgstVal'], total_item_sgst_value)
 		self.assertEqual(value_details['IgstVal'], total_item_igst_value)
 
-		self.assertEqual(
-			value_details['TotInvVal'],
-			value_details['AssVal'] + value_details['CgstVal']
-			+ value_details['SgstVal'] + value_details['IgstVal']
-			+ value_details['OthChrg'] - value_details['Discount']
-		)
-
-=======
-
-		si = make_sales_invoice_for_ewaybill()
-		si.naming_series = 'INV-2020-.#####'
-		si.items = []
-		si.append("items", {
-			"item_code": "_Test Item",
-			"uom": "Nos",
-			"warehouse": "_Test Warehouse - _TC",
-			"qty": 2000,
-			"rate": 12,
-			"income_account": "Sales - _TC",
-			"expense_account": "Cost of Goods Sold - _TC",
-			"cost_center": "_Test Cost Center - _TC",
-		})
-		si.append("items", {
-			"item_code": "_Test Item 2",
-			"uom": "Nos",
-			"warehouse": "_Test Warehouse - _TC",
-			"qty": 420,
-			"rate": 15,
-			"income_account": "Sales - _TC",
-			"expense_account": "Cost of Goods Sold - _TC",
-			"cost_center": "_Test Cost Center - _TC",
-		})
-		si.discount_amount = 100
-		si.save()
-
-		einvoice = make_einvoice(si)
-
-		total_item_ass_value = 0
-		total_item_cgst_value = 0
-		total_item_sgst_value = 0
-		total_item_igst_value = 0
-		total_item_value = 0
-
-		for item in einvoice['ItemList']:
-			total_item_ass_value += item['AssAmt']
-			total_item_cgst_value += item['CgstAmt']
-			total_item_sgst_value += item['SgstAmt']
-			total_item_igst_value += item['IgstAmt']
-			total_item_value += item['TotItemVal']
-
-			self.assertTrue(item['AssAmt'], item['TotAmt'] - item['Discount'])
-			self.assertTrue(item['TotItemVal'], item['AssAmt'] + item['CgstAmt'] + item['SgstAmt'] + item['IgstAmt'])
-
-		value_details = einvoice['ValDtls']
-
-		self.assertEqual(einvoice['Version'], '1.1')
-		self.assertEqual(value_details['AssVal'], total_item_ass_value)
-		self.assertEqual(value_details['CgstVal'], total_item_cgst_value)
-		self.assertEqual(value_details['SgstVal'], total_item_sgst_value)
-		self.assertEqual(value_details['IgstVal'], total_item_igst_value)
-
 		calculated_invoice_value = \
 			value_details['AssVal'] + value_details['CgstVal'] \
 			+ value_details['SgstVal'] + value_details['IgstVal'] \
@@ -1999,7 +1920,6 @@
 
 		self.assertTrue(value_details['TotInvVal'] - calculated_invoice_value < 0.1)
 
->>>>>>> 16407912
 		self.assertEqual(value_details['TotInvVal'], si.base_grand_total)
 		self.assertTrue(einvoice['EwbDtls'])
 
