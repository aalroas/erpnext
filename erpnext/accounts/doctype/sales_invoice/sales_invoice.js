--- conflicted
+++ resolved
@@ -37,13 +37,8 @@
 		super.onload();
 
 		this.frm.ignore_doctypes_on_cancel_all = ['POS Invoice', 'Timesheet', 'POS Invoice Merge Log',
-<<<<<<< HEAD
-							  'POS Closing Entry', 'Journal Entry', 'Payment Entry', "Repost Payment Ledger", "Repost Accounting Ledger", "Unreconcile Payment", "Unreconcile Payment Entries", "Bank Transaction"];
-=======
-			'POS Closing Entry', 'Journal Entry', 'Payment Entry', "Repost Payment Ledger", "Repost Accounting Ledger", "Unreconcile Payment", "Unreconcile Payment Entries",
-			'Serial and Batch Bundle'
+			'POS Closing Entry', 'Journal Entry', 'Payment Entry', "Repost Payment Ledger", "Repost Accounting Ledger", "Unreconcile Payment", "Unreconcile Payment Entries", "Serial and Batch Bundle", "Bank Transaction",
 		];
->>>>>>> b8972251
 
 		if(!this.frm.doc.__islocal && !this.frm.doc.customer && this.frm.doc.debit_to) {
 			// show debit_to in print format
