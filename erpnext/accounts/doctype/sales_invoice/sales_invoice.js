--- conflicted
+++ resolved
@@ -73,11 +73,7 @@
 			}
 
 			if(doc.outstanding_amount!=0) {
-<<<<<<< HEAD
-				cur_frm.appframe.add_primary_action(__('Make Payment Entry'), cur_frm.cscript.make_bank_entry, "icon-money");
-=======
-				cur_frm.page.add_menu_item(__('Make Payment Entry'), cur_frm.cscript.make_bank_voucher, "icon-money");
->>>>>>> ee4b8bee
+				cur_frm.page.add_menu_item(__('Make Payment Entry'), cur_frm.cscript.make_bank_entry, "icon-money");
 			}
 		}
 
