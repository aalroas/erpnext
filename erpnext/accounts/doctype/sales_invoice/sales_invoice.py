--- conflicted
+++ resolved
@@ -1613,13 +1613,9 @@
 	if source_doc.get('update_stock'):
 		item_field_map.update({
 			'field_map': {
-<<<<<<< HEAD
 				source_document_warehouse_field: target_document_warehouse_field,
 				'batch_no': 'batch_no',
 				'serial_no': 'serial_no'
-=======
-				source_document_warehouse_field: target_document_warehouse_field
->>>>>>> 610eb508
 			}
 		})
 
