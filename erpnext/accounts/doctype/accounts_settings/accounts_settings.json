{
 "actions": [],
 "creation": "2013-06-24 15:49:57",
 "description": "Settings for Accounts",
 "doctype": "DocType",
 "document_type": "Other",
 "editable_grid": 1,
 "engine": "InnoDB",
 "field_order": [
  "invoice_and_billing_tab",
  "enable_features_section",
  "unlink_payment_on_cancellation_of_invoice",
  "unlink_advance_payment_on_cancelation_of_order",
  "column_break_13",
  "delete_linked_ledger_entries",
  "invoicing_features_section",
  "check_supplier_invoice_uniqueness",
  "automatically_fetch_payment_terms",
  "column_break_17",
  "enable_common_party_accounting",
  "allow_multi_currency_invoices_against_single_party_account",
  "journals_section",
  "merge_similar_account_heads",
  "deferred_accounting_settings_section",
  "book_deferred_entries_based_on",
  "column_break_18",
  "automatically_process_deferred_accounting_entry",
  "book_deferred_entries_via_journal_entry",
  "submit_journal_entries",
  "tax_settings_section",
  "determine_address_tax_category_from",
  "column_break_19",
  "add_taxes_from_item_tax_template",
  "book_tax_discount_loss",
  "print_settings",
  "show_inclusive_tax_in_print",
  "show_taxes_as_table_in_print",
  "column_break_12",
  "show_payment_schedule_in_print",
  "currency_exchange_section",
  "allow_stale",
  "section_break_jpd0",
  "auto_reconcile_payments",
  "stale_days",
  "invoicing_settings_tab",
  "accounts_transactions_settings_section",
  "over_billing_allowance",
  "column_break_11",
  "role_allowed_to_over_bill",
  "credit_controller",
  "make_payment_via_journal_entry",
  "pos_tab",
  "pos_setting_section",
  "post_change_gl_entries",
  "assets_tab",
  "asset_settings_section",
  "book_asset_depreciation_entry_automatically",
  "closing_settings_tab",
  "period_closing_settings_section",
  "acc_frozen_upto",
  "column_break_25",
  "frozen_accounts_modifier",
  "tab_break_dpet",
  "show_balance_in_coa",
  "banking_tab",
  "enable_party_matching",
  "enable_fuzzy_matching"
 ],
 "fields": [
  {
   "description": "Accounting entries are frozen up to this date. Nobody can create or modify entries except users with the role specified below",
   "fieldname": "acc_frozen_upto",
   "fieldtype": "Date",
   "in_list_view": 1,
   "label": "Accounts Frozen Till Date"
  },
  {
   "description": "Users with this role are allowed to set frozen accounts and create / modify accounting entries against frozen accounts",
   "fieldname": "frozen_accounts_modifier",
   "fieldtype": "Link",
   "in_list_view": 1,
   "label": "Role Allowed to Set Frozen Accounts and Edit Frozen Entries",
   "options": "Role"
  },
  {
   "default": "Billing Address",
   "description": "Address used to determine Tax Category in transactions",
   "fieldname": "determine_address_tax_category_from",
   "fieldtype": "Select",
   "label": "Determine Address Tax Category From",
   "options": "Billing Address\nShipping Address"
  },
  {
   "fieldname": "credit_controller",
   "fieldtype": "Link",
   "in_list_view": 1,
   "label": "Role allowed to bypass Credit Limit",
   "options": "Role"
  },
  {
   "default": "0",
   "description": "Enabling ensure each Purchase Invoice has a unique value in Supplier Invoice No. field",
   "fieldname": "check_supplier_invoice_uniqueness",
   "fieldtype": "Check",
   "label": "Check Supplier Invoice Number Uniqueness"
  },
  {
   "default": "0",
   "fieldname": "make_payment_via_journal_entry",
   "fieldtype": "Check",
   "hidden": 1,
   "label": "Make Payment via Journal Entry"
  },
  {
   "default": "1",
   "fieldname": "unlink_payment_on_cancellation_of_invoice",
   "fieldtype": "Check",
   "label": "Unlink Payment on Cancellation of Invoice"
  },
  {
   "default": "1",
   "fieldname": "unlink_advance_payment_on_cancelation_of_order",
   "fieldtype": "Check",
   "label": "Unlink Advance Payment on Cancellation of Order"
  },
  {
   "default": "1",
   "fieldname": "book_asset_depreciation_entry_automatically",
   "fieldtype": "Check",
   "label": "Book Asset Depreciation Entry Automatically"
  },
  {
   "default": "1",
   "fieldname": "add_taxes_from_item_tax_template",
   "fieldtype": "Check",
   "label": "Automatically Add Taxes and Charges from Item Tax Template"
  },
  {
   "fieldname": "print_settings",
   "fieldtype": "Section Break",
   "label": "Print Settings"
  },
  {
   "default": "0",
   "fieldname": "show_inclusive_tax_in_print",
   "fieldtype": "Check",
   "label": "Show Inclusive Tax in Print"
  },
  {
   "fieldname": "column_break_12",
   "fieldtype": "Column Break"
  },
  {
   "default": "0",
   "fieldname": "show_payment_schedule_in_print",
   "fieldtype": "Check",
   "label": "Show Payment Schedule in Print"
  },
  {
   "fieldname": "currency_exchange_section",
   "fieldtype": "Section Break",
   "label": "Currency Exchange Settings"
  },
  {
   "default": "1",
   "fieldname": "allow_stale",
   "fieldtype": "Check",
   "in_list_view": 1,
   "label": "Allow Stale Exchange Rates"
  },
  {
   "default": "1",
   "depends_on": "eval:doc.allow_stale==0",
   "fieldname": "stale_days",
   "fieldtype": "Int",
   "label": "Stale Days"
  },
  {
   "default": "0",
   "description": "Payment Terms from orders will be fetched into the invoices as is",
   "fieldname": "automatically_fetch_payment_terms",
   "fieldtype": "Check",
   "label": "Automatically Fetch Payment Terms from Order"
  },
  {
   "description": "The percentage you are allowed to bill more against the amount ordered. For example, if the order value is $100 for an item and tolerance is set as 10%, then you are allowed to bill up to $110 ",
   "fieldname": "over_billing_allowance",
   "fieldtype": "Currency",
   "label": "Over Billing Allowance (%)"
  },
  {
   "default": "1",
   "fieldname": "automatically_process_deferred_accounting_entry",
   "fieldtype": "Check",
   "label": "Automatically Process Deferred Accounting Entry"
  },
  {
   "fieldname": "deferred_accounting_settings_section",
   "fieldtype": "Section Break",
   "label": "Deferred Accounting Settings"
  },
  {
   "fieldname": "column_break_18",
   "fieldtype": "Column Break"
  },
  {
   "default": "0",
   "description": "If this is unchecked, direct GL entries will be created to book deferred revenue or expense",
   "fieldname": "book_deferred_entries_via_journal_entry",
   "fieldtype": "Check",
   "label": "Book Deferred Entries Via Journal Entry"
  },
  {
   "default": "0",
   "depends_on": "eval:doc.book_deferred_entries_via_journal_entry",
   "description": "If this is unchecked Journal Entries will be saved in a Draft state and will have to be submitted manually",
   "fieldname": "submit_journal_entries",
   "fieldtype": "Check",
   "label": "Submit Journal Entries"
  },
  {
   "default": "Days",
   "description": "If \"Months\" is selected, a fixed amount will be booked as deferred revenue or expense for each month irrespective of the number of days in a month. It will be prorated if deferred revenue or expense is not booked for an entire month",
   "fieldname": "book_deferred_entries_based_on",
   "fieldtype": "Select",
   "label": "Book Deferred Entries Based On",
   "options": "Days\nMonths"
  },
  {
   "default": "0",
   "fieldname": "delete_linked_ledger_entries",
   "fieldtype": "Check",
   "label": "Delete Accounting and Stock Ledger Entries on deletion of Transaction"
  },
  {
   "description": "Users with this role are allowed to over bill above the allowance percentage",
   "fieldname": "role_allowed_to_over_bill",
   "fieldtype": "Link",
   "label": "Role Allowed to Over Bill ",
   "options": "Role"
  },
  {
   "fieldname": "period_closing_settings_section",
   "fieldtype": "Section Break",
   "label": "Period Closing Settings"
  },
  {
   "fieldname": "accounts_transactions_settings_section",
   "fieldtype": "Section Break",
   "label": "Credit Limit Settings"
  },
  {
   "fieldname": "column_break_11",
   "fieldtype": "Column Break"
  },
  {
   "fieldname": "tax_settings_section",
   "fieldtype": "Section Break",
   "label": "Tax Settings"
  },
  {
   "fieldname": "column_break_19",
   "fieldtype": "Column Break"
  },
  {
   "default": "1",
   "description": "If enabled, ledger entries will be posted for change amount in POS transactions",
   "fieldname": "post_change_gl_entries",
   "fieldtype": "Check",
   "label": "Create Ledger Entries for Change Amount"
  },
  {
   "default": "0",
   "description": "Learn about <a href=\"https://docs.erpnext.com/docs/v13/user/manual/en/accounts/articles/common_party_accounting#:~:text=Common%20Party%20Accounting%20in%20ERPNext,Invoice%20against%20a%20primary%20Supplier.\">Common Party</a>",
   "fieldname": "enable_common_party_accounting",
   "fieldtype": "Check",
   "label": "Enable Common Party Accounting"
  },
  {
   "fieldname": "enable_features_section",
   "fieldtype": "Section Break",
   "label": "Invoice Cancellation"
  },
  {
   "fieldname": "column_break_13",
   "fieldtype": "Column Break"
  },
  {
   "fieldname": "column_break_25",
   "fieldtype": "Column Break"
  },
  {
   "fieldname": "asset_settings_section",
   "fieldtype": "Section Break",
   "label": "Asset Settings"
  },
  {
   "fieldname": "invoicing_settings_tab",
   "fieldtype": "Tab Break",
   "label": "Credit Limits"
  },
  {
   "fieldname": "assets_tab",
   "fieldtype": "Tab Break",
   "label": "Assets"
  },
  {
   "fieldname": "closing_settings_tab",
   "fieldtype": "Tab Break",
   "label": "Accounts Closing"
  },
  {
   "fieldname": "pos_setting_section",
   "fieldtype": "Section Break",
   "label": "POS Setting"
  },
  {
   "fieldname": "invoice_and_billing_tab",
   "fieldtype": "Tab Break",
   "label": "Invoice and Billing"
  },
  {
   "fieldname": "invoicing_features_section",
   "fieldtype": "Section Break",
   "label": "Invoicing Features"
  },
  {
   "fieldname": "column_break_17",
   "fieldtype": "Column Break"
  },
  {
   "fieldname": "pos_tab",
   "fieldtype": "Tab Break",
   "label": "POS"
  },
  {
   "default": "0",
   "description": "Enabling this will allow creation of multi-currency invoices against single party account in company currency",
   "fieldname": "allow_multi_currency_invoices_against_single_party_account",
   "fieldtype": "Check",
   "label": "Allow multi-currency invoices against single party account "
  },
  {
   "fieldname": "tab_break_dpet",
   "fieldtype": "Tab Break",
   "label": "Chart Of Accounts"
  },
  {
   "default": "1",
   "fieldname": "show_balance_in_coa",
   "fieldtype": "Check",
   "label": "Show Balances in Chart Of Accounts"
  },
  {
   "default": "0",
   "description": "Split Early Payment Discount Loss into Income and Tax Loss",
   "fieldname": "book_tax_discount_loss",
   "fieldtype": "Check",
   "label": "Book Tax Loss on Early Payment Discount"
  },
  {
   "fieldname": "journals_section",
   "fieldtype": "Section Break",
   "label": "Journals"
  },
  {
   "default": "0",
   "description": "Rows with Same Account heads will be merged on Ledger",
   "fieldname": "merge_similar_account_heads",
   "fieldtype": "Check",
   "label": "Merge Similar Account Heads"
  },
  {
   "fieldname": "section_break_jpd0",
   "fieldtype": "Section Break",
   "label": "Payment Reconciliations"
  },
  {
   "default": "0",
   "fieldname": "auto_reconcile_payments",
   "fieldtype": "Check",
   "label": "Auto Reconcile Payments"
  },
  {
<<<<<<< HEAD
   "fieldname": "banking_tab",
   "fieldtype": "Tab Break",
   "label": "Banking"
  },
  {
   "default": "0",
   "description": "Auto match and set the Party in Bank Transactions",
   "fieldname": "enable_party_matching",
   "fieldtype": "Check",
   "label": "Enable Automatic Party Matching"
  },
  {
   "default": "0",
   "depends_on": "enable_party_matching",
   "description": "Approximately match the description/party name against parties",
   "fieldname": "enable_fuzzy_matching",
   "fieldtype": "Check",
   "label": "Enable Fuzzy Matching"
=======
   "default": "0",
   "fieldname": "show_taxes_as_table_in_print",
   "fieldtype": "Check",
   "label": "Show Taxes as Table in Print"
>>>>>>> 6dd5117f
  }
 ],
 "icon": "icon-cog",
 "idx": 1,
 "index_web_pages_for_search": 1,
 "issingle": 1,
 "links": [],
 "modified": "2023-06-13 18:47:46.430291",
 "modified_by": "Administrator",
 "module": "Accounts",
 "name": "Accounts Settings",
 "owner": "Administrator",
 "permissions": [
  {
   "create": 1,
   "email": 1,
   "print": 1,
   "read": 1,
   "role": "Accounts Manager",
   "share": 1,
   "write": 1
  },
  {
   "read": 1,
   "role": "Sales User"
  },
  {
   "read": 1,
   "role": "Purchase User"
  }
 ],
 "quick_entry": 1,
 "sort_field": "modified",
 "sort_order": "ASC",
 "states": [],
 "track_changes": 1
}<|MERGE_RESOLUTION|>--- conflicted
+++ resolved
@@ -382,7 +382,12 @@
    "label": "Auto Reconcile Payments"
   },
   {
-<<<<<<< HEAD
+   "default": "0",
+   "fieldname": "show_taxes_as_table_in_print",
+   "fieldtype": "Check",
+   "label": "Show Taxes as Table in Print"
+  },
+  {
    "fieldname": "banking_tab",
    "fieldtype": "Tab Break",
    "label": "Banking"
@@ -401,12 +406,6 @@
    "fieldname": "enable_fuzzy_matching",
    "fieldtype": "Check",
    "label": "Enable Fuzzy Matching"
-=======
-   "default": "0",
-   "fieldname": "show_taxes_as_table_in_print",
-   "fieldtype": "Check",
-   "label": "Show Taxes as Table in Print"
->>>>>>> 6dd5117f
   }
  ],
  "icon": "icon-cog",
@@ -414,7 +413,7 @@
  "index_web_pages_for_search": 1,
  "issingle": 1,
  "links": [],
- "modified": "2023-06-13 18:47:46.430291",
+ "modified": "2023-06-15 16:35:45.123456",
  "modified_by": "Administrator",
  "module": "Accounts",
  "name": "Accounts Settings",
