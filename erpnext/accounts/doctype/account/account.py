--- conflicted
+++ resolved
@@ -3,8 +3,8 @@
 
 from __future__ import unicode_literals
 import frappe
-from frappe.utils import flt, cstr, cint, getdate
-from frappe import msgprint, throw, _
+from frappe.utils import cstr, cint
+from frappe import throw, _
 from frappe.model.document import Document
 
 class Account(Document):
@@ -135,42 +135,6 @@
 	def on_update(self):
 		self.update_nsm_model()
 
-<<<<<<< HEAD
-=======
-	def get_authorized_user(self):
-		# Check logged-in user is authorized
-		if frappe.db.get_value('Accounts Settings', None, 'credit_controller') \
-				in frappe.user.get_roles():
-			return 1
-
-	def check_credit_limit(self, total_outstanding):
-		# Get credit limit
-		credit_limit_from = 'Customer'
-
-		cr_limit = frappe.db.sql("""select t1.credit_limit from tabCustomer t1, `tabAccount` t2
-			where t2.name=%s and t1.name = t2.master_name""", self.name)
-		credit_limit = cr_limit and flt(cr_limit[0][0]) or 0
-		if not credit_limit:
-			credit_limit = frappe.db.get_value('Company', self.company, 'credit_limit')
-			credit_limit_from = 'Company'
-
-		# If outstanding greater than credit limit and not authorized person raise exception
-		if credit_limit > 0 and flt(total_outstanding) > credit_limit \
-				and not self.get_authorized_user():
-			throw(_("{0} Credit limit {1} crossed").format(_(credit_limit_from), credit_limit))
-
-	def validate_due_date(self, posting_date, due_date):
-		credit_days = (self.credit_days or frappe.db.get_value("Company", self.company, "credit_days"))
-		posting_date, due_date = getdate(posting_date), getdate(due_date)
-		diff = (due_date - posting_date).days
-
-		if diff < 0:
-			frappe.throw(_("Due Date cannot be before Posting Date"))
-
-		elif credit_days is not None and diff > credit_days:
-			msgprint(_("Note: Due Date exceeds the allowed credit days by {0} day(s)").format(diff - credit_days))
-
->>>>>>> b02788b9
 	def validate_trash(self):
 		"""checks gl entries and if child exists"""
 		if not self.parent_account:
