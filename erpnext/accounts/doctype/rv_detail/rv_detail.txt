# DocType, RV Detail
[

	# These values are common in all dictionaries
	{
		'creation': '2010-08-08 17:09:20',
		'docstatus': 0,
<<<<<<< HEAD
		'modified': '2012-02-24 16:14:38',
=======
		'modified': '2012-03-05 10:50:03',
>>>>>>> d14bea3d
		'modified_by': u'Administrator',
		'owner': u'Administrator'
	},

	# These values are common for all DocType
	{
		'autoname': u'INVD.######',
		'colour': u'White:FFF',
		'default_print_format': u'Standard',
		'doctype': 'DocType',
		'istable': 1,
		'module': u'Accounts',
		'name': '__common__',
		'section_style': u'Tray',
		'server_code_error': u' ',
		'show_in_menu': 0,
<<<<<<< HEAD
		'version': 25
=======
		'version': 28
>>>>>>> d14bea3d
	},

	# These values are common for all DocField
	{
		'doctype': u'DocField',
		'name': '__common__',
		'parent': u'RV Detail',
		'parentfield': u'fields',
		'parenttype': u'DocType'
	},

	# DocType, RV Detail
	{
		'doctype': 'DocType',
		'name': u'RV Detail'
	},

	# DocField
	{
		'doctype': u'DocField',
		'fieldname': u'item_code',
		'fieldtype': u'Link',
		'in_filter': 1,
		'label': u'Item',
		'oldfieldname': u'item_code',
		'oldfieldtype': u'Link',
		'options': u'Item',
		'permlevel': 0,
		'print_hide': 0,
		'reqd': 0,
		'search_index': 1,
		'trigger': u'Client'
	},

	# DocField
	{
		'doctype': u'DocField',
		'fieldname': u'item_name',
		'fieldtype': u'Data',
		'in_filter': 0,
		'label': u'Item Name',
		'oldfieldname': u'item_name',
		'oldfieldtype': u'Data',
		'permlevel': 0,
		'print_hide': 1,
		'reqd': 1,
		'search_index': 0
	},

	# DocField
	{
		'doctype': u'DocField',
		'fieldname': u'description',
		'fieldtype': u'Text',
		'label': u'Description',
		'oldfieldname': u'description',
		'oldfieldtype': u'Text',
		'permlevel': 0,
		'reqd': 1,
		'width': u'200px'
	},

	# DocField
	{
		'doctype': u'DocField',
<<<<<<< HEAD
		'fieldname': u'stock_uom',
		'fieldtype': u'Data',
		'label': u'UOM',
		'permlevel': 1
=======
		'fieldname': u'qty',
		'fieldtype': u'Currency',
		'label': u'Qty',
		'oldfieldname': u'qty',
		'oldfieldtype': u'Currency',
		'permlevel': 0,
		'reqd': 0,
		'trigger': u'Client'
>>>>>>> d14bea3d
	},

	# DocField
	{
		'doctype': u'DocField',
<<<<<<< HEAD
		'fieldname': u'qty',
		'fieldtype': u'Currency',
		'label': u'Qty',
		'oldfieldname': u'qty',
		'oldfieldtype': u'Currency',
		'permlevel': 0,
		'reqd': 0,
		'trigger': u'Client'
=======
		'fieldname': u'stock_uom',
		'fieldtype': u'Data',
		'label': u'UOM',
		'permlevel': 1
>>>>>>> d14bea3d
	},

	# DocField
	{
<<<<<<< HEAD
		'colour': u'White:FFF',
		'doctype': u'DocField',
		'fieldname': u'ref_rate',
		'fieldtype': u'Currency',
		'label': u'Price List Rate',
		'oldfieldname': u'ref_rate',
		'oldfieldtype': u'Currency',
		'permlevel': 0,
		'print_hide': 1,
		'reqd': 0,
		'trigger': u'Client'
=======
		'doctype': u'DocField',
		'fieldname': u'base_ref_rate',
		'fieldtype': u'Currency',
		'label': u'Price List Rate*',
		'oldfieldname': u'base_ref_rate',
		'oldfieldtype': u'Currency',
		'permlevel': 1,
		'print_hide': 1
>>>>>>> d14bea3d
	},

	# DocField
	{
		'colour': u'White:FFF',
		'doctype': u'DocField',
		'fieldname': u'adj_rate',
		'fieldtype': u'Float',
		'label': u'Discount (%)',
		'oldfieldname': u'adj_rate',
		'oldfieldtype': u'Float',
		'permlevel': 0,
		'print_hide': 1,
		'trigger': u'Client'
	},

	# DocField
	{
<<<<<<< HEAD
		'doctype': u'DocField',
		'fieldname': u'export_rate',
		'fieldtype': u'Currency',
		'label': u'Basic Rate',
		'oldfieldname': u'export_rate',
=======
		'colour': u'White:FFF',
		'doctype': u'DocField',
		'fieldname': u'basic_rate',
		'fieldtype': u'Currency',
		'in_filter': 0,
		'label': u'Basic Rate*',
		'oldfieldname': u'basic_rate',
>>>>>>> d14bea3d
		'oldfieldtype': u'Currency',
		'permlevel': 0,
		'print_hide': 1,
		'reqd': 1,
<<<<<<< HEAD
=======
		'search_index': 0,
>>>>>>> d14bea3d
		'trigger': u'Client'
	},

	# DocField
	{
		'doctype': u'DocField',
<<<<<<< HEAD
		'fieldname': u'export_amount',
		'fieldtype': u'Currency',
		'label': u'Amount',
		'oldfieldname': u'export_amount',
=======
		'fieldname': u'amount',
		'fieldtype': u'Currency',
		'label': u'Amount*',
		'oldfieldname': u'amount',
>>>>>>> d14bea3d
		'oldfieldtype': u'Currency',
		'permlevel': 1,
		'print_hide': 1,
		'reqd': 1
	},

	# DocField
	{
<<<<<<< HEAD
		'doctype': u'DocField',
		'fieldname': u'base_ref_rate',
		'fieldtype': u'Currency',
		'label': u'Price List Rate*',
		'oldfieldname': u'base_ref_rate',
		'oldfieldtype': u'Currency',
		'permlevel': 1,
		'print_hide': 1
=======
		'colour': u'White:FFF',
		'doctype': u'DocField',
		'fieldname': u'ref_rate',
		'fieldtype': u'Currency',
		'label': u'Price List Rate',
		'oldfieldname': u'ref_rate',
		'oldfieldtype': u'Currency',
		'permlevel': 0,
		'print_hide': 1,
		'reqd': 0,
		'trigger': u'Client'
>>>>>>> d14bea3d
	},

	# DocField
	{
<<<<<<< HEAD
		'colour': u'White:FFF',
		'doctype': u'DocField',
		'fieldname': u'basic_rate',
		'fieldtype': u'Currency',
		'in_filter': 0,
		'label': u'Basic Rate*',
		'oldfieldname': u'basic_rate',
=======
		'doctype': u'DocField',
		'fieldname': u'export_rate',
		'fieldtype': u'Currency',
		'label': u'Basic Rate',
		'oldfieldname': u'export_rate',
>>>>>>> d14bea3d
		'oldfieldtype': u'Currency',
		'permlevel': 0,
		'reqd': 1,
<<<<<<< HEAD
		'search_index': 0,
=======
>>>>>>> d14bea3d
		'trigger': u'Client'
	},

	# DocField
	{
		'doctype': u'DocField',
<<<<<<< HEAD
		'fieldname': u'amount',
		'fieldtype': u'Currency',
		'label': u'Amount*',
		'oldfieldname': u'amount',
=======
		'fieldname': u'export_amount',
		'fieldtype': u'Currency',
		'label': u'Amount',
		'oldfieldname': u'export_amount',
>>>>>>> d14bea3d
		'oldfieldtype': u'Currency',
		'permlevel': 1,
		'reqd': 1
	},

	# DocField
	{
		'doctype': u'DocField',
		'fieldname': u'warehouse',
		'fieldtype': u'Link',
		'hidden': 0,
		'label': u'Warehouse',
		'oldfieldname': u'warehouse',
		'oldfieldtype': u'Link',
		'options': u'Warehouse',
		'permlevel': 0,
		'print_hide': 1
	},

	# DocField
	{
		'colour': u'White:FFF',
		'doctype': u'DocField',
		'fieldname': u'income_account',
		'fieldtype': u'Link',
		'in_filter': 1,
		'label': u'Income Account',
		'oldfieldname': u'income_account',
		'oldfieldtype': u'Link',
		'options': u'Account',
		'permlevel': 0,
		'print_hide': 1,
		'reqd': 1,
		'trigger': u'Client',
		'width': u'120px'
	},

	# DocField
	{
		'colour': u'White:FFF',
		'default': u'Purchase - TC',
		'doctype': u'DocField',
		'fieldname': u'cost_center',
		'fieldtype': u'Link',
		'in_filter': 1,
		'label': u'Cost Center',
		'oldfieldname': u'cost_center',
		'oldfieldtype': u'Link',
		'options': u'Cost Center',
		'permlevel': 0,
		'print_hide': 1,
		'reqd': 0,
		'trigger': u'Client',
		'width': u'120px'
	},

	# DocField
	{
		'doctype': u'DocField',
		'fieldname': u'serial_no',
		'fieldtype': u'Small Text',
		'in_filter': 1,
		'label': u'Serial No',
		'oldfieldname': u'serial_no',
		'oldfieldtype': u'Small Text',
		'permlevel': 0,
		'print_hide': 1
	},

	# DocField
	{
		'doctype': u'DocField',
		'fieldname': u'batch_no',
		'fieldtype': u'Link',
		'label': u'Batch No',
		'options': u'Batch',
		'permlevel': 0,
		'print_hide': 1
	},

	# DocField
	{
		'doctype': u'DocField',
		'fieldname': u'item_group',
		'fieldtype': u'Link',
		'hidden': 1,
		'in_filter': 1,
		'label': u'Item Group',
		'oldfieldname': u'item_group',
		'oldfieldtype': u'Link',
		'options': u'Item Group',
		'permlevel': 1,
		'print_hide': 1
	},

	# DocField
	{
		'doctype': u'DocField',
		'fieldname': u'brand',
		'fieldtype': u'Data',
		'hidden': 1,
		'in_filter': 1,
		'label': u'Brand Name',
		'oldfieldname': u'brand',
		'oldfieldtype': u'Data',
		'permlevel': 0,
		'print_hide': 1
	},

	# DocField
	{
		'doctype': u'DocField',
		'fieldname': u'actual_qty',
		'fieldtype': u'Currency',
		'label': u'Available Qty at Warehouse',
		'oldfieldname': u'actual_qty',
		'oldfieldtype': u'Currency',
		'permlevel': 1,
		'print_hide': 1
	},

	# DocField
	{
		'doctype': u'DocField',
		'fieldname': u'delivered_qty',
		'fieldtype': u'Currency',
		'label': u'Delivered Qty',
		'oldfieldname': u'delivered_qty',
		'oldfieldtype': u'Currency',
		'permlevel': 1,
		'print_hide': 1
	},

	# DocField
	{
		'doctype': u'DocField',
		'fieldname': u'sales_order',
		'fieldtype': u'Link',
		'in_filter': 1,
		'label': u'Sales Order',
		'oldfieldname': u'sales_order',
		'oldfieldtype': u'Link',
		'options': u'Sales Order',
		'permlevel': 1,
		'print_hide': 1,
		'search_index': 1,
		'trigger': u'Client'
	},

	# DocField
	{
		'doctype': u'DocField',
		'fieldname': u'so_detail',
		'fieldtype': u'Data',
		'hidden': 1,
		'in_filter': 1,
		'label': u'SO Detail ',
		'oldfieldname': u'so_detail',
		'oldfieldtype': u'Data',
		'permlevel': 1,
		'print_hide': 1,
		'search_index': 1
	},

	# DocField
	{
		'doctype': u'DocField',
		'fieldname': u'delivery_note',
		'fieldtype': u'Link',
		'in_filter': 1,
		'label': u'Delivery Note',
		'oldfieldname': u'delivery_note',
		'oldfieldtype': u'Link',
		'options': u'Delivery Note',
		'permlevel': 1,
		'print_hide': 1,
		'search_index': 1,
		'trigger': u'Client'
	},

	# DocField
	{
		'doctype': u'DocField',
		'fieldname': u'dn_detail',
		'fieldtype': u'Data',
		'hidden': 1,
		'in_filter': 1,
		'label': u'DN Detail',
		'oldfieldname': u'dn_detail',
		'oldfieldtype': u'Data',
		'permlevel': 1,
		'print_hide': 1,
		'search_index': 1
	},

	# DocField
	{
		'doctype': u'DocField',
		'fieldname': u'item_tax_rate',
		'fieldtype': u'Small Text',
		'hidden': 1,
		'label': u'Item Tax Rate',
		'oldfieldname': u'item_tax_rate',
		'oldfieldtype': u'Small Text',
		'permlevel': 1,
		'print_hide': 1
	},

	# DocField
	{
		'doctype': u'DocField',
		'fieldname': u'clear_pending',
		'fieldtype': u'Check',
		'hidden': 1,
		'label': u'Clear Pending',
		'no_copy': 1,
		'oldfieldname': u'clear_pending',
		'oldfieldtype': u'Check',
		'permlevel': 1,
		'print_hide': 1
	},

	# DocField
	{
		'allow_on_submit': 1,
		'doctype': u'DocField',
		'fieldname': u'page_break',
		'fieldtype': u'Check',
		'label': u'Page Break',
		'no_copy': 1,
		'permlevel': 0,
		'print_hide': 1,
		'report_hide': 1
	}
]<|MERGE_RESOLUTION|>--- conflicted
+++ resolved
@@ -5,11 +5,7 @@
 	{
 		'creation': '2010-08-08 17:09:20',
 		'docstatus': 0,
-<<<<<<< HEAD
-		'modified': '2012-02-24 16:14:38',
-=======
 		'modified': '2012-03-05 10:50:03',
->>>>>>> d14bea3d
 		'modified_by': u'Administrator',
 		'owner': u'Administrator'
 	},
@@ -26,11 +22,7 @@
 		'section_style': u'Tray',
 		'server_code_error': u' ',
 		'show_in_menu': 0,
-<<<<<<< HEAD
-		'version': 25
-=======
 		'version': 28
->>>>>>> d14bea3d
 	},
 
 	# These values are common for all DocField
@@ -96,58 +88,27 @@
 	# DocField
 	{
 		'doctype': u'DocField',
-<<<<<<< HEAD
+		'fieldname': u'qty',
+		'fieldtype': u'Currency',
+		'label': u'Qty',
+		'oldfieldname': u'qty',
+		'oldfieldtype': u'Currency',
+		'permlevel': 0,
+		'reqd': 0,
+		'trigger': u'Client'
+	},
+
+	# DocField
+	{
+		'doctype': u'DocField',
 		'fieldname': u'stock_uom',
 		'fieldtype': u'Data',
 		'label': u'UOM',
 		'permlevel': 1
-=======
-		'fieldname': u'qty',
-		'fieldtype': u'Currency',
-		'label': u'Qty',
-		'oldfieldname': u'qty',
-		'oldfieldtype': u'Currency',
-		'permlevel': 0,
-		'reqd': 0,
-		'trigger': u'Client'
->>>>>>> d14bea3d
-	},
-
-	# DocField
-	{
-		'doctype': u'DocField',
-<<<<<<< HEAD
-		'fieldname': u'qty',
-		'fieldtype': u'Currency',
-		'label': u'Qty',
-		'oldfieldname': u'qty',
-		'oldfieldtype': u'Currency',
-		'permlevel': 0,
-		'reqd': 0,
-		'trigger': u'Client'
-=======
-		'fieldname': u'stock_uom',
-		'fieldtype': u'Data',
-		'label': u'UOM',
-		'permlevel': 1
->>>>>>> d14bea3d
-	},
-
-	# DocField
-	{
-<<<<<<< HEAD
-		'colour': u'White:FFF',
-		'doctype': u'DocField',
-		'fieldname': u'ref_rate',
-		'fieldtype': u'Currency',
-		'label': u'Price List Rate',
-		'oldfieldname': u'ref_rate',
-		'oldfieldtype': u'Currency',
-		'permlevel': 0,
-		'print_hide': 1,
-		'reqd': 0,
-		'trigger': u'Client'
-=======
+	},
+
+	# DocField
+	{
 		'doctype': u'DocField',
 		'fieldname': u'base_ref_rate',
 		'fieldtype': u'Currency',
@@ -156,7 +117,6 @@
 		'oldfieldtype': u'Currency',
 		'permlevel': 1,
 		'print_hide': 1
->>>>>>> d14bea3d
 	},
 
 	# DocField
@@ -175,13 +135,6 @@
 
 	# DocField
 	{
-<<<<<<< HEAD
-		'doctype': u'DocField',
-		'fieldname': u'export_rate',
-		'fieldtype': u'Currency',
-		'label': u'Basic Rate',
-		'oldfieldname': u'export_rate',
-=======
 		'colour': u'White:FFF',
 		'doctype': u'DocField',
 		'fieldname': u'basic_rate',
@@ -189,105 +142,62 @@
 		'in_filter': 0,
 		'label': u'Basic Rate*',
 		'oldfieldname': u'basic_rate',
->>>>>>> d14bea3d
 		'oldfieldtype': u'Currency',
 		'permlevel': 0,
 		'print_hide': 1,
 		'reqd': 1,
-<<<<<<< HEAD
-=======
 		'search_index': 0,
->>>>>>> d14bea3d
-		'trigger': u'Client'
-	},
-
-	# DocField
-	{
-		'doctype': u'DocField',
-<<<<<<< HEAD
+		'trigger': u'Client'
+	},
+
+	# DocField
+	{
+		'doctype': u'DocField',
+		'fieldname': u'amount',
+		'fieldtype': u'Currency',
+		'label': u'Amount*',
+		'oldfieldname': u'amount',
+		'oldfieldtype': u'Currency',
+		'permlevel': 1,
+		'print_hide': 1,
+		'reqd': 1
+	},
+
+	# DocField
+	{
+		'colour': u'White:FFF',
+		'doctype': u'DocField',
+		'fieldname': u'ref_rate',
+		'fieldtype': u'Currency',
+		'label': u'Price List Rate',
+		'oldfieldname': u'ref_rate',
+		'oldfieldtype': u'Currency',
+		'permlevel': 0,
+		'print_hide': 1,
+		'reqd': 0,
+		'trigger': u'Client'
+	},
+
+	# DocField
+	{
+		'doctype': u'DocField',
+		'fieldname': u'export_rate',
+		'fieldtype': u'Currency',
+		'label': u'Basic Rate',
+		'oldfieldname': u'export_rate',
+		'oldfieldtype': u'Currency',
+		'permlevel': 0,
+		'reqd': 1,
+		'trigger': u'Client'
+	},
+
+	# DocField
+	{
+		'doctype': u'DocField',
 		'fieldname': u'export_amount',
 		'fieldtype': u'Currency',
 		'label': u'Amount',
 		'oldfieldname': u'export_amount',
-=======
-		'fieldname': u'amount',
-		'fieldtype': u'Currency',
-		'label': u'Amount*',
-		'oldfieldname': u'amount',
->>>>>>> d14bea3d
-		'oldfieldtype': u'Currency',
-		'permlevel': 1,
-		'print_hide': 1,
-		'reqd': 1
-	},
-
-	# DocField
-	{
-<<<<<<< HEAD
-		'doctype': u'DocField',
-		'fieldname': u'base_ref_rate',
-		'fieldtype': u'Currency',
-		'label': u'Price List Rate*',
-		'oldfieldname': u'base_ref_rate',
-		'oldfieldtype': u'Currency',
-		'permlevel': 1,
-		'print_hide': 1
-=======
-		'colour': u'White:FFF',
-		'doctype': u'DocField',
-		'fieldname': u'ref_rate',
-		'fieldtype': u'Currency',
-		'label': u'Price List Rate',
-		'oldfieldname': u'ref_rate',
-		'oldfieldtype': u'Currency',
-		'permlevel': 0,
-		'print_hide': 1,
-		'reqd': 0,
-		'trigger': u'Client'
->>>>>>> d14bea3d
-	},
-
-	# DocField
-	{
-<<<<<<< HEAD
-		'colour': u'White:FFF',
-		'doctype': u'DocField',
-		'fieldname': u'basic_rate',
-		'fieldtype': u'Currency',
-		'in_filter': 0,
-		'label': u'Basic Rate*',
-		'oldfieldname': u'basic_rate',
-=======
-		'doctype': u'DocField',
-		'fieldname': u'export_rate',
-		'fieldtype': u'Currency',
-		'label': u'Basic Rate',
-		'oldfieldname': u'export_rate',
->>>>>>> d14bea3d
-		'oldfieldtype': u'Currency',
-		'permlevel': 0,
-		'reqd': 1,
-<<<<<<< HEAD
-		'search_index': 0,
-=======
->>>>>>> d14bea3d
-		'trigger': u'Client'
-	},
-
-	# DocField
-	{
-		'doctype': u'DocField',
-<<<<<<< HEAD
-		'fieldname': u'amount',
-		'fieldtype': u'Currency',
-		'label': u'Amount*',
-		'oldfieldname': u'amount',
-=======
-		'fieldname': u'export_amount',
-		'fieldtype': u'Currency',
-		'label': u'Amount',
-		'oldfieldname': u'export_amount',
->>>>>>> d14bea3d
 		'oldfieldtype': u'Currency',
 		'permlevel': 1,
 		'reqd': 1
@@ -354,7 +264,7 @@
 		'oldfieldname': u'serial_no',
 		'oldfieldtype': u'Small Text',
 		'permlevel': 0,
-		'print_hide': 1
+		'print_hide': 0
 	},
 
 	# DocField
