{
 "cards": [
  {
   "hidden": 0,
   "label": "Accounting Masters",
   "links": "[\n    {\n        \"description\": \"Company (not Customer or Supplier) master.\",\n        \"label\": \"Company\",\n        \"name\": \"Company\",\n        \"onboard\": 1,\n        \"type\": \"doctype\"\n    },\n    {\n        \"description\": \"Tree of financial accounts.\",\n        \"icon\": \"fa fa-sitemap\",\n        \"label\": \"Chart of Accounts\",\n        \"name\": \"Account\",\n        \"onboard\": 1,\n        \"route\": \"#Tree/Account\",\n        \"type\": \"doctype\"\n    },\n    {\n        \"label\": \"Accounts Settings\",\n        \"name\": \"Accounts Settings\",\n        \"type\": \"doctype\"\n    },\n    {\n        \"description\": \"Financial / accounting year.\",\n        \"label\": \"Fiscal Year\",\n        \"name\": \"Fiscal Year\",\n        \"type\": \"doctype\"\n    },\n    {\n        \"label\": \"Accounting Dimension\",\n        \"name\": \"Accounting Dimension\",\n        \"type\": \"doctype\"\n    },\n    {\n        \"label\": \"Finance Book\",\n        \"name\": \"Finance Book\",\n        \"type\": \"doctype\"\n    },\n    {\n        \"label\": \"Accounting Period\",\n        \"name\": \"Accounting Period\",\n        \"type\": \"doctype\"\n    },\n    {\n        \"description\": \"Payment Terms based on conditions\",\n        \"label\": \"Payment Term\",\n        \"name\": \"Payment Term\",\n        \"type\": \"doctype\"\n    }\n]"
  },
  {
   "hidden": 0,
   "label": "General Ledger",
   "links": "[\n    {\n        \"description\": \"Accounting journal entries.\",\n        \"label\": \"Journal Entry\",\n        \"name\": \"Journal Entry\",\n        \"type\": \"doctype\"\n    },\n    {\n        \"description\": \"Make journal entries from a template.\",\n        \"label\": \"Journal Entry Template\",\n        \"name\": \"Journal Entry Template\",\n        \"type\": \"doctype\"\n    },\n    \n    {\n        \"dependencies\": [\n            \"GL Entry\"\n        ],\n        \"doctype\": \"GL Entry\",\n        \"is_query_report\": true,\n        \"label\": \"General Ledger\",\n        \"name\": \"General Ledger\",\n        \"type\": \"report\"\n    },\n    {\n        \"dependencies\": [\n            \"Sales Invoice\"\n        ],\n        \"doctype\": \"Sales Invoice\",\n        \"is_query_report\": true,\n        \"label\": \"Customer Ledger Summary\",\n        \"name\": \"Customer Ledger Summary\",\n        \"type\": \"report\"\n    },\n    {\n        \"dependencies\": [\n            \"Sales Invoice\"\n        ],\n        \"doctype\": \"Sales Invoice\",\n        \"is_query_report\": true,\n        \"label\": \"Supplier Ledger Summary\",\n        \"name\": \"Supplier Ledger Summary\",\n        \"type\": \"report\"\n    }\n]"
  },
  {
   "hidden": 0,
   "label": "Accounts Receivable",
   "links": "[\n    {\n        \"description\": \"Bills raised to Customers.\",\n        \"label\": \"Sales Invoice\",\n        \"name\": \"Sales Invoice\",\n        \"onboard\": 1,\n        \"type\": \"doctype\"\n    },\n    {\n        \"description\": \"Customer database.\",\n        \"label\": \"Customer\",\n        \"name\": \"Customer\",\n        \"onboard\": 1,\n        \"type\": \"doctype\"\n    },\n    {\n        \"description\": \"Bank/Cash transactions against party or for internal transfer\",\n        \"label\": \"Payment Entry\",\n        \"name\": \"Payment Entry\",\n        \"type\": \"doctype\"\n    },\n    {\n        \"description\": \"Payment Request\",\n        \"label\": \"Payment Request\",\n        \"name\": \"Payment Request\",\n        \"type\": \"doctype\"\n    },\n    {\n        \"dependencies\": [\n            \"Sales Invoice\"\n        ],\n        \"doctype\": \"Sales Invoice\",\n        \"is_query_report\": true,\n        \"label\": \"Accounts Receivable\",\n        \"name\": \"Accounts Receivable\",\n        \"type\": \"report\"\n    },\n    {\n        \"dependencies\": [\n            \"Sales Invoice\"\n        ],\n        \"doctype\": \"Sales Invoice\",\n        \"is_query_report\": true,\n        \"label\": \"Accounts Receivable Summary\",\n        \"name\": \"Accounts Receivable Summary\",\n        \"type\": \"report\"\n    },\n    {\n        \"dependencies\": [\n            \"Sales Invoice\"\n        ],\n        \"doctype\": \"Sales Invoice\",\n        \"is_query_report\": true,\n        \"label\": \"Sales Register\",\n        \"name\": \"Sales Register\",\n        \"type\": \"report\"\n    },\n    {\n        \"dependencies\": [\n            \"Sales Invoice\"\n        ],\n        \"doctype\": \"Sales Invoice\",\n        \"is_query_report\": true,\n        \"label\": \"Item-wise Sales Register\",\n        \"name\": \"Item-wise Sales Register\",\n        \"type\": \"report\"\n    },\n    {\n        \"dependencies\": [\n            \"Sales Invoice\"\n        ],\n        \"doctype\": \"Sales Order\",\n        \"is_query_report\": true,\n        \"label\": \"Sales Order Analysis\",\n        \"name\": \"Sales Order Analysis\",\n        \"type\": \"report\"\n    },\n    {\n        \"dependencies\": [\n            \"Sales Invoice\"\n        ],\n        \"doctype\": \"Sales Invoice\",\n        \"is_query_report\": true,\n        \"label\": \"Delivered Items To Be Billed\",\n        \"name\": \"Delivered Items To Be Billed\",\n        \"type\": \"report\"\n    }\n]"
  },
  {
   "hidden": 0,
   "label": "Accounts Payable",
   "links": "[\n    {\n        \"description\": \"Bills raised by Suppliers.\",\n        \"label\": \"Purchase Invoice\",\n        \"name\": \"Purchase Invoice\",\n        \"onboard\": 1,\n        \"type\": \"doctype\"\n    },\n    {\n        \"description\": \"Supplier database.\",\n        \"label\": \"Supplier\",\n        \"name\": \"Supplier\",\n        \"onboard\": 1,\n        \"type\": \"doctype\"\n    },\n    {\n        \"description\": \"Bank/Cash transactions against party or for internal transfer\",\n        \"label\": \"Payment Entry\",\n        \"name\": \"Payment Entry\",\n        \"type\": \"doctype\"\n    },\n    {\n        \"dependencies\": [\n            \"Purchase Invoice\"\n        ],\n        \"doctype\": \"Purchase Invoice\",\n        \"is_query_report\": true,\n        \"label\": \"Accounts Payable\",\n        \"name\": \"Accounts Payable\",\n        \"type\": \"report\"\n    },\n    {\n        \"dependencies\": [\n            \"Purchase Invoice\"\n        ],\n        \"doctype\": \"Purchase Invoice\",\n        \"is_query_report\": true,\n        \"label\": \"Accounts Payable Summary\",\n        \"name\": \"Accounts Payable Summary\",\n        \"type\": \"report\"\n    },\n    {\n        \"dependencies\": [\n            \"Purchase Invoice\"\n        ],\n        \"doctype\": \"Purchase Invoice\",\n        \"is_query_report\": true,\n        \"label\": \"Purchase Register\",\n        \"name\": \"Purchase Register\",\n        \"type\": \"report\"\n    },\n    {\n        \"dependencies\": [\n            \"Purchase Invoice\"\n        ],\n        \"doctype\": \"Purchase Invoice\",\n        \"is_query_report\": true,\n        \"label\": \"Item-wise Purchase Register\",\n        \"name\": \"Item-wise Purchase Register\",\n        \"type\": \"report\"\n    },\n    {\n        \"dependencies\": [\n            \"Purchase Order\"\n        ],\n        \"doctype\": \"Purchase Order\",\n        \"is_query_report\": true,\n        \"label\": \"Purchase Order Analysis\",\n        \"name\": \"Purchase Order Analysis\",\n        \"type\": \"report\"\n    },\n    {\n        \"dependencies\": [\n            \"Purchase Invoice\"\n        ],\n        \"doctype\": \"Purchase Invoice\",\n        \"is_query_report\": true,\n        \"label\": \"Received Items To Be Billed\",\n        \"name\": \"Received Items To Be Billed\",\n        \"type\": \"report\"\n    }\n]"
  },
  {
   "hidden": 0,
   "label": "Reports",
   "links": "[\n    {\n        \"dependencies\": [\n            \"GL Entry\"\n        ],\n        \"doctype\": \"GL Entry\",\n        \"is_query_report\": true,\n        \"label\": \"Trial Balance for Party\",\n        \"name\": \"Trial Balance for Party\",\n        \"type\": \"report\"\n    },\n    {\n        \"dependencies\": [\n            \"Journal Entry\"\n        ],\n        \"doctype\": \"Journal Entry\",\n        \"is_query_report\": true,\n        \"label\": \"Payment Period Based On Invoice Date\",\n        \"name\": \"Payment Period Based On Invoice Date\",\n        \"type\": \"report\"\n    },\n    {\n        \"dependencies\": [\n            \"Sales Invoice\"\n        ],\n        \"doctype\": \"Sales Invoice\",\n        \"is_query_report\": true,\n        \"label\": \"Sales Partners Commission\",\n        \"name\": \"Sales Partners Commission\",\n        \"type\": \"report\"\n    },\n    {\n        \"dependencies\": [\n            \"Customer\"\n        ],\n        \"doctype\": \"Customer\",\n        \"is_query_report\": true,\n        \"label\": \"Customer Credit Balance\",\n        \"name\": \"Customer Credit Balance\",\n        \"type\": \"report\"\n    },\n    {\n        \"dependencies\": [\n            \"Sales Invoice\"\n        ],\n        \"doctype\": \"Sales Invoice\",\n        \"is_query_report\": true,\n        \"label\": \"Sales Payment Summary\",\n        \"name\": \"Sales Payment Summary\",\n        \"type\": \"report\"\n    },\n    {\n        \"dependencies\": [\n            \"Address\"\n        ],\n        \"doctype\": \"Address\",\n        \"is_query_report\": true,\n        \"label\": \"Address And Contacts\",\n        \"name\": \"Address And Contacts\",\n        \"type\": \"report\"\n    }\n]"
  },
  {
   "hidden": 0,
   "label": "Financial Statements",
   "links": "[\n    {\n        \"dependencies\": [\n            \"GL Entry\"\n        ],\n        \"doctype\": \"GL Entry\",\n        \"is_query_report\": true,\n        \"label\": \"Trial Balance\",\n        \"name\": \"Trial Balance\",\n        \"type\": \"report\"\n    },\n    {\n        \"dependencies\": [\n            \"GL Entry\"\n        ],\n        \"doctype\": \"GL Entry\",\n        \"is_query_report\": true,\n        \"label\": \"Profit and Loss Statement\",\n        \"name\": \"Profit and Loss Statement\",\n        \"type\": \"report\"\n    },\n    {\n        \"dependencies\": [\n            \"GL Entry\"\n        ],\n        \"doctype\": \"GL Entry\",\n        \"is_query_report\": true,\n        \"label\": \"Balance Sheet\",\n        \"name\": \"Balance Sheet\",\n        \"type\": \"report\"\n    },\n    {\n        \"dependencies\": [\n            \"GL Entry\"\n        ],\n        \"doctype\": \"GL Entry\",\n        \"is_query_report\": true,\n        \"label\": \"Cash Flow\",\n        \"name\": \"Cash Flow\",\n        \"type\": \"report\"\n    },\n    {\n        \"dependencies\": [\n            \"GL Entry\"\n        ],\n        \"doctype\": \"GL Entry\",\n        \"is_query_report\": true,\n        \"label\": \"Consolidated Financial Statement\",\n        \"name\": \"Consolidated Financial Statement\",\n        \"type\": \"report\"\n    }\n]"
  },
  {
   "hidden": 0,
   "label": "Multi Currency",
   "links": "[\n    {\n        \"description\": \"Enable / disable currencies.\",\n        \"label\": \"Currency\",\n        \"name\": \"Currency\",\n        \"type\": \"doctype\"\n    },\n    {\n        \"description\": \"Currency exchange rate master.\",\n        \"label\": \"Currency Exchange\",\n        \"name\": \"Currency Exchange\",\n        \"type\": \"doctype\"\n    },\n    {\n        \"description\": \"Exchange Rate Revaluation master.\",\n        \"label\": \"Exchange Rate Revaluation\",\n        \"name\": \"Exchange Rate Revaluation\",\n        \"type\": \"doctype\"\n    }\n]"
  },
  {
   "hidden": 0,
   "label": "Settings",
   "links": "[\n    {\n        \"description\": \"Setup Gateway accounts.\",\n        \"label\": \"Payment Gateway Account\",\n        \"name\": \"Payment Gateway Account\",\n        \"type\": \"doctype\"\n    },\n    {\n        \"description\": \"Template of terms or contract.\",\n        \"label\": \"Terms and Conditions Template\",\n        \"name\": \"Terms and Conditions\",\n        \"type\": \"doctype\"\n    },\n    {\n        \"description\": \"e.g. Bank, Cash, Credit Card\",\n        \"label\": \"Mode of Payment\",\n        \"name\": \"Mode of Payment\",\n        \"type\": \"doctype\"\n    }\n]"
  },
  {
   "hidden": 0,
   "label": "Bank Statement",
   "links": "[\n    {\n        \"label\": \"Bank\",\n        \"name\": \"Bank\",\n        \"type\": \"doctype\"\n    },\n    {\n        \"label\": \"Bank Account\",\n        \"name\": \"Bank Account\",\n        \"type\": \"doctype\"\n    },\n    {\n        \"label\": \"Bank Statement Transaction Entry\",\n        \"name\": \"Bank Statement Transaction Entry\",\n        \"type\": \"doctype\"\n    },\n    {\n        \"label\": \"Bank Statement Settings\",\n        \"name\": \"Bank Statement Settings\",\n        \"type\": \"doctype\"\n    }\n]"
  },
  {
   "hidden": 0,
   "label": "Subscription Management",
   "links": "[\n    {\n        \"label\": \"Subscription Plan\",\n        \"name\": \"Subscription Plan\",\n        \"type\": \"doctype\"\n    },\n    {\n        \"label\": \"Subscription\",\n        \"name\": \"Subscription\",\n        \"type\": \"doctype\"\n    },\n    {\n        \"label\": \"Subscription Settings\",\n        \"name\": \"Subscription Settings\",\n        \"type\": \"doctype\"\n    }\n]"
  },
  {
   "hidden": 0,
   "label": "Goods and Services Tax (GST India)",
   "links": "[\n    {\n        \"label\": \"GST Settings\",\n        \"name\": \"GST Settings\",\n        \"type\": \"doctype\"\n    },\n    {\n        \"label\": \"GST HSN Code\",\n        \"name\": \"GST HSN Code\",\n        \"type\": \"doctype\"\n    },\n    {\n        \"is_query_report\": true,\n        \"label\": \"GSTR-1\",\n        \"name\": \"GSTR-1\",\n        \"type\": \"report\"\n    },\n    {\n        \"is_query_report\": true,\n        \"label\": \"GSTR-2\",\n        \"name\": \"GSTR-2\",\n        \"type\": \"report\"\n    },\n    {\n        \"label\": \"GSTR 3B Report\",\n        \"name\": \"GSTR 3B Report\",\n        \"type\": \"doctype\"\n    },\n    {\n        \"is_query_report\": true,\n        \"label\": \"GST Sales Register\",\n        \"name\": \"GST Sales Register\",\n        \"type\": \"report\"\n    },\n    {\n        \"is_query_report\": true,\n        \"label\": \"GST Purchase Register\",\n        \"name\": \"GST Purchase Register\",\n        \"type\": \"report\"\n    },\n    {\n        \"is_query_report\": true,\n        \"label\": \"GST Itemised Sales Register\",\n        \"name\": \"GST Itemised Sales Register\",\n        \"type\": \"report\"\n    },\n    {\n        \"is_query_report\": true,\n        \"label\": \"GST Itemised Purchase Register\",\n        \"name\": \"GST Itemised Purchase Register\",\n        \"type\": \"report\"\n    },\n    {\n        \"country\": \"India\",\n        \"description\": \"C-Form records\",\n        \"label\": \"C-Form\",\n        \"name\": \"C-Form\",\n        \"type\": \"doctype\"\n    }\n]"
  },
  {
   "hidden": 0,
   "label": "Share Management",
   "links": "[\n    {\n        \"description\": \"List of available Shareholders with folio numbers\",\n        \"label\": \"Shareholder\",\n        \"name\": \"Shareholder\",\n        \"type\": \"doctype\"\n    },\n    {\n        \"description\": \"List of all share transactions\",\n        \"label\": \"Share Transfer\",\n        \"name\": \"Share Transfer\",\n        \"type\": \"doctype\"\n    },\n    {\n        \"dependencies\": [\n            \"Share Transfer\"\n        ],\n        \"doctype\": \"Share Transfer\",\n        \"is_query_report\": true,\n        \"label\": \"Share Ledger\",\n        \"name\": \"Share Ledger\",\n        \"type\": \"report\"\n    },\n    {\n        \"dependencies\": [\n            \"Share Transfer\"\n        ],\n        \"doctype\": \"Share Transfer\",\n        \"is_query_report\": true,\n        \"label\": \"Share Balance\",\n        \"name\": \"Share Balance\",\n        \"type\": \"report\"\n    }\n]"
  },
  {
   "hidden": 0,
   "label": "Cost Center and Budgeting",
   "links": "[\n    {\n        \"description\": \"Tree of financial Cost Centers.\",\n        \"icon\": \"fa fa-sitemap\",\n        \"label\": \"Chart of Cost Centers\",\n        \"name\": \"Cost Center\",\n        \"route\": \"#Tree/Cost Center\",\n        \"type\": \"doctype\"\n    },\n    {\n        \"description\": \"Define budget for a financial year.\",\n        \"label\": \"Budget\",\n        \"name\": \"Budget\",\n        \"type\": \"doctype\"\n    },\n    {\n        \"label\": \"Accounting Dimension\",\n        \"name\": \"Accounting Dimension\",\n        \"type\": \"doctype\"\n    },\n    {\n        \"dependencies\": [\n            \"Cost Center\"\n        ],\n        \"doctype\": \"Cost Center\",\n        \"is_query_report\": true,\n        \"label\": \"Budget Variance Report\",\n        \"name\": \"Budget Variance Report\",\n        \"type\": \"report\"\n    },\n    {\n        \"description\": \"Seasonality for setting budgets, targets etc.\",\n        \"label\": \"Monthly Distribution\",\n        \"name\": \"Monthly Distribution\",\n        \"type\": \"doctype\"\n    }\n]"
  },
  {
   "hidden": 0,
   "label": "Opening and Closing",
   "links": "[\n    {\n        \"label\": \"Opening Invoice Creation Tool\",\n        \"name\": \"Opening Invoice Creation Tool\",\n        \"type\": \"doctype\"\n    },\n    {\n        \"label\": \"Chart of Accounts Importer\",\n        \"name\": \"Chart of Accounts Importer\",\n        \"type\": \"doctype\"\n    },\n    {\n        \"description\": \"Close Balance Sheet and book Profit or Loss.\",\n        \"label\": \"Period Closing Voucher\",\n        \"name\": \"Period Closing Voucher\",\n        \"type\": \"doctype\"\n    }\n]"
  },
  {
   "hidden": 0,
   "label": "Taxes",
   "links": "[\n    {\n        \"description\": \"Tax template for selling transactions.\",\n        \"label\": \"Sales Taxes and Charges Template\",\n        \"name\": \"Sales Taxes and Charges Template\",\n        \"type\": \"doctype\"\n    },\n    {\n        \"description\": \"Tax template for buying transactions.\",\n        \"label\": \"Purchase Taxes and Charges Template\",\n        \"name\": \"Purchase Taxes and Charges Template\",\n        \"type\": \"doctype\"\n    },\n    {\n        \"description\": \"Tax template for item tax rates.\",\n        \"label\": \"Item Tax Template\",\n        \"name\": \"Item Tax Template\",\n        \"type\": \"doctype\"\n    },\n    {\n        \"description\": \"Tax Category for overriding tax rates.\",\n        \"label\": \"Tax Category\",\n        \"name\": \"Tax Category\",\n        \"type\": \"doctype\"\n    },\n    {\n        \"description\": \"Tax Rule for transactions.\",\n        \"label\": \"Tax Rule\",\n        \"name\": \"Tax Rule\",\n        \"type\": \"doctype\"\n    },\n    {\n        \"description\": \"Tax Withholding rates to be applied on transactions.\",\n        \"label\": \"Tax Withholding Category\",\n        \"name\": \"Tax Withholding Category\",\n        \"type\": \"doctype\"\n    }\n]"
  },
  {
   "hidden": 0,
   "label": "Profitability",
   "links": "[\n    {\n        \"dependencies\": [\n            \"Sales Invoice\"\n        ],\n        \"doctype\": \"Sales Invoice\",\n        \"is_query_report\": true,\n        \"label\": \"Gross Profit\",\n        \"name\": \"Gross Profit\",\n        \"type\": \"report\"\n    },\n    {\n        \"dependencies\": [\n            \"GL Entry\"\n        ],\n        \"doctype\": \"GL Entry\",\n        \"is_query_report\": true,\n        \"label\": \"Profitability Analysis\",\n        \"name\": \"Profitability Analysis\",\n        \"type\": \"report\"\n    },\n    {\n        \"dependencies\": [\n            \"Sales Invoice\"\n        ],\n        \"doctype\": \"Sales Invoice\",\n        \"is_query_report\": true,\n        \"label\": \"Sales Invoice Trends\",\n        \"name\": \"Sales Invoice Trends\",\n        \"type\": \"report\"\n    },\n    {\n        \"dependencies\": [\n            \"Purchase Invoice\"\n        ],\n        \"doctype\": \"Purchase Invoice\",\n        \"is_query_report\": true,\n        \"label\": \"Purchase Invoice Trends\",\n        \"name\": \"Purchase Invoice Trends\",\n        \"type\": \"report\"\n    }\n]"
  }
 ],
 "category": "Modules",
 "charts": [
  {
   "chart_name": "Profit and Loss",
   "label": "Profit and Loss"
  }
 ],
 "creation": "2020-03-02 15:41:59.515192",
 "developer_mode_only": 0,
 "disable_user_customization": 0,
 "docstatus": 0,
 "doctype": "Desk Page",
 "extends_another_page": 0,
 "hide_custom": 0,
 "idx": 0,
 "is_standard": 1,
 "label": "Accounting",
<<<<<<< HEAD
 "modified": "2020-05-27 20:34:50.949772",
=======
 "modified": "2020-06-19 12:42:44.054598",
>>>>>>> 7af7bb83
 "modified_by": "Administrator",
 "module": "Accounts",
 "name": "Accounting",
 "onboarding": "Accounts",
 "owner": "Administrator",
 "pin_to_bottom": 0,
 "pin_to_top": 0,
 "shortcuts": [
  {
   "label": "Chart Of Accounts",
   "link_to": "Account",
   "type": "DocType"
  },
  {
   "label": "Sales Invoice",
   "link_to": "Sales Invoice",
   "type": "DocType"
  },
  {
   "label": "Purchase Invoice",
   "link_to": "Purchase Invoice",
   "type": "DocType"
  },
  {
   "label": "Journal Entry",
   "link_to": "Journal Entry",
   "type": "DocType"
  },
  {
   "label": "Payment Entry",
   "link_to": "Payment Entry",
   "type": "DocType"
  },
  {
   "label": "Accounts Receivable",
   "link_to": "Accounts Receivable",
   "type": "Report"
  },
  {
   "label": "General Ledger",
   "link_to": "General Ledger",
   "type": "Report"
  },
  {
   "label": "Trial Balance",
   "link_to": "Trial Balance",
   "type": "Report"
  },
  {
   "label": "Dashboard",
   "link_to": "Accounts",
   "type": "Dashboard"
  }
 ]
}<|MERGE_RESOLUTION|>--- conflicted
+++ resolved
@@ -98,11 +98,7 @@
  "idx": 0,
  "is_standard": 1,
  "label": "Accounting",
-<<<<<<< HEAD
- "modified": "2020-05-27 20:34:50.949772",
-=======
  "modified": "2020-06-19 12:42:44.054598",
->>>>>>> 7af7bb83
  "modified_by": "Administrator",
  "module": "Accounts",
  "name": "Accounting",
