--- conflicted
+++ resolved
@@ -6,13 +6,8 @@
 
 import datetime
 import json
-<<<<<<< HEAD
-from frappe.utils import getdate, get_time, flt, get_link_to_form
-from frappe.model.mapper import get_mapped_doc
-=======
 
 import frappe
->>>>>>> 3b7e981c
 from frappe import _
 from frappe.core.doctype.sms_settings.sms_settings import send_sms
 from frappe.model.document import Document
