--- conflicted
+++ resolved
@@ -24,13 +24,10 @@
   "column_break_13",
   "procedure_template",
   "procedure_prescription",
-<<<<<<< HEAD
-=======
   "therapy_type",
   "get_prescribed_therapies",
   "therapy_plan",
   "service_unit",
->>>>>>> eaa956b9
   "section_break_12",
   "practitioner",
   "department",
@@ -331,11 +328,7 @@
   }
  ],
  "links": [],
-<<<<<<< HEAD
  "modified": "2020-04-07 11:16:34.981240",
-=======
- "modified": "2020-03-31 16:16:32.116865",
->>>>>>> eaa956b9
  "modified_by": "Administrator",
  "module": "Healthcare",
  "name": "Patient Appointment",
