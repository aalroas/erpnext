--- conflicted
+++ resolved
@@ -230,11 +230,8 @@
 def insert_lab_test_to_medical_record(doc):
 	subject = cstr(doc.test_name)
 	if(doc.test_comment):
-<<<<<<< HEAD
-		subject += ", "+str(doc.test_comment)
-=======
 		subject += ", \n"+ cstr(doc.test_comment)
->>>>>>> defecd37
+
 	medical_record = frappe.new_doc("Patient Medical Record")
 	medical_record.patient = doc.patient
 	medical_record.subject = subject
