from __future__ import unicode_literals
from frappe import _

app_name = "erpnext"
app_title = "ERPNext"
app_publisher = "Frappe Technologies Pvt. Ltd."
app_description = """## ERPNext

ERPNext is a fully featured ERP system designed for Small and Medium Sized
business. ERPNext covers a wide range of features including Accounting, CRM,
Inventory management, Selling, Purchasing, Manufacturing, Projects, HR &
Payroll, Website, E-Commerce and much more.

ERPNext is based on the Frappe Framework is highly customizable and extendable.
You can create Custom Form, Fields, Scripts and can also create your own Apps
to extend ERPNext functionality.

ERPNext is Open Source under the GNU General Public Licence v3 and has been
listed as one of the Best Open Source Softwares in the world by my online
blogs.

### Links

- Website: [https://erpnext.com](https://erpnext.com)
- GitHub: [https://github.com/frappe/erpnext](https://github.com/frappe/erpnext)
- Forum: [https://discuss.erpnext.com](https://discuss.erpnext.com)
- Frappe Framework: [https://frappe.io](https://frappe.io)

"""
app_icon = "icon-th"
app_color = "#e74c3c"
<<<<<<< HEAD
app_version = "6.7.8"
=======
app_version = "6.7.7"
app_email = "info@erpnext.com"
app_license = "GNU General Public License (v3)"
>>>>>>> 1c1eb701
source_link = "https://github.com/frappe/erpnext"

error_report_email = "support@erpnext.com"

app_include_js = "assets/js/erpnext.min.js"
app_include_css = "assets/css/erpnext.css"
web_include_js = "assets/js/erpnext-web.min.js"
web_include_css = "assets/erpnext/css/website.css"

after_install = "erpnext.setup.install.after_install"

boot_session = "erpnext.startup.boot.boot_session"
notification_config = "erpnext.startup.notifications.get_notification_config"

on_session_creation = "erpnext.shopping_cart.utils.set_cart_count"
on_logout = "erpnext.shopping_cart.utils.clear_cart_count"

# website
update_website_context = "erpnext.shopping_cart.utils.update_website_context"
my_account_context = "erpnext.shopping_cart.utils.update_my_account_context"

email_append_to = ["Job Applicant", "Opportunity", "Issue"]

calendars = ["Task", "Production Order", "Time Log", "Leave Application", "Sales Order", "Holiday List"]

website_generators = ["Item Group", "Item", "Sales Partner"]

website_context = {
	"favicon": 	"/assets/erpnext/images/favicon.png",
	"splash_image": "/assets/erpnext/images/splash.png"
}

website_route_rules = [
	{"from_route": "/orders", "to_route": "Sales Order"},
	{"from_route": "/orders/<path:name>", "to_route": "order",
		"defaults": {
			"doctype": "Sales Order",
			"parents": [{"title": _("Orders"), "name": "orders"}]
		}
	},
	{"from_route": "/invoices", "to_route": "Sales Invoice"},
	{"from_route": "/invoices/<path:name>", "to_route": "order",
		"defaults": {
			"doctype": "Sales Invoice",
			"parents": [{"title": _("Invoices"), "name": "invoices"}]
		}
	},
	{"from_route": "/shipments", "to_route": "Delivery Note"},
	{"from_route": "/shipments/<path:name>", "to_route": "order",
		"defaults": {
			"doctype": "Delivery Notes",
			"parents": [{"title": _("Shipments"), "name": "shipments"}]
		}
	}
]

has_website_permission = {
	"Sales Order": "erpnext.controllers.website_list_for_contact.has_website_permission",
	"Sales Invoice": "erpnext.controllers.website_list_for_contact.has_website_permission",
	"Delivery Note": "erpnext.controllers.website_list_for_contact.has_website_permission",
	"Issue": "erpnext.support.doctype.issue.issue.has_website_permission"
}

permission_query_conditions = {
	"Contact": "erpnext.utilities.address_and_contact.get_permission_query_conditions_for_contact",
	"Address": "erpnext.utilities.address_and_contact.get_permission_query_conditions_for_address"
}

has_permission = {
	"Contact": "erpnext.utilities.address_and_contact.has_permission",
	"Address": "erpnext.utilities.address_and_contact.has_permission"
}

dump_report_map = "erpnext.startup.report_data_map.data_map"

before_tests = "erpnext.setup.utils.before_tests"

standard_queries = {
	"Customer": "erpnext.selling.doctype.customer.customer.get_customer_list"
}

doc_events = {
	"Stock Entry": {
		"on_submit": "erpnext.stock.doctype.material_request.material_request.update_completed_and_requested_qty",
		"on_cancel": "erpnext.stock.doctype.material_request.material_request.update_completed_and_requested_qty"
	},
	"User": {
		"validate": "erpnext.hr.doctype.employee.employee.validate_employee_role",
		"on_update": "erpnext.hr.doctype.employee.employee.update_user_permissions"
	},
	"Sales Taxes and Charges Template": {
		"on_update": "erpnext.shopping_cart.doctype.shopping_cart_settings.shopping_cart_settings.validate_cart_settings"
	},
	"Price List": {
		"on_update": "erpnext.shopping_cart.doctype.shopping_cart_settings.shopping_cart_settings.validate_cart_settings"
	},
}

scheduler_events = {
	"hourly": [
		"erpnext.controllers.recurring_document.create_recurring_documents"
	],
	"daily": [
		"erpnext.stock.reorder_item.reorder_item",
		"erpnext.setup.doctype.email_digest.email_digest.send",
		"erpnext.support.doctype.issue.issue.auto_close_tickets",
		"erpnext.accounts.doctype.fiscal_year.fiscal_year.auto_create_fiscal_year",
		"erpnext.hr.doctype.employee.employee.send_birthday_reminders"
	]
}

default_mail_footer = """<div style="text-align: center;">
	<a href="https://erpnext.com?source=via_email_footer" target="_blank" style="color: #8d99a6;">
		Sent via ERPNext
	</a>
</div>"""

get_translated_dict = {
	("page", "setup-wizard"): "frappe.geo.country_info.get_translated_dict",
	("doctype", "Global Defaults"): "frappe.geo.country_info.get_translated_dict"
}<|MERGE_RESOLUTION|>--- conflicted
+++ resolved
@@ -29,13 +29,9 @@
 """
 app_icon = "icon-th"
 app_color = "#e74c3c"
-<<<<<<< HEAD
 app_version = "6.7.8"
-=======
-app_version = "6.7.7"
 app_email = "info@erpnext.com"
 app_license = "GNU General Public License (v3)"
->>>>>>> 1c1eb701
 source_link = "https://github.com/frappe/erpnext"
 
 error_report_email = "support@erpnext.com"
