--- conflicted
+++ resolved
@@ -10,15 +10,10 @@
 from frappe.utils.data import add_to_date, now
 
 from erpnext.manufacturing.doctype.job_card.job_card import (
-<<<<<<< HEAD
 	JobCardOverTransferError,
 	OperationMismatchError,
 	OverlapError,
-=======
-	OperationMismatchError,
-	OverlapError,
 	make_corrective_job_card,
->>>>>>> 3019f939
 )
 from erpnext.manufacturing.doctype.job_card.job_card import (
 	make_stock_entry as make_stock_entry_from_jc,
@@ -32,32 +27,6 @@
 class TestJobCard(FrappeTestCase):
 	def setUp(self):
 		make_bom_for_jc_tests()
-<<<<<<< HEAD
-
-		transfer_material_against, source_warehouse = None, None
-
-		tests_that_skip_setup = ("test_job_card_material_transfer_correctness",)
-		tests_that_transfer_against_jc = (
-			"test_job_card_multiple_materials_transfer",
-			"test_job_card_excess_material_transfer",
-			"test_job_card_partial_material_transfer",
-			"test_job_card_excess_material_transfer_block",
-		)
-
-		if self._testMethodName in tests_that_skip_setup:
-			return
-
-		if self._testMethodName in tests_that_transfer_against_jc:
-			transfer_material_against = "Job Card"
-			source_warehouse = "Stores - _TC"
-
-		self.work_order = make_wo_order_test_record(
-			item="_Test FG Item 2",
-			qty=2,
-			transfer_material_against=transfer_material_against,
-			source_warehouse=source_warehouse,
-		)
-=======
 		self.transfer_material_against: Literal["Work Order", "Job Card"] = "Work Order"
 		self.source_warehouse = None
 		self._work_order = None
@@ -83,7 +52,6 @@
 				qty=item.required_qty * 2,
 				basic_rate=100,
 			)
->>>>>>> 3019f939
 
 	def tearDown(self):
 		frappe.db.rollback()
@@ -243,10 +211,11 @@
 
 	@change_settings("Manufacturing Settings", {"job_card_excess_transfer": 0})
 	def test_job_card_excess_material_transfer_block(self):
-		make_stock_entry(item_code="_Test Item", target="Stores - _TC", qty=25, basic_rate=100)
-		make_stock_entry(
-			item_code="_Test Item Home Desktop Manufactured", target="Stores - _TC", qty=15, basic_rate=100
-		)
+
+		self.transfer_material_against = "Job Card"
+		self.source_warehouse = "Stores - _TC"
+
+		self.generate_required_stock(self.work_order)
 
 		job_card_name = frappe.db.get_value("Job Card", {"work_order": self.work_order.name})
 
