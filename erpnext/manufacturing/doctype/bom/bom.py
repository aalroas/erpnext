--- conflicted
+++ resolved
@@ -180,19 +180,6 @@
 					elif self.rm_cost_as_per == "Price List":
 						if not self.buying_price_list:
 							frappe.throw(_("Please select Price List"))
-<<<<<<< HEAD
-						rate = frappe.db.get_value("Item Price", {"price_list": self.buying_price_list,
-							"item_code": arg["item_code"]}, "price_list_rate") or 0.0
-
-						price_list_currency = frappe.db.get_value("Price List",
-							self.buying_price_list, "currency")
-						if price_list_currency != self.company_currency():
-							rate = flt(rate * self.conversion_rate)
-
-					if not rate:
-						frappe.msgprint(_("{0} not found for Item {1}")
-							.format(self.rm_cost_as_per, arg["item_code"]), alert=True)
-=======
 						args = frappe._dict({
 							"doctype": "BOM",
 							"price_list": self.buying_price_list,
@@ -218,7 +205,6 @@
 						else:
 							frappe.msgprint(_("{0} not found for item {1}")
 								.format(self.rm_cost_as_per, arg["item_code"]), alert=True)
->>>>>>> bace4d3e
 
 		return flt(rate)
 
