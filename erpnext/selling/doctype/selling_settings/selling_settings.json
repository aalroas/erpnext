{
 "actions": [],
 "creation": "2013-06-25 10:25:16",
 "description": "Settings for Selling Module",
 "doctype": "DocType",
 "document_type": "Other",
 "engine": "InnoDB",
 "field_order": [
  "customer_defaults_section",
  "cust_master_name",
  "customer_group",
  "column_break_4",
  "territory",
  "item_price_settings_section",
  "selling_price_list",
  "maintain_same_rate_action",
  "role_to_override_stop_action",
  "column_break_15",
  "maintain_same_sales_rate",
  "editable_price_list_rate",
  "validate_selling_price",
  "editable_bundle_item_rates",
  "sales_transactions_settings_section",
  "so_required",
  "dn_required",
  "sales_update_frequency",
  "over_order_allowance",
  "column_break_5",
  "allow_multiple_items",
  "allow_against_multiple_purchase_orders",
  "allow_sales_order_creation_for_expired_quotation",
  "dont_reserve_sales_order_qty_on_sales_return",
  "hide_tax_id",
  "enable_discount_accounting"
 ],
 "fields": [
  {
   "default": "Customer Name",
   "fieldname": "cust_master_name",
   "fieldtype": "Select",
   "in_list_view": 1,
   "label": "Customer Naming By",
   "options": "Customer Name\nNaming Series\nAuto Name"
  },
  {
   "fieldname": "customer_group",
   "fieldtype": "Link",
   "in_list_view": 1,
   "label": "Default Customer Group",
   "options": "Customer Group"
  },
  {
   "fieldname": "territory",
   "fieldtype": "Link",
   "in_list_view": 1,
   "label": "Default Territory",
   "options": "Territory"
  },
  {
   "fieldname": "selling_price_list",
   "fieldtype": "Link",
   "in_list_view": 1,
   "label": "Default Price List",
   "options": "Price List"
  },
  {
   "fieldname": "column_break_5",
   "fieldtype": "Column Break"
  },
  {
   "fieldname": "so_required",
   "fieldtype": "Select",
   "label": "Is Sales Order Required for Sales Invoice & Delivery Note Creation?",
   "options": "No\nYes"
  },
  {
   "fieldname": "dn_required",
   "fieldtype": "Select",
   "label": "Is Delivery Note Required for Sales Invoice Creation?",
   "options": "No\nYes"
  },
  {
   "default": "Each Transaction",
   "description": "How often should Project and Company be updated based on Sales Transactions?",
   "fieldname": "sales_update_frequency",
   "fieldtype": "Select",
   "label": "Sales Update Frequency in Company and Project",
   "options": "Each Transaction\nDaily\nMonthly",
   "reqd": 1
  },
  {
   "default": "0",
   "fieldname": "maintain_same_sales_rate",
   "fieldtype": "Check",
   "label": "Maintain Same Rate Throughout Sales Cycle"
  },
  {
   "default": "0",
   "fieldname": "editable_price_list_rate",
   "fieldtype": "Check",
   "label": "Allow User to Edit Price List Rate in Transactions"
  },
  {
   "default": "0",
   "fieldname": "allow_multiple_items",
   "fieldtype": "Check",
   "label": "Allow Item to be Added Multiple Times in a Transaction"
  },
  {
   "default": "0",
   "fieldname": "allow_against_multiple_purchase_orders",
   "fieldtype": "Check",
   "label": "Allow Multiple Sales Orders Against a Customer's Purchase Order"
  },
  {
   "default": "0",
   "fieldname": "validate_selling_price",
   "fieldtype": "Check",
   "label": "Validate Selling Price for Item Against Purchase Rate or Valuation Rate"
  },
  {
   "default": "0",
   "fieldname": "hide_tax_id",
   "fieldtype": "Check",
   "label": "Hide Customer's Tax ID from Sales Transactions"
  },
  {
   "default": "Stop",
   "depends_on": "maintain_same_sales_rate",
   "fieldname": "maintain_same_rate_action",
   "fieldtype": "Select",
   "label": "Action if Same Rate is Not Maintained Throughout Sales Cycle",
   "mandatory_depends_on": "maintain_same_sales_rate",
   "options": "Stop\nWarn"
  },
  {
   "depends_on": "eval: doc.maintain_same_sales_rate && doc.maintain_same_rate_action == 'Stop'",
   "fieldname": "role_to_override_stop_action",
   "fieldtype": "Link",
   "label": "Role Allowed to Override Stop Action",
   "options": "Role"
  },
  {
   "fieldname": "customer_defaults_section",
   "fieldtype": "Section Break",
   "label": "Customer Defaults"
  },
  {
   "fieldname": "column_break_4",
   "fieldtype": "Column Break"
  },
  {
   "fieldname": "item_price_settings_section",
   "fieldtype": "Section Break",
   "label": "Item Price Settings"
  },
  {
   "fieldname": "column_break_15",
   "fieldtype": "Column Break"
  },
  {
   "fieldname": "sales_transactions_settings_section",
   "fieldtype": "Section Break",
   "label": "Transaction Settings"
  },
  {
   "default": "0",
   "fieldname": "editable_bundle_item_rates",
   "fieldtype": "Check",
   "label": "Calculate Product Bundle Price based on Child Items' Rates"
  },
  {
   "default": "0",
   "description": "If enabled, additional ledger entries will be made for discounts in a separate Discount Account",
   "fieldname": "enable_discount_accounting",
   "fieldtype": "Check",
   "label": "Enable Discount Accounting for Selling"
  },
  {
   "default": "0",
   "fieldname": "allow_sales_order_creation_for_expired_quotation",
   "fieldtype": "Check",
   "label": "Allow Sales Order Creation For Expired Quotation"
  },
  {
<<<<<<< HEAD
   "default": "0",
   "fieldname": "dont_reserve_sales_order_qty_on_sales_return",
   "fieldtype": "Check",
   "label": "Don't Reserve Sales Order Qty on Sales Return"
=======
   "description": "Percentage you are allowed to order more against the Blanket Order Quantity. For example: If you have a Blanket Order of Quantity 100 units. and your Allowance is 10% then you are allowed to order 110 units.",
   "fieldname": "over_order_allowance",
   "fieldtype": "Float",
   "label": "Over Order Allowance (%)"
>>>>>>> f7780cdb
  }
 ],
 "icon": "fa fa-cog",
 "idx": 1,
 "index_web_pages_for_search": 1,
 "issingle": 1,
 "links": [],
 "modified": "2023-03-03 11:16:54.333615",
 "modified_by": "Administrator",
 "module": "Selling",
 "name": "Selling Settings",
 "owner": "Administrator",
 "permissions": [
  {
   "create": 1,
   "email": 1,
   "print": 1,
   "read": 1,
   "role": "System Manager",
   "share": 1,
   "write": 1
  },
  {
   "create": 1,
   "email": 1,
   "print": 1,
   "read": 1,
   "role": "Sales Manager",
   "share": 1,
   "write": 1
  }
 ],
 "sort_field": "modified",
 "sort_order": "DESC",
 "states": [],
 "track_changes": 1
}<|MERGE_RESOLUTION|>--- conflicted
+++ resolved
@@ -183,17 +183,16 @@
    "label": "Allow Sales Order Creation For Expired Quotation"
   },
   {
-<<<<<<< HEAD
-   "default": "0",
-   "fieldname": "dont_reserve_sales_order_qty_on_sales_return",
-   "fieldtype": "Check",
-   "label": "Don't Reserve Sales Order Qty on Sales Return"
-=======
    "description": "Percentage you are allowed to order more against the Blanket Order Quantity. For example: If you have a Blanket Order of Quantity 100 units. and your Allowance is 10% then you are allowed to order 110 units.",
    "fieldname": "over_order_allowance",
    "fieldtype": "Float",
    "label": "Over Order Allowance (%)"
->>>>>>> f7780cdb
+  },
+  {
+   "default": "0",
+   "fieldname": "dont_reserve_sales_order_qty_on_sales_return",
+   "fieldtype": "Check",
+   "label": "Don't Reserve Sales Order Qty on Sales Return"
   }
  ],
  "icon": "fa fa-cog",
@@ -201,7 +200,7 @@
  "index_web_pages_for_search": 1,
  "issingle": 1,
  "links": [],
- "modified": "2023-03-03 11:16:54.333615",
+ "modified": "2023-02-04 12:37:53.380857",
  "modified_by": "Administrator",
  "module": "Selling",
  "name": "Selling Settings",
