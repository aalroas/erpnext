--- conflicted
+++ resolved
@@ -326,14 +326,8 @@
 								callback: function(r) {
 									if(r.message) {
 										frappe.msgprint({
-<<<<<<< HEAD
-											message: __('Work Orders Created: {0}',
-												[r.message.map(function(d) {
-													return repl('<a href="/desk/Form/Work Order/%(name)s">%(name)s</a>', {name:d})
-=======
 											message: __('Work Orders Created: {0}', [r.message.map(function(d) {
 													return repl('<a href="#Form/Work Order/%(name)s">%(name)s</a>', {name:d})
->>>>>>> 08d57e35
 												}).join(', ')]),
 											indicator: 'green'
 										})
