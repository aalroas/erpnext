--- conflicted
+++ resolved
@@ -345,9 +345,6 @@
 	def update_item(source, target, source_parent):
 		target.project = source_parent.project
 
-
-	so = frappe.get_doc("Sales Order", source_name)
-
 	doc = get_mapped_doc("Sales Order", source_name, {
 		"Sales Order": {
 			"doctype": "Material Request",
@@ -360,20 +357,17 @@
 			"field_map": {
 				"parent": "sales_order",
 				"stock_uom": "uom"
-<<<<<<< HEAD
 			},
 			"postprocess": update_item
-=======
-			}
-		}.
+		},
 		"Sales Order Item": {
 			"doctype": "Material Request Item",
 			"field_map": {
 				"parent": "sales_order",
 				"stock_uom": "uom"
 			},
-			"condition": lambda doc: not frappe.db.exists('Product Bundle', doc.item_code)
->>>>>>> 1c383c36
+			"condition": lambda doc: not frappe.db.exists('Product Bundle', doc.item_code),
+			"postprocess": update_item
 		}
 	}, target_doc, postprocess)
 
