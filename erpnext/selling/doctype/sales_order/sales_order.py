--- conflicted
+++ resolved
@@ -878,38 +878,6 @@
 		frappe.msgprint(_("Purchase Order already created for all Sales Order items"))
 
 @frappe.whitelist()
-<<<<<<< HEAD
-@frappe.validate_and_sanitize_search_inputs
-def get_supplier(doctype, txt, searchfield, start, page_len, filters):
-	supp_master_name = frappe.defaults.get_user_default("supp_master_name")
-	if supp_master_name == "Supplier Name":
-		fields = ["name", "supplier_group"]
-	else:
-		fields = ["name", "supplier_name", "supplier_group"]
-	fields = ", ".join(fields)
-
-	return frappe.db.sql("""select {field} from `tabSupplier`
-		where docstatus < 2
-			and ({key} like %(txt)s
-				or supplier_name like %(txt)s)
-			and name in (select supplier from `tabSales Order Item` where parent = %(parent)s)
-			and name not in (select supplier from `tabPurchase Order` po inner join `tabPurchase Order Item` poi
-			     on po.name=poi.parent where po.docstatus<2 and poi.sales_order=%(parent)s)
-		order by
-			if(locate(%(_txt)s, name), locate(%(_txt)s, name), 99999),
-			if(locate(%(_txt)s, supplier_name), locate(%(_txt)s, supplier_name), 99999),
-			name, supplier_name
-		limit %(start)s, %(page_len)s """.format(**{
-			'field': fields,
-			'key': frappe.db.escape(searchfield)
-		}), {
-			'txt': "%%%s%%" % txt,
-			'_txt': txt.replace("%", ""),
-			'start': start,
-			'page_len': page_len,
-			'parent': filters.get('parent')
-		})
-=======
 def make_purchase_order(source_name, selected_items=[], target_doc=None):
 	if isinstance(selected_items, string_types):
 		selected_items = json.loads(selected_items)
@@ -972,7 +940,6 @@
 		}
 	}, target_doc, set_missing_values)
 	return doc
->>>>>>> ba1cca6b
 
 @frappe.whitelist()
 def make_work_orders(items, sales_order, company, project=None):
