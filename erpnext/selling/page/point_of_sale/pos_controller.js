{% include "erpnext/selling/page/point_of_sale/onscan.js" %}
{% include "erpnext/selling/page/point_of_sale/pos_item_selector.js" %}
{% include "erpnext/selling/page/point_of_sale/pos_item_cart.js" %}
{% include "erpnext/selling/page/point_of_sale/pos_item_details.js" %}
{% include "erpnext/selling/page/point_of_sale/pos_payment.js" %}
{% include "erpnext/selling/page/point_of_sale/pos_number_pad.js" %}
{% include "erpnext/selling/page/point_of_sale/pos_past_order_list.js" %}
{% include "erpnext/selling/page/point_of_sale/pos_past_order_summary.js" %}

erpnext.PointOfSale.Controller = class {
	constructor(wrapper) {
		this.wrapper = $(wrapper).find('.layout-main-section');
		this.page = wrapper.page;

		this.load_assets();
	}

	load_assets() {
		// after loading assets first check if opening entry has been made
		frappe.require(['assets/erpnext/css/pos.css'], this.check_opening_entry.bind(this));
	}

	fetch_opening_entry() {
		return frappe.call("erpnext.selling.page.point_of_sale.point_of_sale.check_opening_entry", { "user": frappe.session.user });
	}

	check_opening_entry() {
		this.fetch_opening_entry().then((r) => {
			if (r.message.length) {
				// assuming only one opening voucher is available for the current user
				this.prepare_app_defaults(r.message[0]);
			} else {
				this.create_opening_voucher();
			}
		});
	}

	create_opening_voucher() {
		const table_fields = [
<<<<<<< HEAD
			{ fieldname: "mode_of_payment", fieldtype: "Link", in_list_view: 1, label: "Mode of Payment", options: "Mode of Payment", reqd: 1 },
			{ fieldname: "opening_amount", fieldtype: "Currency", default: 0, in_list_view: 1, label: "Opening Amount",
				options: "company:company_currency" }
=======
			{
				fieldname: "mode_of_payment", fieldtype: "Link",
				in_list_view: 1, label: "Mode of Payment",
				options: "Mode of Payment", reqd: 1
			},
			{
				fieldname: "opening_amount", fieldtype: "Currency",
				in_list_view: 1, label: "Opening Amount",
				options: "company:company_currency", 
				change: function () {
					dialog.fields_dict.balance_details.df.data.some(d => {
						if (d.idx == this.doc.idx) {
							d.opening_amount = this.value;
							dialog.fields_dict.balance_details.grid.refresh();
							return true;
						}
					});
				}
			}
>>>>>>> 3a251ecb
		];
		const fetch_pos_payment_methods = () => {
			const pos_profile = dialog.fields_dict.pos_profile.get_value();
			if (!pos_profile) return;
			frappe.db.get_doc("POS Profile", pos_profile).then(({ payments }) => {
				dialog.fields_dict.balance_details.df.data = [];
				payments.forEach(pay => {
					const { mode_of_payment } = pay;
					dialog.fields_dict.balance_details.df.data.push({ mode_of_payment, opening_amount: '0' });
				});
				dialog.fields_dict.balance_details.grid.refresh();
			});
		}
		const dialog = new frappe.ui.Dialog({
			title: __('Create POS Opening Entry'),
			static: true,
			fields: [
				{
					fieldtype: 'Link', label: __('Company'), default: frappe.defaults.get_default('company'),
					options: 'Company', fieldname: 'company', reqd: 1
				},
				{
					fieldtype: 'Link', label: __('POS Profile'),
					options: 'POS Profile', fieldname: 'pos_profile', reqd: 1,
					onchange: () => fetch_pos_payment_methods()
				},
				{
					fieldname: "balance_details",
					fieldtype: "Table",
					label: "Opening Balance Details",
					cannot_add_rows: false,
					in_place_edit: true,
					reqd: 1,
					data: [],
					fields: table_fields
				}
			],
			primary_action: async ({ company, pos_profile, balance_details }) => {
				if (!balance_details.length) {
					frappe.show_alert({
						message: __("Please add Mode of payments and opening balance details."),
						indicator: 'red'
					})
					return frappe.utils.play_sound("error");
				}
<<<<<<< HEAD
				frappe.dom.freeze();
				return frappe.call("erpnext.selling.page.point_of_sale.point_of_sale.create_opening_voucher",
					{ pos_profile, company, balance_details })
					.then((r) => {
						frappe.dom.unfreeze();
						dialog.hide();
						if (r.message) {
							this.prepare_app_defaults(r.message);
						}
					})
=======
				const method = "erpnext.selling.page.point_of_sale.point_of_sale.create_opening_voucher";
				const res = await frappe.call({ method, args: { pos_profile, company, balance_details }, freeze:true });
				!res.exc && this.prepare_app_defaults(res.message);
				dialog.hide();
>>>>>>> 3a251ecb
			},
			primary_action_label: __('Submit')
		});
		dialog.show();
	}

	prepare_app_defaults(data) {
		this.pos_opening = data.name;
		this.company = data.company;
		this.pos_profile = data.pos_profile;
		this.pos_opening_time = data.period_start_date;

		frappe.db.get_value('Stock Settings', undefined, 'allow_negative_stock').then(({ message }) => {
			this.allow_negative_stock = flt(message.allow_negative_stock) || false;
		});

		frappe.db.get_doc("POS Profile", this.pos_profile).then((profile) => {
			this.customer_groups = profile.customer_groups.map(group => group.customer_group);
			this.cart.make_customer_selector();
		});

		this.item_stock_map = {};

		this.make_app();
	}

	set_opening_entry_status() {
		this.page.set_title_sub(
			`<span class="indicator orange">
				<a class="text-muted" href="#Form/POS%20Opening%20Entry/${this.pos_opening}">
					Opened at ${moment(this.pos_opening_time).format("Do MMMM, h:mma")}
				</a>
			</span>`);
	}

	make_app() {
		return frappe.run_serially([
			() => frappe.dom.freeze(),
			() => {
				this.set_opening_entry_status();
				this.prepare_dom();
				this.prepare_components();
				this.prepare_menu();
			},
			() => this.make_new_invoice(),
			() => frappe.dom.unfreeze(),
			() => this.page.set_title(__('Point of Sale')),
		]);
	}

	prepare_dom() {
		this.wrapper.append(
			`<div class="app grid grid-cols-10 pt-8 gap-6"></div>`
		);

		this.$components_wrapper = this.wrapper.find('.app');
	}

	prepare_components() {
		this.init_item_selector();
		this.init_item_details();
		this.init_item_cart();
		this.init_payments();
		this.init_recent_order_list();
		this.init_order_summary();
	}

	prepare_menu() {
		this.page.clear_menu();

		this.page.add_menu_item(__("Open Form View"), this.open_form_view.bind(this), false, 'Ctrl+F');

		this.page.add_menu_item(__("Toggle Recent Orders"), this.toggle_recent_order.bind(this), false, 'Ctrl+O');

		this.page.add_menu_item(__("Save as Draft"), this.save_draft_invoice.bind(this), false, 'Ctrl+S');

		this.page.add_menu_item(__('Close the POS'), this.close_pos.bind(this), false, 'Shift+Ctrl+C');
	}

	open_form_view() {
		frappe.model.sync(this.frm.doc);
		frappe.set_route("Form", this.frm.doc.doctype, this.frm.doc.name);
	}

	toggle_recent_order() {
		const show = this.recent_order_list.$component.hasClass('d-none');
		this.toggle_recent_order_list(show);
	}

	save_draft_invoice() {
		if (!this.$components_wrapper.is(":visible")) return;

		if (this.frm.doc.items.length == 0) {
			frappe.show_alert({
				message:__("You must add atleast one item to save it as draft."),
				indicator:'red'
			});
			frappe.utils.play_sound("error");
			return;
		}

		this.frm.save(undefined, undefined, undefined, () => {
			frappe.show_alert({
				message:__("There was an error saving the document."),
				indicator:'red'
			});
			frappe.utils.play_sound("error");
		}).then(() => {
			frappe.run_serially([
				() => frappe.dom.freeze(),
				() => this.make_new_invoice(),
				() => frappe.dom.unfreeze(),
			]);
		})
	}

	close_pos() {
		if (!this.$components_wrapper.is(":visible")) return;

		let voucher = frappe.model.get_new_doc('POS Closing Entry');
		voucher.pos_profile = this.frm.doc.pos_profile;
		voucher.user = frappe.session.user;
		voucher.company = this.frm.doc.company;
		voucher.pos_opening_entry = this.pos_opening;
		voucher.period_end_date = frappe.datetime.now_datetime();
		voucher.posting_date = frappe.datetime.now_date();
		frappe.set_route('Form', 'POS Closing Entry', voucher.name);
	}

	init_item_selector() {
		this.item_selector = new erpnext.PointOfSale.ItemSelector({
			wrapper: this.$components_wrapper,
			pos_profile: this.pos_profile,
			events: {
				item_selected: args => this.on_cart_update(args),

				get_frm: () => this.frm || {},

				get_allowed_item_group: () => this.item_groups
			}
		})
	}

	init_item_cart() {
		this.cart = new erpnext.PointOfSale.ItemCart({
			wrapper: this.$components_wrapper,
			events: {
				get_frm: () => this.frm,

				cart_item_clicked: (item_code, batch_no, uom) => {
					const item_row = this.frm.doc.items.find(
						i => i.item_code === item_code
							&& i.uom === uom
							&& (!batch_no || (batch_no && i.batch_no === batch_no))
					);
					this.item_details.toggle_item_details_section(item_row);
				},

				numpad_event: (value, action) => this.update_item_field(value, action),

				checkout: () => this.payment.checkout(),

				edit_cart: () => this.payment.edit_cart(),

				customer_details_updated: (details) => {
					this.customer_details = details;
					// will add/remove LP payment method
					this.payment.render_loyalty_points_payment_mode();
				},

				get_allowed_customer_group: () => this.customer_groups
			}
		})
	}

	init_item_details() {
		this.item_details = new erpnext.PointOfSale.ItemDetails({
			wrapper: this.$components_wrapper,
			events: {
				get_frm: () => this.frm,

				toggle_item_selector: (minimize) => {
					this.item_selector.resize_selector(minimize);
					this.cart.toggle_numpad(minimize);
				},

				form_updated: async (cdt, cdn, fieldname, value) => {
					const item_row = frappe.model.get_doc(cdt, cdn);
					if (item_row && item_row[fieldname] != value) {

						if (fieldname === 'qty' && flt(value) == 0) {
							this.remove_item_from_cart();
							return;
						}

						const { item_code, batch_no, uom } = this.item_details.current_item;
						const event = {
							field: fieldname,
							value,
							item: { item_code, batch_no, uom }
						}
						return this.on_cart_update(event)
					}
				},

				item_field_focused: (fieldname) => {
					this.cart.toggle_numpad_field_edit(fieldname);
				},
				set_value_in_current_cart_item: (selector, value) => {
					this.cart.update_selector_value_in_cart_item(selector, value, this.item_details.current_item);
				},
				clone_new_batch_item_in_frm: (batch_serial_map, current_item) => {
					// called if serial nos are 'auto_selected' and if those serial nos belongs to multiple batches
					// for each unique batch new item row is added in the form & cart
					Object.keys(batch_serial_map).forEach(batch => {
						const { item_code, batch_no } = current_item;
						const item_to_clone = this.frm.doc.items.find(i => i.item_code === item_code && i.batch_no === batch_no);
						const new_row = this.frm.add_child("items", { ...item_to_clone });
						// update new serialno and batch
						new_row.batch_no = batch;
						new_row.serial_no = batch_serial_map[batch].join(`\n`);
						new_row.qty = batch_serial_map[batch].length;
						this.frm.doc.items.forEach(row => {
							if (item_code === row.item_code) {
								this.update_cart_html(row);
							}
						});
					})
				},
				remove_item_from_cart: () => this.remove_item_from_cart(),
				get_item_stock_map: () => this.item_stock_map,
				close_item_details: () => {
					this.item_details.toggle_item_details_section(undefined);
					this.cart.prev_action = undefined;
					this.cart.toggle_item_highlight();
				},
				get_available_stock: (item_code, warehouse) => this.get_available_stock(item_code, warehouse)
			}
		});
	}

	init_payments() {
		this.payment = new erpnext.PointOfSale.Payment({
			wrapper: this.$components_wrapper,
			events: {
				get_frm: () => this.frm || {},

				get_customer_details: () => this.customer_details || {},

				toggle_other_sections: (show) => {
					if (show) {
						this.item_details.$component.hasClass('d-none') ? '' : this.item_details.$component.addClass('d-none');
						this.item_selector.$component.addClass('d-none');
					} else {
						this.item_selector.$component.removeClass('d-none');
					}
				},

				submit_invoice: () => {
					this.frm.savesubmit()
						.then((r) => {
							this.toggle_components(false);
							this.order_summary.toggle_component(true);
							this.order_summary.load_summary_of(this.frm.doc, true);
							frappe.show_alert({
								indicator: 'green',
								message: __('POS invoice {0} created succesfully', [r.doc.name])
							});
						});
				}
			}
		});
	}

	init_recent_order_list() {
		this.recent_order_list = new erpnext.PointOfSale.PastOrderList({
			wrapper: this.$components_wrapper,
			events: {
				open_invoice_data: (name) => {
					frappe.db.get_doc('POS Invoice', name).then((doc) => {
						this.order_summary.load_summary_of(doc);
					});
				},
				reset_summary: () => this.order_summary.show_summary_placeholder()
			}
		})
	}

	init_order_summary() {
		this.order_summary = new erpnext.PointOfSale.PastOrderSummary({
			wrapper: this.$components_wrapper,
			events: {
				get_frm: () => this.frm,

				process_return: (name) => {
					this.recent_order_list.toggle_component(false);
					frappe.db.get_doc('POS Invoice', name).then((doc) => {
						frappe.run_serially([
							() => this.make_return_invoice(doc),
							() => this.cart.load_invoice(),
							() => this.item_selector.toggle_component(true)
						]);
					});
				},
				edit_order: (name) => {
					this.recent_order_list.toggle_component(false);
					frappe.run_serially([
						() => this.frm.refresh(name),
						() => this.cart.load_invoice(),
						() => this.item_selector.toggle_component(true)
					]);
				},
				new_order: () => {
					frappe.run_serially([
						() => frappe.dom.freeze(),
						() => this.make_new_invoice(),
						() => this.item_selector.toggle_component(true),
						() => frappe.dom.unfreeze(),
					]);
				}
			}
		})
	}



	toggle_recent_order_list(show) {
		this.toggle_components(!show);
		this.recent_order_list.toggle_component(show);
		this.order_summary.toggle_component(show);
	}

	toggle_components(show) {
		this.cart.toggle_component(show);
		this.item_selector.toggle_component(show);

		// do not show item details or payment if recent order is toggled off
		!show ? (this.item_details.toggle_component(false) || this.payment.toggle_component(false)) : '';
	}

	make_new_invoice() {
		return frappe.run_serially([
			() => this.make_sales_invoice_frm(),
			() => this.set_pos_profile_data(),
			() => this.set_pos_profile_status(),
			() => this.cart.load_invoice(),
		]);
	}

	make_sales_invoice_frm() {
		const doctype = 'POS Invoice';
		return new Promise(resolve => {
			if (this.frm) {
				this.frm = this.get_new_frm(this.frm);
				this.frm.doc.items = [];
				this.frm.doc.is_pos = 1
				resolve();
			} else {
				frappe.model.with_doctype(doctype, () => {
					this.frm = this.get_new_frm();
					this.frm.doc.items = [];
					this.frm.doc.is_pos = 1
					resolve();
				});
			}
		});
	}

	get_new_frm(_frm) {
		const doctype = 'POS Invoice';
		const page = $('<div>');
		const frm = _frm || new frappe.ui.form.Form(doctype, page, false);
		const name = frappe.model.make_new_doc_and_get_name(doctype, true);
		frm.refresh(name);

		return frm;
	}

	async make_return_invoice(doc) {
		frappe.dom.freeze();
		this.frm = this.get_new_frm(this.frm);
		this.frm.doc.items = [];
		const res = await frappe.call({
			method: "erpnext.accounts.doctype.pos_invoice.pos_invoice.make_sales_return",
			args: {
				'source_name': doc.name,
				'target_doc': this.frm.doc
			}
		});
		frappe.model.sync(res.message);
		await this.set_pos_profile_data();
		frappe.dom.unfreeze();
	}

	set_pos_profile_data() {
		if (this.company && !this.frm.doc.company) this.frm.doc.company = this.company;
		if (this.pos_profile && !this.frm.doc.pos_profile) this.frm.doc.pos_profile = this.pos_profile;
		if (!this.frm.doc.company) return;

		return this.frm.trigger("set_pos_data");
	}

	raise_exception_for_pos_profile() {
		setTimeout(() => frappe.set_route('List', 'POS Profile'), 2000);
		frappe.throw(__("POS Profile is required to use Point-of-Sale"));
	}

	set_invoice_status() {
		const [status, indicator] = frappe.listview_settings["POS Invoice"].get_indicator(this.frm.doc);
		this.page.set_indicator(status, indicator);
	}

	set_pos_profile_status() {
		this.page.set_indicator(this.pos_profile, "blue");
	}

	async on_cart_update(args) {
		frappe.dom.freeze();
		try {
			let { field, value, item } = args;
			const { item_code, batch_no, serial_no, uom } = item;
			let item_row = this.get_item_from_frm(item_code, batch_no, uom);

			const item_selected_from_selector = field === 'qty' && value === "+1"

			if (item_row) {
				item_selected_from_selector && (value = item_row.qty + flt(value))

				field === 'qty' && (value = flt(value));

<<<<<<< HEAD
				if (field === 'qty' && value > 0 && !this.allow_negative_stock)
					await this.check_stock_availability(item_row, value, this.frm.doc.set_warehouse);

=======
				if (['qty', 'conversion_factor'].includes(field) && value > 0 && !this.allow_negative_stock) {
					const qty_needed = field === 'qty' ? value * item_row.conversion_factor : item_row.qty * value;
					await this.check_stock_availability(item_row, qty_needed, this.frm.doc.set_warehouse);
				}
				
>>>>>>> 3a251ecb
				if (this.is_current_item_being_edited(item_row) || item_selected_from_selector) {
					await frappe.model.set_value(item_row.doctype, item_row.name, field, value);
					this.update_cart_html(item_row);
				}

			} else {
				if (!this.frm.doc.customer) {
					frappe.dom.unfreeze();
					frappe.show_alert({
						message: __('You must select a customer before adding an item.'),
						indicator: 'orange'
					});
					frappe.utils.play_sound("error");
					return;
				}
				if (!item_code) return;

				item_selected_from_selector && (value = flt(value))

				const args = { item_code, batch_no, [field]: value };

				if (serial_no) {
					await this.check_serial_no_availablilty(item_code, this.frm.doc.set_warehouse, serial_no);
					args['serial_no'] = serial_no;
				}

				if (field === 'serial_no') args['qty'] = value.split(`\n`).length || 0;

				item_row = this.frm.add_child('items', args);

				if (field === 'qty' && value !== 0 && !this.allow_negative_stock)
					await this.check_stock_availability(item_row, value, this.frm.doc.set_warehouse);

				await this.trigger_new_item_events(item_row);

				this.check_serial_batch_selection_needed(item_row) && this.edit_item_details_of(item_row);
				this.update_cart_html(item_row);
			}
		} catch (error) {
			console.log(error);
		} finally {
			frappe.dom.unfreeze();
		}
	}

	get_item_from_frm(item_code, batch_no, uom) {
		const has_batch_no = batch_no;
		return this.frm.doc.items.find(
			i => i.item_code === item_code
				&& (!has_batch_no || (has_batch_no && i.batch_no === batch_no))
				&& (i.uom === uom)
		);
	}

	edit_item_details_of(item_row) {
		this.item_details.toggle_item_details_section(item_row);
	}

	is_current_item_being_edited(item_row) {
		const { item_code, batch_no } = this.item_details.current_item;

		return item_code !== item_row.item_code || batch_no != item_row.batch_no ? false : true;
	}

	update_cart_html(item_row, remove_item) {
		this.cart.update_item_html(item_row, remove_item);
		this.cart.update_totals_section(this.frm);
	}

	check_serial_batch_selection_needed(item_row) {
		// right now item details is shown for every type of item.
		// if item details is not shown for every item then this fn will be needed
		const serialized = item_row.has_serial_no;
		const batched = item_row.has_batch_no;
		const no_serial_selected = !item_row.serial_no;
		const no_batch_selected = !item_row.batch_no;

		if ((serialized && no_serial_selected) || (batched && no_batch_selected) ||
			(serialized && batched && (no_batch_selected || no_serial_selected))) {
			return true;
		}
		return false;
	}

	async trigger_new_item_events(item_row) {
		await this.frm.script_manager.trigger('item_code', item_row.doctype, item_row.name);
		await this.frm.script_manager.trigger('qty', item_row.doctype, item_row.name);
	}

	async check_stock_availability(item_row, qty_needed, warehouse) {
		const available_qty = (await this.get_available_stock(item_row.item_code, warehouse)).message;

		frappe.dom.unfreeze();
		const bold_item_code = item_row.item_code.bold();
		const bold_warehouse = warehouse.bold();
		const bold_available_qty = available_qty.toString().bold()
		if (!(available_qty > 0)) {
			frappe.model.clear_doc(item_row.doctype, item_row.name);
			frappe.throw({
				title: __("Not Available"),
				message: __('Item Code: {0} is not available under warehouse {1}.', [bold_item_code, bold_warehouse])
			})
		} else if (available_qty < qty_needed) {
			frappe.show_alert({
<<<<<<< HEAD
				message: __(`Stock quantity not enough for Item Code: ${item_row.item_code.bold()} under warehouse ${warehouse.bold()}.
					Available quantity ${available_qty.toString().bold()}.`),
=======
				message: __('Stock quantity not enough for Item Code: {0} under warehouse {1}. Available quantity {2}.',
					[bold_item_code, bold_warehouse, bold_available_qty]),
>>>>>>> 3a251ecb
				indicator: 'orange'
			});
			frappe.utils.play_sound("error");
		}
		frappe.dom.freeze();
	}

	async check_serial_no_availablilty(item_code, warehouse, serial_no) {
		const method = "erpnext.stock.doctype.serial_no.serial_no.get_pos_reserved_serial_nos";
		const args = {filters: { item_code, warehouse }}
		const res = await frappe.call({ method, args });

		if (res.message.includes(serial_no)) {
			frappe.throw({
				title: __("Not Available"),
				message: __('Serial No: {0} has already been transacted into another POS Invoice.', [serial_no.bold()])
			});
		}
	}

	get_available_stock(item_code, warehouse) {
		const me = this;
		return frappe.call({
			method: "erpnext.accounts.doctype.pos_invoice.pos_invoice.get_stock_availability",
			args: {
				'item_code': item_code,
				'warehouse': warehouse,
			},
			callback(res) {
				if (!me.item_stock_map[item_code])
					me.item_stock_map[item_code] = {}
				me.item_stock_map[item_code][warehouse] = res.message;
			}
		});
	}

	update_item_field(value, field_or_action) {
		if (field_or_action === 'checkout') {
			this.item_details.toggle_item_details_section(undefined);
		} else if (field_or_action === 'remove') {
			this.remove_item_from_cart();
		} else {
			const field_control = this.item_details[`${field_or_action}_control`];
			if (!field_control) return;
			field_control.set_focus();
			value != "" && field_control.set_value(value);
		}
	}

	remove_item_from_cart() {
		frappe.dom.freeze();
		const { doctype, name, current_item } = this.item_details;

		frappe.model.set_value(doctype, name, 'qty', 0);

		this.frm.script_manager.trigger('qty', doctype, name).then(() => {
			frappe.model.clear_doc(doctype, name);
			this.update_cart_html(current_item, true);
			this.item_details.toggle_item_details_section(undefined);
			frappe.dom.unfreeze();
		})
	}
}
<|MERGE_RESOLUTION|>--- conflicted
+++ resolved
@@ -37,11 +37,6 @@
 
 	create_opening_voucher() {
 		const table_fields = [
-<<<<<<< HEAD
-			{ fieldname: "mode_of_payment", fieldtype: "Link", in_list_view: 1, label: "Mode of Payment", options: "Mode of Payment", reqd: 1 },
-			{ fieldname: "opening_amount", fieldtype: "Currency", default: 0, in_list_view: 1, label: "Opening Amount",
-				options: "company:company_currency" }
-=======
 			{
 				fieldname: "mode_of_payment", fieldtype: "Link",
 				in_list_view: 1, label: "Mode of Payment",
@@ -50,7 +45,7 @@
 			{
 				fieldname: "opening_amount", fieldtype: "Currency",
 				in_list_view: 1, label: "Opening Amount",
-				options: "company:company_currency", 
+				options: "company:company_currency",
 				change: function () {
 					dialog.fields_dict.balance_details.df.data.some(d => {
 						if (d.idx == this.doc.idx) {
@@ -61,7 +56,6 @@
 					});
 				}
 			}
->>>>>>> 3a251ecb
 		];
 		const fetch_pos_payment_methods = () => {
 			const pos_profile = dialog.fields_dict.pos_profile.get_value();
@@ -107,23 +101,10 @@
 					})
 					return frappe.utils.play_sound("error");
 				}
-<<<<<<< HEAD
-				frappe.dom.freeze();
-				return frappe.call("erpnext.selling.page.point_of_sale.point_of_sale.create_opening_voucher",
-					{ pos_profile, company, balance_details })
-					.then((r) => {
-						frappe.dom.unfreeze();
-						dialog.hide();
-						if (r.message) {
-							this.prepare_app_defaults(r.message);
-						}
-					})
-=======
 				const method = "erpnext.selling.page.point_of_sale.point_of_sale.create_opening_voucher";
 				const res = await frappe.call({ method, args: { pos_profile, company, balance_details }, freeze:true });
 				!res.exc && this.prepare_app_defaults(res.message);
 				dialog.hide();
->>>>>>> 3a251ecb
 			},
 			primary_action_label: __('Submit')
 		});
@@ -554,17 +535,11 @@
 
 				field === 'qty' && (value = flt(value));
 
-<<<<<<< HEAD
-				if (field === 'qty' && value > 0 && !this.allow_negative_stock)
-					await this.check_stock_availability(item_row, value, this.frm.doc.set_warehouse);
-
-=======
 				if (['qty', 'conversion_factor'].includes(field) && value > 0 && !this.allow_negative_stock) {
 					const qty_needed = field === 'qty' ? value * item_row.conversion_factor : item_row.qty * value;
 					await this.check_stock_availability(item_row, qty_needed, this.frm.doc.set_warehouse);
 				}
-				
->>>>>>> 3a251ecb
+
 				if (this.is_current_item_being_edited(item_row) || item_selected_from_selector) {
 					await frappe.model.set_value(item_row.doctype, item_row.name, field, value);
 					this.update_cart_html(item_row);
@@ -669,13 +644,8 @@
 			})
 		} else if (available_qty < qty_needed) {
 			frappe.show_alert({
-<<<<<<< HEAD
-				message: __(`Stock quantity not enough for Item Code: ${item_row.item_code.bold()} under warehouse ${warehouse.bold()}.
-					Available quantity ${available_qty.toString().bold()}.`),
-=======
 				message: __('Stock quantity not enough for Item Code: {0} under warehouse {1}. Available quantity {2}.',
 					[bold_item_code, bold_warehouse, bold_available_qty]),
->>>>>>> 3a251ecb
 				indicator: 'orange'
 			});
 			frappe.utils.play_sound("error");
