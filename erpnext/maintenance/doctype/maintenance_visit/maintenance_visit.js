--- conflicted
+++ resolved
@@ -64,15 +64,9 @@
 })
 
 // TODO commonify this code
-<<<<<<< HEAD
 erpnext.maintenance.MaintenanceVisit = class MaintenanceVisit extends frappe.ui.form.Controller {
 	refresh() {
 		frappe.dynamic_link = {doc: this.frm.doc, fieldname: 'customer', doctype: 'Customer'}
-=======
-erpnext.maintenance.MaintenanceVisit = frappe.ui.form.Controller.extend({
-	refresh: function () {
-		frappe.dynamic_link = { doc: this.frm.doc, fieldname: 'customer', doctype: 'Customer' };
->>>>>>> a97556fa
 
 		var me = this;
 
@@ -128,8 +122,4 @@
 	}
 };
 
-<<<<<<< HEAD
-extend_cscript(cur_frm.cscript, new erpnext.maintenance.MaintenanceVisit({frm: cur_frm}));
-=======
-$.extend(cur_frm.cscript, new erpnext.maintenance.MaintenanceVisit({ frm: cur_frm }));
->>>>>>> a97556fa
+extend_cscript(cur_frm.cscript, new erpnext.maintenance.MaintenanceVisit({frm: cur_frm}));