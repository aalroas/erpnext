--- conflicted
+++ resolved
@@ -236,11 +236,7 @@
 			'questions': questions,
 			'activity': None,
 			'is_time_bound': quiz.is_time_bound,
-<<<<<<< HEAD
-			'duration':quiz.duration
-=======
 			'duration': quiz.duration
->>>>>>> a97556fa
 		}
 
 	student = get_current_student()
