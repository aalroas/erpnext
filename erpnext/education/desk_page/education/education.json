--- conflicted
+++ resolved
@@ -80,18 +80,11 @@
  "doctype": "Desk Page",
  "extends_another_page": 0,
  "hide_custom": 0,
-<<<<<<< HEAD
  "icon": "education",
  "idx": 0,
  "is_standard": 1,
  "label": "Education",
- "modified": "2020-06-30 18:36:17.013044",
-=======
- "idx": 0,
- "is_standard": 1,
- "label": "Education",
  "modified": "2020-07-27 19:35:18.832694",
->>>>>>> 111183d0
  "modified_by": "Administrator",
  "module": "Education",
  "name": "Education",
