# Copyright (c) 2015, Frappe Technologies Pvt. Ltd. and Contributors
# License: GNU General Public License v3. See license.txt

from __future__ import unicode_literals

import itertools
import json
import erpnext
import frappe
import copy
from erpnext.controllers.item_variant import (ItemVariantExistsError,
		copy_attributes_to_variant, get_variant, make_variant_item_code, validate_item_variant_attributes)
from erpnext.setup.doctype.item_group.item_group import (get_parent_item_groups, invalidate_cache_for)
from frappe import _, msgprint
from frappe.utils import (cint, cstr, flt, formatdate, get_timestamp, getdate,
						  now_datetime, random_string, strip)
from frappe.utils.html_utils import clean_html
from frappe.website.doctype.website_slideshow.website_slideshow import \
	get_slideshow

from frappe.website.render import clear_cache
from frappe.website.website_generator import WebsiteGenerator

from six import iteritems


class DuplicateReorderRows(frappe.ValidationError):
	pass


class StockExistsForTemplate(frappe.ValidationError):
	pass


class InvalidBarcode(frappe.ValidationError):
	pass


class Item(WebsiteGenerator):
	website = frappe._dict(
		page_title_field="item_name",
		condition_field="show_in_website",
		template="templates/generators/item/item.html",
		no_cache=1
	)

	def onload(self):
		super(Item, self).onload()

		self.set_onload('stock_exists', self.stock_ledger_created())
		self.set_asset_naming_series()

	def set_asset_naming_series(self):
		if not hasattr(self, '_asset_naming_series'):
			from erpnext.assets.doctype.asset.asset import get_asset_naming_series
			self._asset_naming_series = get_asset_naming_series()

		self.set_onload('asset_naming_series', self._asset_naming_series)

	def autoname(self):
		if frappe.db.get_default("item_naming_by") == "Naming Series":
			if self.variant_of:
				if not self.item_code:
					template_item_name = frappe.db.get_value("Item", self.variant_of, "item_name")
					self.item_code = make_variant_item_code(self.variant_of, template_item_name, self)
			else:
				from frappe.model.naming import set_name_by_naming_series
				set_name_by_naming_series(self)
				self.item_code = self.name
		elif not self.item_code:
			msgprint(_("Item Code is mandatory because Item is not automatically numbered"), raise_exception=1)

		self.item_code = strip(self.item_code)
		self.name = self.item_code

	def before_insert(self):
		if not self.description:
			self.description = self.item_name

		# if self.is_sales_item and not self.get('is_item_from_hub'):
		# 	self.publish_in_hub = 1

	def after_insert(self):
		'''set opening stock and item price'''
		if self.standard_rate:
			for default in self.item_defaults or [frappe._dict()]:
				self.add_price(default.default_price_list)

		if self.opening_stock:
			self.set_opening_stock()

	def validate(self):
		self.get_doc_before_save()

		super(Item, self).validate()

		if not self.item_name:
			self.item_name = self.item_code

		if not self.description:
			self.description = self.item_name

		self.validate_uom()
		self.validate_description()
		self.add_default_uom_in_conversion_factor_table()
		self.validate_conversion_factor()
		self.validate_item_type()
		self.check_for_active_boms()
		self.fill_customer_code()
		self.check_item_tax()
		self.validate_barcode()
		self.validate_warehouse_for_reorder()
		self.update_bom_item_desc()
		self.synced_with_hub = 0

		self.validate_has_variants()
		self.validate_stock_exists_for_template_item()
		self.validate_attributes()
		self.validate_variant_attributes()
		self.validate_variant_based_on_change()
		self.validate_website_image()
		self.make_thumbnail()
		self.validate_fixed_asset()
		self.validate_retain_sample()
		self.validate_uom_conversion_factor()
		self.validate_item_defaults()
<<<<<<< HEAD
		self.validate_customer_provided_part()
=======
		self.update_defaults_from_item_group()
>>>>>>> 0f62b13d
		self.validate_stock_for_has_batch_and_has_serial()

		if not self.get("__islocal"):
			self.old_item_group = frappe.db.get_value(self.doctype, self.name, "item_group")
			self.old_website_item_groups = frappe.db.sql_list("""select item_group
					from `tabWebsite Item Group`
					where parentfield='website_item_groups' and parenttype='Item' and parent=%s""", self.name)

	def on_update(self):
		invalidate_cache_for_item(self)
		self.validate_name_with_item_group()
		self.update_variants()
		self.update_item_price()
		self.update_template_item()

	def validate_description(self):
		'''Clean HTML description if set'''
		if cint(frappe.db.get_single_value('Stock Settings', 'clean_description_html')):
			self.description = clean_html(self.description)

	def validate_customer_provided_part(self):
		if self.is_customer_provided_item:
			if self.is_purchase_item:
				frappe.throw(_('"Customer Provided Item" cannot be Purchase Item also'))
			if self.valuation_rate:
				frappe.throw(_('"Customer Provided Item" cannot have Valuation Rate'))
			self.default_material_request_type = "Customer Provided"

	def add_price(self, price_list=None):
		'''Add a new price'''
		if not price_list:
			price_list = (frappe.db.get_single_value('Selling Settings', 'selling_price_list')
						or frappe.db.get_value('Price List', _('Standard Selling')))
		if price_list:
			item_price = frappe.get_doc({
				"doctype": "Item Price",
				"price_list": price_list,
				"item_code": self.name,
				"currency": erpnext.get_default_currency(),
				"price_list_rate": self.standard_rate
			})
			item_price.insert()

	def set_opening_stock(self):
		'''set opening stock'''
		if not self.is_stock_item or self.has_serial_no or self.has_batch_no:
			return

		if not self.valuation_rate and self.standard_rate:
			self.valuation_rate = self.standard_rate

		if not self.valuation_rate:
			frappe.throw(_("Valuation Rate is mandatory if Opening Stock entered"))

		from erpnext.stock.doctype.stock_entry.stock_entry_utils import make_stock_entry

		# default warehouse, or Stores
		for default in self.item_defaults or [frappe._dict({'company': frappe.defaults.get_defaults().company})]:
			default_warehouse = (default.default_warehouse
					or frappe.db.get_single_value('Stock Settings', 'default_warehouse')
					or frappe.db.get_value('Warehouse', {'warehouse_name': _('Stores')}))

			if default_warehouse:
				stock_entry = make_stock_entry(item_code=self.name, target=default_warehouse, qty=self.opening_stock,
												rate=self.valuation_rate, company=default.company)

				stock_entry.add_comment("Comment", _("Opening Stock"))

	def make_route(self):
		if not self.route:
			return cstr(frappe.db.get_value('Item Group', self.item_group,
					'route')) + '/' + self.scrub((self.item_name if self.item_name else self.item_code) + '-' + random_string(5))

	def validate_website_image(self):
		"""Validate if the website image is a public file"""
		auto_set_website_image = False
		if not self.website_image and self.image:
			auto_set_website_image = True
			self.website_image = self.image

		if not self.website_image:
			return

		# find if website image url exists as public
		file_doc = frappe.get_all("File", filters={
			"file_url": self.website_image
		}, fields=["name", "is_private"], order_by="is_private asc", limit_page_length=1)

		if file_doc:
			file_doc = file_doc[0]

		if not file_doc:
			if not auto_set_website_image:
				frappe.msgprint(_("Website Image {0} attached to Item {1} cannot be found")
									.format(self.website_image, self.name))

			self.website_image = None

		elif file_doc.is_private:
			if not auto_set_website_image:
				frappe.msgprint(_("Website Image should be a public file or website URL"))

			self.website_image = None

	def make_thumbnail(self):
		"""Make a thumbnail of `website_image`"""
		import requests.exceptions

		if not self.is_new() and self.website_image != frappe.db.get_value(self.doctype, self.name, "website_image"):
			self.thumbnail = None

		if self.website_image and not self.thumbnail:
			file_doc = None

			try:
				file_doc = frappe.get_doc("File", {
					"file_url": self.website_image,
					"attached_to_doctype": "Item",
					"attached_to_name": self.name
				})
			except frappe.DoesNotExistError:
				pass
				# cleanup
				frappe.local.message_log.pop()

			except requests.exceptions.HTTPError:
				frappe.msgprint(_("Warning: Invalid attachment {0}").format(self.website_image))
				self.website_image = None

			except requests.exceptions.SSLError:
				frappe.msgprint(
					_("Warning: Invalid SSL certificate on attachment {0}").format(self.website_image))
				self.website_image = None

			# for CSV import
			if self.website_image and not file_doc:
				try:
					file_doc = frappe.get_doc({
						"doctype": "File",
						"file_url": self.website_image,
						"attached_to_doctype": "Item",
						"attached_to_name": self.name
					}).save()

				except IOError:
					self.website_image = None

			if file_doc:
				if not file_doc.thumbnail_url:
					file_doc.make_thumbnail()

				self.thumbnail = file_doc.thumbnail_url

	def validate_fixed_asset(self):
		if self.is_fixed_asset:
			if self.is_stock_item:
				frappe.throw(_("Fixed Asset Item must be a non-stock item."))

			if not self.asset_category:
				frappe.throw(_("Asset Category is mandatory for Fixed Asset item"))

			if self.stock_ledger_created():
				frappe.throw(_("Cannot be a fixed asset item as Stock Ledger is created."))

		if not self.is_fixed_asset:
			asset = frappe.db.get_all("Asset", filters={"item_code": self.name, "docstatus": 1}, limit=1)
			if asset:
				frappe.throw(_('"Is Fixed Asset" cannot be unchecked, as Asset record exists against the item'))

	def validate_retain_sample(self):
		if self.retain_sample and not frappe.db.get_single_value('Stock Settings', 'sample_retention_warehouse'):
			frappe.throw(_("Please select Sample Retention Warehouse in Stock Settings first"))
		if self.retain_sample and not self.has_batch_no:
			frappe.throw(_(" {0} Retain Sample is based on batch, please check Has Batch No to retain sample of item").format(
				self.item_code))

	def get_context(self, context):
		context.show_search = True
		context.search_link = '/product_search'

		context.parents = get_parent_item_groups(self.item_group)

		self.set_variant_context(context)
		self.set_attribute_context(context)
		self.set_disabled_attributes(context)
		self.set_metatags(context)
		self.set_shopping_cart_data(context)

		return context

	def set_variant_context(self, context):
		if self.has_variants:
			context.no_cache = True

			# load variants
			# also used in set_attribute_context
			context.variants = frappe.get_all("Item",
				 filters={"variant_of": self.name, "show_variant_in_website": 1},
				 order_by="name asc")

			variant = frappe.form_dict.variant
			if not variant and context.variants:
				# the case when the item is opened for the first time from its list
				variant = context.variants[0]

			if variant:
				context.variant = frappe.get_doc("Item", variant)

				for fieldname in ("website_image", "web_long_description", "description",
										"website_specifications"):
					if context.variant.get(fieldname):
						value = context.variant.get(fieldname)
						if isinstance(value, list):
							value = [d.as_dict() for d in value]

						context[fieldname] = value

		if self.slideshow:
			if context.variant and context.variant.slideshow:
				context.update(get_slideshow(context.variant))
			else:
				context.update(get_slideshow(self))

	def set_attribute_context(self, context):
		if self.has_variants:
			attribute_values_available = {}
			context.attribute_values = {}
			context.selected_attributes = {}

			# load attributes
			for v in context.variants:
				v.attributes = frappe.get_all("Item Variant Attribute",
					  fields=["attribute", "attribute_value"],
					  filters={"parent": v.name})
				# make a map for easier access in templates
				v.attribute_map = frappe._dict({})
				for attr in v.attributes:
					v.attribute_map[attr.attribute] = attr.attribute_value

				for attr in v.attributes:
					values = attribute_values_available.setdefault(attr.attribute, [])
					if attr.attribute_value not in values:
						values.append(attr.attribute_value)

					if v.name == context.variant.name:
						context.selected_attributes[attr.attribute] = attr.attribute_value

			# filter attributes, order based on attribute table
			for attr in self.attributes:
				values = context.attribute_values.setdefault(attr.attribute, [])

				if cint(frappe.db.get_value("Item Attribute", attr.attribute, "numeric_values")):
					for val in sorted(attribute_values_available.get(attr.attribute, []), key=flt):
						values.append(val)

				else:
					# get list of values defined (for sequence)
					for attr_value in frappe.db.get_all("Item Attribute Value",
						fields=["attribute_value"],
						filters={"parent": attr.attribute}, order_by="idx asc"):

						if attr_value.attribute_value in attribute_values_available.get(attr.attribute, []):
							values.append(attr_value.attribute_value)

			context.variant_info = json.dumps(context.variants)

	def set_disabled_attributes(self, context):
		"""Disable selection options of attribute combinations that do not result in a variant"""
		if not self.attributes or not self.has_variants:
			return

		context.disabled_attributes = {}
		attributes = [attr.attribute for attr in self.attributes]

		def find_variant(combination):
			for variant in context.variants:
				if len(variant.attributes) < len(attributes):
					continue

				if "combination" not in variant:
					ref_combination = []

					for attr in variant.attributes:
						idx = attributes.index(attr.attribute)
						ref_combination.insert(idx, attr.attribute_value)

					variant["combination"] = ref_combination

				if not (set(combination) - set(variant["combination"])):
					# check if the combination is a subset of a variant combination
					# eg. [Blue, 0.5] is a possible combination if exists [Blue, Large, 0.5]
					return True

		for i, attr in enumerate(self.attributes):
			if i == 0:
				continue

			combination_source = []

			# loop through previous attributes
			for prev_attr in self.attributes[:i]:
				combination_source.append([context.selected_attributes.get(prev_attr.attribute)])

			combination_source.append(context.attribute_values[attr.attribute])

			for combination in itertools.product(*combination_source):
				if not find_variant(combination):
					context.disabled_attributes.setdefault(attr.attribute, []).append(combination[-1])

	def set_metatags(self, context):
		context.metatags = frappe._dict({})

		safe_description = frappe.utils.to_markdown(self.description)

		context.metatags.url = frappe.utils.get_url() + '/' + context.route

		if context.website_image:
			if context.website_image.startswith('http'):
				url = context.website_image
			else:
				url = frappe.utils.get_url() + context.website_image
			context.metatags.image = url

		context.metatags.description = safe_description[:300]

		context.metatags.title = self.item_name or self.item_code

		context.metatags['og:type'] = 'product'
		context.metatags['og:site_name'] = 'ERPNext'

	def set_shopping_cart_data(self, context):
		from erpnext.shopping_cart.product_info import get_product_info_for_website
		context.shopping_cart = get_product_info_for_website(self.name)

	def add_default_uom_in_conversion_factor_table(self):
		uom_conv_list = [d.uom for d in self.get("uoms")]
		if self.stock_uom not in uom_conv_list:
			ch = self.append('uoms', {})
			ch.uom = self.stock_uom
			ch.conversion_factor = 1

		to_remove = []
		for d in self.get("uoms"):
			if d.conversion_factor == 1 and d.uom != self.stock_uom:
				to_remove.append(d)

		[self.remove(d) for d in to_remove]

	def update_template_tables(self):
		template = frappe.get_doc("Item", self.variant_of)

		# add item taxes from template
		for d in template.get("taxes"):
			self.append("taxes", {"item_tax_template": d.item_tax_template})

		# copy re-order table if empty
		if not self.get("reorder_levels"):
			for d in template.get("reorder_levels"):
				n = {}
				for k in ("warehouse", "warehouse_reorder_level",
					"warehouse_reorder_qty", "material_request_type"):
					n[k] = d.get(k)
				self.append("reorder_levels", n)

	def validate_conversion_factor(self):
		check_list = []
		for d in self.get('uoms'):
			if cstr(d.uom) in check_list:
				frappe.throw(
					_("Unit of Measure {0} has been entered more than once in Conversion Factor Table").format(d.uom))
			else:
				check_list.append(cstr(d.uom))

			if d.uom and cstr(d.uom) == cstr(self.stock_uom) and flt(d.conversion_factor) != 1:
				frappe.throw(
					_("Conversion factor for default Unit of Measure must be 1 in row {0}").format(d.idx))

	def validate_item_type(self):
		if self.has_serial_no == 1 and self.is_stock_item == 0 and not self.is_fixed_asset:
			msgprint(_("'Has Serial No' can not be 'Yes' for non-stock item"), raise_exception=1)

		if self.has_serial_no == 0 and self.serial_no_series:
			self.serial_no_series = None

	def check_for_active_boms(self):
		if self.default_bom:
			bom_item = frappe.db.get_value("BOM", self.default_bom, "item")
			if bom_item not in (self.name, self.variant_of):
				frappe.throw(
					_("Default BOM ({0}) must be active for this item or its template").format(bom_item))

	def fill_customer_code(self):
		""" Append all the customer codes and insert into "customer_code" field of item table """
		cust_code = []
		for d in self.get('customer_items'):
			cust_code.append(d.ref_code)
		self.customer_code = ','.join(cust_code)

	def check_item_tax(self):
		"""Check whether Tax Rate is not entered twice for same Tax Type"""
		check_list = []
		for d in self.get('taxes'):
			if d.item_tax_template:
				if d.item_tax_template in check_list:
					frappe.throw(_("{0} entered twice in Item Tax").format(d.item_tax_template))
				else:
					check_list.append(d.item_tax_template)

	def validate_barcode(self):
		from stdnum import ean
		if len(self.barcodes) > 0:
			for item_barcode in self.barcodes:
				options = frappe.get_meta("Item Barcode").get_options("barcode_type").split('\n')
				if item_barcode.barcode:
					duplicate = frappe.db.sql(
						"""select parent from `tabItem Barcode` where barcode = %s and parent != %s""", (item_barcode.barcode, self.name))
					if duplicate:
						frappe.throw(_("Barcode {0} already used in Item {1}").format(
							item_barcode.barcode, duplicate[0][0]), frappe.DuplicateEntryError)

					item_barcode.barcode_type = "" if item_barcode.barcode_type not in options else item_barcode.barcode_type
					if item_barcode.barcode_type and item_barcode.barcode_type.upper() in ('EAN', 'UPC-A', 'EAN-13', 'EAN-8'):
						if not ean.is_valid(item_barcode.barcode):
							frappe.throw(_("Barcode {0} is not a valid {1} code").format(
								item_barcode.barcode, item_barcode.barcode_type), InvalidBarcode)

	def validate_warehouse_for_reorder(self):
		'''Validate Reorder level table for duplicate and conditional mandatory'''
		warehouse = []
		for d in self.get("reorder_levels"):
			if not d.warehouse_group:
				d.warehouse_group = d.warehouse
			if d.get("warehouse") and d.get("warehouse") not in warehouse:
				warehouse += [d.get("warehouse")]
			else:
				frappe.throw(_("Row {0}: An Reorder entry already exists for this warehouse {1}")
									.format(d.idx, d.warehouse), DuplicateReorderRows)

			if d.warehouse_reorder_level and not d.warehouse_reorder_qty:
				frappe.throw(_("Row #{0}: Please set reorder quantity").format(d.idx))

	def stock_ledger_created(self):
		if not hasattr(self, '_stock_ledger_created'):
			self._stock_ledger_created = len(frappe.db.sql("""select name from `tabStock Ledger Entry`
				where item_code = %s limit 1""", self.name))
		return self._stock_ledger_created

	def validate_name_with_item_group(self):
		# causes problem with tree build
		if frappe.db.exists("Item Group", self.name):
			frappe.throw(
				_("An Item Group exists with same name, please change the item name or rename the item group"))

	def update_item_price(self):
		frappe.db.sql("""update `tabItem Price` set item_name=%s,
			item_description=%s, brand=%s where item_code=%s""",
					(self.item_name, self.description, self.brand, self.name))

	def on_trash(self):
		super(Item, self).on_trash()
		frappe.db.sql("""delete from tabBin where item_code=%s""", self.name)
		frappe.db.sql("delete from `tabItem Price` where item_code=%s", self.name)
		for variant_of in frappe.get_all("Item", filters={"variant_of": self.name}):
			frappe.delete_doc("Item", variant_of.name)

	def before_rename(self, old_name, new_name, merge=False):
		if self.item_name == old_name:
			frappe.db.set_value("Item", old_name, "item_name", new_name)

		if merge:
			# Validate properties before merging
			if not frappe.db.exists("Item", new_name):
				frappe.throw(_("Item {0} does not exist").format(new_name))

			field_list = ["stock_uom", "is_stock_item", "has_serial_no", "has_batch_no"]
			new_properties = [cstr(d) for d in frappe.db.get_value("Item", new_name, field_list)]
			if new_properties != [cstr(self.get(fld)) for fld in field_list]:
				frappe.throw(_("To merge, following properties must be same for both items")
									+ ": \n" + ", ".join([self.meta.get_label(fld) for fld in field_list]))

	def after_rename(self, old_name, new_name, merge):
		if self.route:
			invalidate_cache_for_item(self)
			clear_cache(self.route)

		frappe.db.set_value("Item", new_name, "item_code", new_name)

		if merge:
			self.set_last_purchase_rate(new_name)
			self.recalculate_bin_qty(new_name)

		for dt in ("Sales Taxes and Charges", "Purchase Taxes and Charges"):
			for d in frappe.db.sql("""select name, item_wise_tax_detail from `tab{0}`
					where ifnull(item_wise_tax_detail, '') != ''""".format(dt), as_dict=1):

				item_wise_tax_detail = json.loads(d.item_wise_tax_detail)
				if isinstance(item_wise_tax_detail, dict) and old_name in item_wise_tax_detail:
					item_wise_tax_detail[new_name] = item_wise_tax_detail[old_name]
					item_wise_tax_detail.pop(old_name)

					frappe.db.set_value(dt, d.name, "item_wise_tax_detail",
											json.dumps(item_wise_tax_detail), update_modified=False)

	def set_last_purchase_rate(self, new_name):
		last_purchase_rate = get_last_purchase_details(new_name).get("base_rate", 0)
		frappe.db.set_value("Item", new_name, "last_purchase_rate", last_purchase_rate)

	def recalculate_bin_qty(self, new_name):
		from erpnext.stock.stock_balance import repost_stock
		frappe.db.auto_commit_on_many_writes = 1
		existing_allow_negative_stock = frappe.db.get_value("Stock Settings", None, "allow_negative_stock")
		frappe.db.set_value("Stock Settings", None, "allow_negative_stock", 1)

		repost_stock_for_warehouses = frappe.db.sql_list("""select distinct warehouse
			from tabBin where item_code=%s""", new_name)

		# Delete all existing bins to avoid duplicate bins for the same item and warehouse
		frappe.db.sql("delete from `tabBin` where item_code=%s", new_name)

		for warehouse in repost_stock_for_warehouses:
			repost_stock(new_name, warehouse)

		frappe.db.set_value("Stock Settings", None, "allow_negative_stock", existing_allow_negative_stock)
		frappe.db.auto_commit_on_many_writes = 0

	def copy_specification_from_item_group(self):
		self.set("website_specifications", [])
		if self.item_group:
			for label, desc in frappe.db.get_values("Item Website Specification",
										   {"parent": self.item_group}, ["label", "description"]):
				row = self.append("website_specifications")
				row.label = label
				row.description = desc

	def update_bom_item_desc(self):
		if self.is_new():
			return

		if self.db_get('description') != self.description:
			frappe.db.sql("""
				update `tabBOM`
				set description = %s
				where item = %s and docstatus < 2
			""", (self.description, self.name))

			frappe.db.sql("""
				update `tabBOM Item`
				set description = %s
				where item_code = %s and docstatus < 2
			""", (self.description, self.name))

			frappe.db.sql("""
				update `tabBOM Explosion Item`
				set description = %s
				where item_code = %s and docstatus < 2
			""", (self.description, self.name))

	def update_template_item(self):
		"""Set Show in Website for Template Item if True for its Variant"""
		if self.variant_of:
			if self.show_in_website:
				self.show_variant_in_website = 1
				self.show_in_website = 0

			if self.show_variant_in_website:
				# show template
				template_item = frappe.get_doc("Item", self.variant_of)

				if not template_item.show_in_website:
					template_item.show_in_website = 1
					template_item.flags.dont_update_variants = True
					template_item.flags.ignore_permissions = True
					template_item.save()

	def validate_item_defaults(self):
		companies = list(set([row.company for row in self.item_defaults]))

		if len(companies) != len(self.item_defaults):
			frappe.throw(_("Cannot set multiple Item Defaults for a company."))

	def update_defaults_from_item_group(self):
		"""Get defaults from Item Group"""
		if self.item_group and not self.item_defaults:
			item_defaults = frappe.db.get_values("Item Default", {"parent": self.item_group},
				['company', 'default_warehouse','default_price_list','buying_cost_center','default_supplier',
				'expense_account','selling_cost_center','income_account'], as_dict = 1)
			if item_defaults:
				for item in item_defaults:
					self.append('item_defaults', {
						'company': item.company,
						'default_warehouse': item.default_warehouse,
						'default_price_list': item.default_price_list,
						'buying_cost_center': item.buying_cost_center,
						'default_supplier': item.default_supplier,
						'expense_account': item.expense_account,
						'selling_cost_center': item.selling_cost_center,
						'income_account': item.income_account
					})
			else:
				self.append("item_defaults", {"company": frappe.defaults.get_defaults().company})

	def update_variants(self):
		if self.flags.dont_update_variants or \
						frappe.db.get_single_value('Item Variant Settings', 'do_not_update_variants'):
			return
		if self.has_variants:
			variants = frappe.db.get_all("Item", fields=["item_code"], filters={"variant_of": self.name})
			if variants:
				if len(variants) <= 30:
					update_variants(variants, self, publish_progress=False)
					frappe.msgprint(_("Item Variants updated"))
				else:
					frappe.enqueue("erpnext.stock.doctype.item.item.update_variants",
						variants=variants, template=self, now=frappe.flags.in_test, timeout=600)

	def validate_has_variants(self):
		if not self.has_variants and frappe.db.get_value("Item", self.name, "has_variants"):
			if frappe.db.exists("Item", {"variant_of": self.name}):
				frappe.throw(_("Item has variants."))

	def validate_stock_exists_for_template_item(self):
		if self.stock_ledger_created() and self._doc_before_save:
			if (cint(self._doc_before_save.has_variants) != cint(self.has_variants)
				or self._doc_before_save.variant_of != self.variant_of):
				frappe.throw(_("Cannot change Variant properties after stock transaction. You will have to make a new Item to do this.").format(self.name),
					StockExistsForTemplate)

			if self.has_variants or self.variant_of:
				if not self.is_child_table_same('attributes'):
					frappe.throw(
						_('Cannot change Attributes after stock transaction. Make a new Item and transfer stock to the new Item'))

<<<<<<< HEAD
	def asset_exists(self):
		if not hasattr(self, '_asset_created'):
			self._asset_created = frappe.db.get_all("Asset",
				filters={"item_code": self.name, "docstatus": 1}, limit=1)
		return self._asset_created
=======
	def validate_variant_based_on_change(self):
		if not self.is_new() and (self.variant_of or (self.has_variants and frappe.get_all("Item", {"variant_of": self.name}))):
			if self.variant_based_on != frappe.db.get_value("Item", self.name, "variant_based_on"):
				frappe.throw(_("Variant Based On cannot be changed"))
>>>>>>> 0f62b13d

	def validate_uom(self):
		if not self.get("__islocal"):
			check_stock_uom_with_bin(self.name, self.stock_uom)
		if self.has_variants:
			for d in frappe.db.get_all("Item", filters={"variant_of": self.name}):
				check_stock_uom_with_bin(d.name, self.stock_uom)
		if self.variant_of:
			template_uom = frappe.db.get_value("Item", self.variant_of, "stock_uom")
			if template_uom != self.stock_uom:
				frappe.throw(_("Default Unit of Measure for Variant '{0}' must be same as in Template '{1}'")
									.format(self.stock_uom, template_uom))

	def validate_uom_conversion_factor(self):
		if self.uoms:
			for d in self.uoms:
				value = get_uom_conv_factor(d.uom, self.stock_uom)
				if value:
					d.conversion_factor = value

	def validate_attributes(self):
<<<<<<< HEAD
		if not self.variant_based_on:
			self.variant_based_on = 'Item Attribute'

		if (self.has_variants or self.variant_of) and self.variant_based_on == 'Item Attribute':
=======
		if not (self.has_variants or self.variant_of):
			return

		if not self.variant_based_on:
			self.variant_based_on = 'Item Attribute'

		if self.variant_based_on == 'Item Attribute':
>>>>>>> 0f62b13d
			attributes = []
			if not self.attributes:
				frappe.throw(_("Attribute table is mandatory"))
			for d in self.attributes:
				if d.attribute in attributes:
					frappe.throw(
						_("Attribute {0} selected multiple times in Attributes Table".format(d.attribute)))
				else:
					attributes.append(d.attribute)

	def validate_variant_attributes(self):
		if self.variant_of and self.variant_based_on == 'Item Attribute':
			args = {}
			for d in self.attributes:
				if cstr(d.attribute_value).strip() == '':
					frappe.throw(_("Please specify Attribute Value for attribute {0}").format(d.attribute))
				args[d.attribute] = d.attribute_value

			variant = get_variant(self.variant_of, args, self.name)
			if variant:
				frappe.throw(_("Item variant {0} exists with same attributes")
					.format(variant), ItemVariantExistsError)

			validate_item_variant_attributes(self, args)

<<<<<<< HEAD
			# copy variant_of value for each attribute row
			for d in self.attributes:
				d.variant_of = self.variant_of

=======
>>>>>>> 0f62b13d
	def validate_stock_for_has_batch_and_has_serial(self):
		if self.stock_ledger_created():
			for value in ["has_batch_no", "has_serial_no"]:
				if frappe.db.get_value("Item", self.name, value) != self.get_value(value):
					frappe.throw(_("Cannot change {0} as Stock Transaction for Item {1} exist.".format(value, self.name)))

def get_timeline_data(doctype, name):
	'''returns timeline data based on stock ledger entry'''
	out = {}
	items = dict(frappe.db.sql('''select posting_date, count(*)
		from `tabStock Ledger Entry` where item_code=%s
			and posting_date > date_sub(curdate(), interval 1 year)
			group by posting_date''', name))

	for date, count in iteritems(items):
		timestamp = get_timestamp(date)
		out.update({timestamp: count})

	return out


def validate_end_of_life(item_code, end_of_life=None, disabled=None, verbose=1):
	if (not end_of_life) or (disabled is None):
		end_of_life, disabled = frappe.db.get_value("Item", item_code, ["end_of_life", "disabled"])

	if end_of_life and end_of_life != "0000-00-00" and getdate(end_of_life) <= now_datetime().date():
		msg = _("Item {0} has reached its end of life on {1}").format(item_code, formatdate(end_of_life))
		_msgprint(msg, verbose)

	if disabled:
		_msgprint(_("Item {0} is disabled").format(item_code), verbose)


def validate_is_stock_item(item_code, is_stock_item=None, verbose=1):
	if not is_stock_item:
		is_stock_item = frappe.db.get_value("Item", item_code, "is_stock_item")

	if is_stock_item != 1:
		msg = _("Item {0} is not a stock Item").format(item_code)

		_msgprint(msg, verbose)


def validate_cancelled_item(item_code, docstatus=None, verbose=1):
	if docstatus is None:
		docstatus = frappe.db.get_value("Item", item_code, "docstatus")

	if docstatus == 2:
		msg = _("Item {0} is cancelled").format(item_code)
		_msgprint(msg, verbose)


def _msgprint(msg, verbose):
	if verbose:
		msgprint(msg, raise_exception=True)
	else:
		raise frappe.ValidationError(msg)


def get_last_purchase_details(item_code, doc_name=None, conversion_rate=1.0):
	"""returns last purchase details in stock uom"""
	# get last purchase order item details
	last_purchase_order = frappe.db.sql("""\
		select po.name, po.transaction_date, po.conversion_rate,
			po_item.conversion_factor, po_item.base_price_list_rate,
			po_item.discount_percentage, po_item.base_rate
		from `tabPurchase Order` po, `tabPurchase Order Item` po_item
		where po.docstatus = 1 and po_item.item_code = %s and po.name != %s and
			po.name = po_item.parent
		order by po.transaction_date desc, po.name desc
		limit 1""", (item_code, cstr(doc_name)), as_dict=1)

	# get last purchase receipt item details
	last_purchase_receipt = frappe.db.sql("""\
		select pr.name, pr.posting_date, pr.posting_time, pr.conversion_rate,
			pr_item.conversion_factor, pr_item.base_price_list_rate, pr_item.discount_percentage,
			pr_item.base_rate
		from `tabPurchase Receipt` pr, `tabPurchase Receipt Item` pr_item
		where pr.docstatus = 1 and pr_item.item_code = %s and pr.name != %s and
			pr.name = pr_item.parent
		order by pr.posting_date desc, pr.posting_time desc, pr.name desc
		limit 1""", (item_code, cstr(doc_name)), as_dict=1)

	purchase_order_date = getdate(last_purchase_order and last_purchase_order[0].transaction_date
							   or "1900-01-01")
	purchase_receipt_date = getdate(last_purchase_receipt and
								 last_purchase_receipt[0].posting_date or "1900-01-01")

	if (purchase_order_date > purchase_receipt_date) or \
				(last_purchase_order and not last_purchase_receipt):
		# use purchase order
		last_purchase = last_purchase_order[0]
		purchase_date = purchase_order_date

	elif (purchase_receipt_date > purchase_order_date) or \
				(last_purchase_receipt and not last_purchase_order):
		# use purchase receipt
		last_purchase = last_purchase_receipt[0]
		purchase_date = purchase_receipt_date

	else:
		return frappe._dict()

	conversion_factor = flt(last_purchase.conversion_factor)
	out = frappe._dict({
		"base_price_list_rate": flt(last_purchase.base_price_list_rate) / conversion_factor,
		"base_rate": flt(last_purchase.base_rate) / conversion_factor,
		"discount_percentage": flt(last_purchase.discount_percentage),
		"purchase_date": purchase_date
	})

	conversion_rate = flt(conversion_rate) or 1.0
	out.update({
		"price_list_rate": out.base_price_list_rate / conversion_rate,
		"rate": out.base_rate / conversion_rate,
		"base_rate": out.base_rate
	})

	return out


def invalidate_cache_for_item(doc):
	invalidate_cache_for(doc, doc.item_group)

	website_item_groups = list(set((doc.get("old_website_item_groups") or [])
								+ [d.item_group for d in doc.get({"doctype": "Website Item Group"}) if d.item_group]))

	for item_group in website_item_groups:
		invalidate_cache_for(doc, item_group)

	if doc.get("old_item_group") and doc.get("old_item_group") != doc.item_group:
		invalidate_cache_for(doc, doc.old_item_group)

	invalidate_item_variants_cache_for_website(doc)


def invalidate_item_variants_cache_for_website(doc):
	from erpnext.portal.product_configurator.item_variants_cache import ItemVariantsCacheManager

	item_code = None
	if doc.has_variants and doc.show_in_website:
		item_code = doc.name
	elif doc.variant_of and frappe.db.get_value('Item', doc.variant_of, 'show_in_website'):
		item_code = doc.variant_of

	if item_code:
		item_cache = ItemVariantsCacheManager(item_code)
		item_cache.clear_cache()


def check_stock_uom_with_bin(item, stock_uom):
	if stock_uom == frappe.db.get_value("Item", item, "stock_uom"):
		return

	matched = True
	ref_uom = frappe.db.get_value("Stock Ledger Entry",
							   {"item_code": item}, "stock_uom")

	if ref_uom:
		if cstr(ref_uom) != cstr(stock_uom):
			matched = False
	else:
		bin_list = frappe.db.sql("select * from tabBin where item_code=%s", item, as_dict=1)
		for bin in bin_list:
			if (bin.reserved_qty > 0 or bin.ordered_qty > 0 or bin.indented_qty > 0
								or bin.planned_qty > 0) and cstr(bin.stock_uom) != cstr(stock_uom):
				matched = False
				break

		if matched and bin_list:
			frappe.db.sql("""update tabBin set stock_uom=%s where item_code=%s""", (stock_uom, item))

	if not matched:
		frappe.throw(
			_("Default Unit of Measure for Item {0} cannot be changed directly because you have already made some transaction(s) with another UOM. You will need to create a new Item to use a different Default UOM.").format(item))

def get_item_defaults(item_code, company):
	item = frappe.get_cached_doc('Item', item_code)

	out = item.as_dict()

	for d in item.item_defaults:
		if d.company == company:
			row = copy.deepcopy(d.as_dict())
			row.pop("name")
			out.update(row)
	return out

def set_item_default(item_code, company, fieldname, value):
	item = frappe.get_cached_doc('Item', item_code)

	for d in item.item_defaults:
		if d.company == company:
			if not d.get(fieldname):
				frappe.db.set_value(d.doctype, d.name, fieldname, value)
			return

	# no row found, add a new row for the company
	d = item.append('item_defaults', {fieldname: value, "company": company})
	d.db_insert()
	item.clear_cache()

@frappe.whitelist()
def get_uom_conv_factor(uom, stock_uom):
	uoms = [uom, stock_uom]
	value = ""
	uom_details = frappe.db.sql("""select to_uom, from_uom, value from `tabUOM Conversion Factor`\
		where to_uom in ({0})
		""".format(', '.join([frappe.db.escape(i, percent=False) for i in uoms])), as_dict=True)

	for d in uom_details:
		if d.from_uom == stock_uom and d.to_uom == uom:
			value = 1/flt(d.value)
		elif d.from_uom == uom and d.to_uom == stock_uom:
			value = d.value

	if not value:
		uom_stock = frappe.db.get_value("UOM Conversion Factor", {"to_uom": stock_uom}, ["from_uom", "value"], as_dict=1)
		uom_row = frappe.db.get_value("UOM Conversion Factor", {"to_uom": uom}, ["from_uom", "value"], as_dict=1)

		if uom_stock and uom_row:
			if uom_stock.from_uom == uom_row.from_uom:
				value = flt(uom_stock.value) * 1/flt(uom_row.value)

	return value

@frappe.whitelist()
def get_item_attribute(parent, attribute_value=''):
	if not frappe.has_permission("Item"):
		frappe.msgprint(_("No Permission"), raise_exception=1)

	return frappe.get_all("Item Attribute Value", fields = ["attribute_value"],
		filters = {'parent': parent, 'attribute_value': ("like", "%%%s%%" % attribute_value)})

def update_variants(variants, template, publish_progress=True):
	count=0
	for d in variants:
		variant = frappe.get_doc("Item", d)
		copy_attributes_to_variant(template, variant)
		variant.save()
		count+=1
		if publish_progress:
				frappe.publish_progress(count*100/len(variants), title = _("Updating Variants..."))<|MERGE_RESOLUTION|>--- conflicted
+++ resolved
@@ -124,11 +124,8 @@
 		self.validate_retain_sample()
 		self.validate_uom_conversion_factor()
 		self.validate_item_defaults()
-<<<<<<< HEAD
 		self.validate_customer_provided_part()
-=======
 		self.update_defaults_from_item_group()
->>>>>>> 0f62b13d
 		self.validate_stock_for_has_batch_and_has_serial()
 
 		if not self.get("__islocal"):
@@ -761,18 +758,10 @@
 					frappe.throw(
 						_('Cannot change Attributes after stock transaction. Make a new Item and transfer stock to the new Item'))
 
-<<<<<<< HEAD
-	def asset_exists(self):
-		if not hasattr(self, '_asset_created'):
-			self._asset_created = frappe.db.get_all("Asset",
-				filters={"item_code": self.name, "docstatus": 1}, limit=1)
-		return self._asset_created
-=======
 	def validate_variant_based_on_change(self):
 		if not self.is_new() and (self.variant_of or (self.has_variants and frappe.get_all("Item", {"variant_of": self.name}))):
 			if self.variant_based_on != frappe.db.get_value("Item", self.name, "variant_based_on"):
 				frappe.throw(_("Variant Based On cannot be changed"))
->>>>>>> 0f62b13d
 
 	def validate_uom(self):
 		if not self.get("__islocal"):
@@ -794,20 +783,13 @@
 					d.conversion_factor = value
 
 	def validate_attributes(self):
-<<<<<<< HEAD
+		if not (self.has_variants or self.variant_of):
+			return
+
 		if not self.variant_based_on:
 			self.variant_based_on = 'Item Attribute'
 
-		if (self.has_variants or self.variant_of) and self.variant_based_on == 'Item Attribute':
-=======
-		if not (self.has_variants or self.variant_of):
-			return
-
-		if not self.variant_based_on:
-			self.variant_based_on = 'Item Attribute'
-
 		if self.variant_based_on == 'Item Attribute':
->>>>>>> 0f62b13d
 			attributes = []
 			if not self.attributes:
 				frappe.throw(_("Attribute table is mandatory"))
@@ -833,13 +815,10 @@
 
 			validate_item_variant_attributes(self, args)
 
-<<<<<<< HEAD
 			# copy variant_of value for each attribute row
 			for d in self.attributes:
 				d.variant_of = self.variant_of
 
-=======
->>>>>>> 0f62b13d
 	def validate_stock_for_has_batch_and_has_serial(self):
 		if self.stock_ledger_created():
 			for value in ["has_batch_no", "has_serial_no"]:
