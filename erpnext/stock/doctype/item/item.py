# Copyright (c) 2015, Frappe Technologies Pvt. Ltd. and Contributors
# License: GNU General Public License v3. See license.txt

from __future__ import unicode_literals

import itertools
import json
import erpnext
import frappe
import copy
from erpnext.controllers.item_variant import (ItemVariantExistsError,
		copy_attributes_to_variant, get_variant, make_variant_item_code, validate_item_variant_attributes)
from erpnext.setup.doctype.item_group.item_group import (get_parent_item_groups, invalidate_cache_for)
from frappe import _, msgprint
from frappe.utils import (cint, cstr, flt, formatdate, get_timestamp, getdate,
		now_datetime, random_string, strip, get_link_to_form, nowtime)
from frappe.utils.html_utils import clean_html

from frappe.website.render import clear_cache
from frappe.model.document import Document

from six import iteritems


class DuplicateReorderRows(frappe.ValidationError):
	pass


class StockExistsForTemplate(frappe.ValidationError):
	pass


class InvalidBarcode(frappe.ValidationError):
	pass


class Item(Document):
	def onload(self):
		self.set_onload('stock_exists', self.stock_ledger_created())
		self.set_asset_naming_series()

	@frappe.whitelist()
	def set_asset_naming_series(self):
		if not hasattr(self, '_asset_naming_series'):
			from erpnext.assets.doctype.asset.asset import get_asset_naming_series
			self._asset_naming_series = get_asset_naming_series()

		self.set_onload('asset_naming_series', self._asset_naming_series)

	def autoname(self):
		if frappe.db.get_default("item_naming_by") == "Naming Series":
			if self.variant_of:
				if not self.item_code:
					template_item_name = frappe.db.get_value("Item", self.variant_of, "item_name")
					self.item_code = make_variant_item_code(self.variant_of, template_item_name, self)
			else:
				from frappe.model.naming import set_name_by_naming_series
				set_name_by_naming_series(self)
				self.item_code = self.name

		self.item_code = strip(self.item_code)
		self.name = self.item_code

	def before_insert(self):
		if not self.description:
			self.description = self.item_name

		# if self.is_sales_item and not self.get('is_item_from_hub'):
		# 	self.publish_in_hub = 1

	def after_insert(self):
		'''set opening stock and item price'''
		if self.standard_rate:
			for default in self.item_defaults or [frappe._dict()]:
				self.add_price(default.default_price_list)

		if self.opening_stock:
			self.set_opening_stock()

	def validate(self):
		if not self.item_name:
			self.item_name = self.item_code

		if not self.description:
			self.description = self.item_name

		self.validate_uom()
		self.validate_description()
		self.add_default_uom_in_conversion_factor_table()
		self.validate_conversion_factor()
		self.validate_item_type()
		self.validate_naming_series()
		self.check_for_active_boms()
		self.fill_customer_code()
		self.check_item_tax()
		self.validate_barcode()
		self.validate_warehouse_for_reorder()
		self.update_bom_item_desc()
		self.synced_with_hub = 0

		self.validate_has_variants()
		self.validate_attributes_in_variants()
		self.validate_stock_exists_for_template_item()
		self.validate_attributes()
		self.validate_variant_attributes()
		self.validate_variant_based_on_change()
		self.validate_fixed_asset()
		self.validate_retain_sample()
		self.validate_uom_conversion_factor()
		self.validate_item_defaults()
		self.validate_customer_provided_part()
		self.update_defaults_from_item_group()
		self.validate_auto_reorder_enabled_in_stock_settings()
		self.cant_change()

		if not self.get("__islocal"):
			self.old_item_group = frappe.db.get_value(self.doctype, self.name, "item_group")

	def on_update(self):
		invalidate_cache_for_item(self)
		self.validate_name_with_item_group()
		self.update_variants()
		self.update_item_price()

	def validate_description(self):
		'''Clean HTML description if set'''
		if cint(frappe.db.get_single_value('Stock Settings', 'clean_description_html')):
			self.description = clean_html(self.description)

	def validate_customer_provided_part(self):
		if self.is_customer_provided_item:
			if self.is_purchase_item:
				frappe.throw(_('"Customer Provided Item" cannot be Purchase Item also'))
			if self.valuation_rate:
				frappe.throw(_('"Customer Provided Item" cannot have Valuation Rate'))
			self.default_material_request_type = "Customer Provided"

	def add_price(self, price_list=None):
		'''Add a new price'''
		if not price_list:
			price_list = (frappe.db.get_single_value('Selling Settings', 'selling_price_list')
						or frappe.db.get_value('Price List', _('Standard Selling')))
		if price_list:
			item_price = frappe.get_doc({
				"doctype": "Item Price",
				"price_list": price_list,
				"item_code": self.name,
				"currency": erpnext.get_default_currency(),
				"price_list_rate": self.standard_rate
			})
			item_price.insert()

	def set_opening_stock(self):
		'''set opening stock'''
		if not self.is_stock_item or self.has_serial_no or self.has_batch_no:
			return

		if not self.valuation_rate and self.standard_rate:
			self.valuation_rate = self.standard_rate

		if not self.valuation_rate and not self.is_customer_provided_item:
			frappe.throw(_("Valuation Rate is mandatory if Opening Stock entered"))

		from erpnext.stock.doctype.stock_entry.stock_entry_utils import make_stock_entry

		# default warehouse, or Stores
		for default in self.item_defaults or [frappe._dict({'company': frappe.defaults.get_defaults().company})]:
			default_warehouse = (default.default_warehouse
					or frappe.db.get_single_value('Stock Settings', 'default_warehouse'))
			if default_warehouse:
				warehouse_company = frappe.db.get_value("Warehouse", default_warehouse, "company")

			if not default_warehouse or warehouse_company != default.company:
				default_warehouse = frappe.db.get_value('Warehouse',
					{'warehouse_name': _('Stores'), 'company': default.company})

			if default_warehouse:
				stock_entry = make_stock_entry(item_code=self.name, target=default_warehouse, qty=self.opening_stock,
					rate=self.valuation_rate, company=default.company, posting_date=getdate(), posting_time=nowtime())

				stock_entry.add_comment("Comment", _("Opening Stock"))

	def validate_fixed_asset(self):
		if self.is_fixed_asset:
			if self.is_stock_item:
				frappe.throw(_("Fixed Asset Item must be a non-stock item."))

			if not self.asset_category:
				frappe.throw(_("Asset Category is mandatory for Fixed Asset item"))

			if self.stock_ledger_created():
				frappe.throw(_("Cannot be a fixed asset item as Stock Ledger is created."))

		if not self.is_fixed_asset:
			asset = frappe.db.get_all("Asset", filters={"item_code": self.name, "docstatus": 1}, limit=1)
			if asset:
				frappe.throw(_('"Is Fixed Asset" cannot be unchecked, as Asset record exists against the item'))

	def validate_retain_sample(self):
		if self.retain_sample and not frappe.db.get_single_value('Stock Settings', 'sample_retention_warehouse'):
			frappe.throw(_("Please select Sample Retention Warehouse in Stock Settings first"))
		if self.retain_sample and not self.has_batch_no:
			frappe.throw(_("{0} Retain Sample is based on batch, please check Has Batch No to retain sample of item").format(
				self.item_code))

	def add_default_uom_in_conversion_factor_table(self):
		uom_conv_list = [d.uom for d in self.get("uoms")]
		if self.stock_uom not in uom_conv_list:
			ch = self.append('uoms', {})
			ch.uom = self.stock_uom
			ch.conversion_factor = 1

		to_remove = []
		for d in self.get("uoms"):
			if d.conversion_factor == 1 and d.uom != self.stock_uom:
				to_remove.append(d)

		[self.remove(d) for d in to_remove]

	def update_template_tables(self):
		template = frappe.get_doc("Item", self.variant_of)

		# add item taxes from template
		for d in template.get("taxes"):
			self.append("taxes", {"item_tax_template": d.item_tax_template})

		# copy re-order table if empty
		if not self.get("reorder_levels"):
			for d in template.get("reorder_levels"):
				n = {}
				for k in ("warehouse", "warehouse_reorder_level",
					"warehouse_reorder_qty", "material_request_type"):
					n[k] = d.get(k)
				self.append("reorder_levels", n)

	def validate_conversion_factor(self):
		check_list = []
		for d in self.get('uoms'):
			if cstr(d.uom) in check_list:
				frappe.throw(
					_("Unit of Measure {0} has been entered more than once in Conversion Factor Table").format(d.uom))
			else:
				check_list.append(cstr(d.uom))

			if d.uom and cstr(d.uom) == cstr(self.stock_uom) and flt(d.conversion_factor) != 1:
				frappe.throw(
					_("Conversion factor for default Unit of Measure must be 1 in row {0}").format(d.idx))

	def validate_item_type(self):
		if self.has_serial_no == 1 and self.is_stock_item == 0 and not self.is_fixed_asset:
			msgprint(_("'Has Serial No' can not be 'Yes' for non-stock item"), raise_exception=1)

		if self.has_serial_no == 0 and self.serial_no_series:
			self.serial_no_series = None

	def validate_naming_series(self):
		for field in ["serial_no_series", "batch_number_series"]:
			series = self.get(field)
			if series and "#" in series and "." not in series:
				frappe.throw(_("Invalid naming series (. missing) for {0}")
					.format(frappe.bold(self.meta.get_field(field).label)))

	def check_for_active_boms(self):
		if self.default_bom:
			bom_item = frappe.db.get_value("BOM", self.default_bom, "item")
			if bom_item not in (self.name, self.variant_of):
				frappe.throw(
					_("Default BOM ({0}) must be active for this item or its template").format(bom_item))

	def fill_customer_code(self):
		""" Append all the customer codes and insert into "customer_code" field of item table """
		cust_code = []
		for d in self.get('customer_items'):
			cust_code.append(d.ref_code)
		self.customer_code = ','.join(cust_code)

	def check_item_tax(self):
		"""Check whether Tax Rate is not entered twice for same Tax Type"""
		check_list = []
		for d in self.get('taxes'):
			if d.item_tax_template:
				if d.item_tax_template in check_list:
					frappe.throw(_("{0} entered twice in Item Tax").format(d.item_tax_template))
				else:
					check_list.append(d.item_tax_template)

	def validate_barcode(self):
		from stdnum import ean
		if len(self.barcodes) > 0:
			for item_barcode in self.barcodes:
				options = frappe.get_meta("Item Barcode").get_options("barcode_type").split('\n')
				if item_barcode.barcode:
					duplicate = frappe.db.sql(
						"""select parent from `tabItem Barcode` where barcode = %s and parent != %s""", (item_barcode.barcode, self.name))
					if duplicate:
						frappe.throw(_("Barcode {0} already used in Item {1}").format(
							item_barcode.barcode, duplicate[0][0]))

					item_barcode.barcode_type = "" if item_barcode.barcode_type not in options else item_barcode.barcode_type
					if item_barcode.barcode_type and item_barcode.barcode_type.upper() in ('EAN', 'UPC-A', 'EAN-13', 'EAN-8'):
						if not ean.is_valid(item_barcode.barcode):
							frappe.throw(_("Barcode {0} is not a valid {1} code").format(
								item_barcode.barcode, item_barcode.barcode_type), InvalidBarcode)

					if item_barcode.barcode != item_barcode.name:
						# if barcode is getting updated , the row name has to reset.
						# Delete previous old row doc and re-enter row as if new to reset name in db.
						item_barcode.set("__islocal", True)
						item_barcode_entry_name = item_barcode.name
						item_barcode.name = None
						frappe.delete_doc("Item Barcode", item_barcode_entry_name)

	def validate_warehouse_for_reorder(self):
		'''Validate Reorder level table for duplicate and conditional mandatory'''
		warehouse = []
		for d in self.get("reorder_levels"):
			if not d.warehouse_group:
				d.warehouse_group = d.warehouse
			if d.get("warehouse") and d.get("warehouse") not in warehouse:
				warehouse += [d.get("warehouse")]
			else:
				frappe.throw(_("Row {0}: An Reorder entry already exists for this warehouse {1}")
									.format(d.idx, d.warehouse), DuplicateReorderRows)

			if d.warehouse_reorder_level and not d.warehouse_reorder_qty:
				frappe.throw(_("Row #{0}: Please set reorder quantity").format(d.idx))

	def stock_ledger_created(self):
		if not hasattr(self, '_stock_ledger_created'):
			self._stock_ledger_created = len(frappe.db.sql("""select name from `tabStock Ledger Entry`
				where item_code = %s and is_cancelled = 0 limit 1""", self.name))
		return self._stock_ledger_created

	def validate_name_with_item_group(self):
		# causes problem with tree build
		if frappe.db.exists("Item Group", self.name):
			frappe.throw(
				_("An Item Group exists with same name, please change the item name or rename the item group"))

	def update_item_price(self):
		frappe.db.sql("""update `tabItem Price` set item_name=%s,
			item_description=%s, brand=%s where item_code=%s""",
					(self.item_name, self.description, self.brand, self.name))

	def on_trash(self):
		super(Item, self).on_trash()
		frappe.db.sql("""delete from tabBin where item_code=%s""", self.name)
		frappe.db.sql("delete from `tabItem Price` where item_code=%s", self.name)
		for variant_of in frappe.get_all("Item", filters={"variant_of": self.name}):
			frappe.delete_doc("Item", variant_of.name)

	def before_rename(self, old_name, new_name, merge=False):
		if self.item_name == old_name:
			frappe.db.set_value("Item", old_name, "item_name", new_name)

		if merge:
			# Validate properties before merging
			if not frappe.db.exists("Item", new_name):
				frappe.throw(_("Item {0} does not exist").format(new_name))

			field_list = ["stock_uom", "is_stock_item", "has_serial_no", "has_batch_no"]
			new_properties = [cstr(d) for d in frappe.db.get_value("Item", new_name, field_list)]
			if new_properties != [cstr(self.get(fld)) for fld in field_list]:
				frappe.throw(_("To merge, following properties must be same for both items")
									+ ": \n" + ", ".join([self.meta.get_label(fld) for fld in field_list]))

	def after_rename(self, old_name, new_name, merge):
		if merge:
			self.validate_duplicate_item_in_stock_reconciliation(old_name, new_name)

		if self.published_in_website:
			invalidate_cache_for_item(self)

		frappe.db.set_value("Item", new_name, "item_code", new_name)

		if merge:
			self.set_last_purchase_rate(new_name)
			self.recalculate_bin_qty(new_name)

		for dt in ("Sales Taxes and Charges", "Purchase Taxes and Charges"):
			for d in frappe.db.sql("""select name, item_wise_tax_detail from `tab{0}`
					where ifnull(item_wise_tax_detail, '') != ''""".format(dt), as_dict=1):

				item_wise_tax_detail = json.loads(d.item_wise_tax_detail)
				if isinstance(item_wise_tax_detail, dict) and old_name in item_wise_tax_detail:
					item_wise_tax_detail[new_name] = item_wise_tax_detail[old_name]
					item_wise_tax_detail.pop(old_name)

					frappe.db.set_value(dt, d.name, "item_wise_tax_detail",
											json.dumps(item_wise_tax_detail), update_modified=False)

	def validate_duplicate_item_in_stock_reconciliation(self, old_name, new_name):
		records = frappe.db.sql(""" SELECT parent, COUNT(*) as records
			FROM `tabStock Reconciliation Item`
			WHERE item_code = %s and docstatus = 1
			GROUP By item_code, warehouse, parent
			HAVING records > 1
		""", new_name, as_dict=1)

		if not records: return
		document = _("Stock Reconciliation") if len(records) == 1 else _("Stock Reconciliations")

		msg = _("The items {0} and {1} are present in the following {2} : ").format(
			frappe.bold(old_name), frappe.bold(new_name), document)

		msg += '<br>'
		msg += ', '.join([get_link_to_form("Stock Reconciliation", d.parent) for d in records]) + "<br><br>"

		msg += _("Note: To merge the items, create a separate Stock Reconciliation for the old item {0}").format(
			frappe.bold(old_name))

		frappe.throw(_(msg), title=_("Merge not allowed"))

	def set_last_purchase_rate(self, new_name):
		last_purchase_rate = get_last_purchase_details(new_name).get("base_net_rate", 0)
		frappe.db.set_value("Item", new_name, "last_purchase_rate", last_purchase_rate)

	def recalculate_bin_qty(self, new_name):
		from erpnext.stock.stock_balance import repost_stock
		frappe.db.auto_commit_on_many_writes = 1
		existing_allow_negative_stock = frappe.db.get_value("Stock Settings", None, "allow_negative_stock")
		frappe.db.set_value("Stock Settings", None, "allow_negative_stock", 1)

		repost_stock_for_warehouses = frappe.db.sql_list("""select distinct warehouse
			from tabBin where item_code=%s""", new_name)

		# Delete all existing bins to avoid duplicate bins for the same item and warehouse
		frappe.db.sql("delete from `tabBin` where item_code=%s", new_name)

		for warehouse in repost_stock_for_warehouses:
			repost_stock(new_name, warehouse)

		frappe.db.set_value("Stock Settings", None, "allow_negative_stock", existing_allow_negative_stock)
		frappe.db.auto_commit_on_many_writes = 0

<<<<<<< HEAD
=======
	@frappe.whitelist()
	def copy_specification_from_item_group(self):
		self.set("website_specifications", [])
		if self.item_group:
			for label, desc in frappe.db.get_values("Item Website Specification",
										   {"parent": self.item_group}, ["label", "description"]):
				row = self.append("website_specifications")
				row.label = label
				row.description = desc

>>>>>>> e2da3cbc
	def update_bom_item_desc(self):
		if self.is_new():
			return

		if self.db_get('description') != self.description:
			frappe.db.sql("""
				update `tabBOM`
				set description = %s
				where item = %s and docstatus < 2
			""", (self.description, self.name))

			frappe.db.sql("""
				update `tabBOM Item`
				set description = %s
				where item_code = %s and docstatus < 2
			""", (self.description, self.name))

			frappe.db.sql("""
				update `tabBOM Explosion Item`
				set description = %s
				where item_code = %s and docstatus < 2
			""", (self.description, self.name))

	def validate_item_defaults(self):
		companies = list(set([row.company for row in self.item_defaults]))

		if len(companies) != len(self.item_defaults):
			frappe.throw(_("Cannot set multiple Item Defaults for a company."))

	def update_defaults_from_item_group(self):
		"""Get defaults from Item Group"""
		if self.item_group and not self.item_defaults:
			item_defaults = frappe.db.get_values("Item Default", {"parent": self.item_group},
				['company', 'default_warehouse','default_price_list','buying_cost_center','default_supplier',
				'expense_account','selling_cost_center','income_account'], as_dict = 1)
			if item_defaults:
				for item in item_defaults:
					self.append('item_defaults', {
						'company': item.company,
						'default_warehouse': item.default_warehouse,
						'default_price_list': item.default_price_list,
						'buying_cost_center': item.buying_cost_center,
						'default_supplier': item.default_supplier,
						'expense_account': item.expense_account,
						'selling_cost_center': item.selling_cost_center,
						'income_account': item.income_account
					})
			else:
				warehouse = ''
				defaults = frappe.defaults.get_defaults() or {}

				# To check default warehouse is belong to the default company
				if defaults.get("default_warehouse") and defaults.company and frappe.db.exists("Warehouse",
					{'name': defaults.default_warehouse, 'company': defaults.company}):
						self.append("item_defaults", {
							"company": defaults.get("company"),
							"default_warehouse": defaults.default_warehouse
						})

	def update_variants(self):
		if self.flags.dont_update_variants or \
						frappe.db.get_single_value('Item Variant Settings', 'do_not_update_variants'):
			return
		if self.has_variants:
			variants = frappe.db.get_all("Item", fields=["item_code"], filters={"variant_of": self.name})
			if variants:
				if len(variants) <= 30:
					update_variants(variants, self, publish_progress=False)
					frappe.msgprint(_("Item Variants updated"))
				else:
					frappe.enqueue("erpnext.stock.doctype.item.item.update_variants",
						variants=variants, template=self, now=frappe.flags.in_test, timeout=600)

	def validate_has_variants(self):
		if not self.has_variants and frappe.db.get_value("Item", self.name, "has_variants"):
			if frappe.db.exists("Item", {"variant_of": self.name}):
				frappe.throw(_("Item has variants."))

	def validate_attributes_in_variants(self):
		if not self.has_variants or self.get("__islocal"):
			return

		old_doc = self.get_doc_before_save()
		old_doc_attributes = set([attr.attribute for attr in old_doc.attributes])
		own_attributes = [attr.attribute for attr in self.attributes]

		# Check if old attributes were removed from the list
		# Is old_attrs is a subset of new ones
		# that means we need not check any changes
		if old_doc_attributes.issubset(set(own_attributes)):
			return

		from collections import defaultdict

		# get all item variants
		items = [item["name"] for item in frappe.get_all("Item", {"variant_of": self.name})]

		# get all deleted attributes
		deleted_attribute = list(old_doc_attributes.difference(set(own_attributes)))

		# fetch all attributes of these items
		item_attributes = frappe.get_all(
			"Item Variant Attribute",
			filters={
				"parent": ["in", items],
				"attribute": ["in", deleted_attribute]
			},
			fields=["attribute", "parent"]
		)
		not_included = defaultdict(list)

		for attr in item_attributes:
			if attr["attribute"] not in own_attributes:
				not_included[attr["parent"]].append(attr["attribute"])

		if not len(not_included):
			return

		def body(docnames):
			docnames.sort()
			return "<br>".join(docnames)

		def table_row(title, body):
			return """<tr>
				<td>{0}</td>
				<td>{1}</td>
			</tr>""".format(title, body)

		rows = ''
		for docname, attr_list in not_included.items():
			link = "<a href='/app/Form/Item/{0}'>{0}</a>".format(frappe.bold(_(docname)))
			rows += table_row(link, body(attr_list))

		error_description = _('The following deleted attributes exist in Variants but not in the Template. You can either delete the Variants or keep the attribute(s) in template.')

		message = """
			<div>{0}</div><br>
			<table class="table">
				<thead>
					<td>{1}</td>
					<td>{2}</td>
				</thead>
				{3}
			</table>
		""".format(error_description, _('Variant Items'), _('Attributes'), rows)

		frappe.throw(message, title=_("Variant Attribute Error"), is_minimizable=True, wide=True)


	def validate_stock_exists_for_template_item(self):
		if self.stock_ledger_created() and self._doc_before_save:
			if (cint(self._doc_before_save.has_variants) != cint(self.has_variants)
				or self._doc_before_save.variant_of != self.variant_of):
				frappe.throw(_("Cannot change Variant properties after stock transaction. You will have to make a new Item to do this.").format(self.name),
					StockExistsForTemplate)

			if self.has_variants or self.variant_of:
				if not self.is_child_table_same('attributes'):
					frappe.throw(
						_('Cannot change Attributes after stock transaction. Make a new Item and transfer stock to the new Item'))

	def validate_variant_based_on_change(self):
		if not self.is_new() and (self.variant_of or (self.has_variants and frappe.get_all("Item", {"variant_of": self.name}))):
			if self.variant_based_on != frappe.db.get_value("Item", self.name, "variant_based_on"):
				frappe.throw(_("Variant Based On cannot be changed"))

	def validate_uom(self):
		if not self.get("__islocal"):
			check_stock_uom_with_bin(self.name, self.stock_uom)
		if self.has_variants:
			for d in frappe.db.get_all("Item", filters={"variant_of": self.name}):
				check_stock_uom_with_bin(d.name, self.stock_uom)
		if self.variant_of:
			template_uom = frappe.db.get_value("Item", self.variant_of, "stock_uom")
			if template_uom != self.stock_uom:
				frappe.throw(_("Default Unit of Measure for Variant '{0}' must be same as in Template '{1}'")
									.format(self.stock_uom, template_uom))

	def validate_uom_conversion_factor(self):
		if self.uoms:
			for d in self.uoms:
				value = get_uom_conv_factor(d.uom, self.stock_uom)
				if value:
					d.conversion_factor = value

	def validate_attributes(self):
		if not (self.has_variants or self.variant_of):
			return

		if not self.variant_based_on:
			self.variant_based_on = 'Item Attribute'

		if self.variant_based_on == 'Item Attribute':
			attributes = []
			if not self.attributes:
				frappe.throw(_("Attribute table is mandatory"))
			for d in self.attributes:
				if d.attribute in attributes:
					frappe.throw(
						_("Attribute {0} selected multiple times in Attributes Table").format(d.attribute))
				else:
					attributes.append(d.attribute)

	def validate_variant_attributes(self):
		if self.is_new() and self.variant_of and self.variant_based_on == 'Item Attribute':
			# remove attributes with no attribute_value set
			self.attributes = [d for d in self.attributes if cstr(d.attribute_value).strip()]

			args = {}
			for i, d in enumerate(self.attributes):
				d.idx = i + 1
				args[d.attribute] = d.attribute_value

			variant = get_variant(self.variant_of, args, self.name)
			if variant:
				frappe.throw(_("Item variant {0} exists with same attributes")
					.format(variant), ItemVariantExistsError)

			validate_item_variant_attributes(self, args)

			# copy variant_of value for each attribute row
			for d in self.attributes:
				d.variant_of = self.variant_of

	def cant_change(self):
		if not self.get("__islocal"):
			fields = ("has_serial_no", "is_stock_item", "valuation_method", "has_batch_no")

			values = frappe.db.get_value("Item", self.name, fields, as_dict=True)
			if not values.get('valuation_method') and self.get('valuation_method'):
				values['valuation_method'] = frappe.db.get_single_value("Stock Settings", "valuation_method") or "FIFO"

			if values:
				for field in fields:
					if cstr(self.get(field)) != cstr(values.get(field)):
						if not self.check_if_linked_document_exists(field):
							break # no linked document, allowed
						else:
							frappe.throw(_("As there are existing transactions against item {0}, you can not change the value of {1}").format(self.name, frappe.bold(self.meta.get_label(field))))

	def check_if_linked_document_exists(self, field):
		linked_doctypes = ["Delivery Note Item", "Sales Invoice Item", "POS Invoice Item", "Purchase Receipt Item",
			"Purchase Invoice Item", "Stock Entry Detail", "Stock Reconciliation Item"]

		# For "Is Stock Item", following doctypes is important
		# because reserved_qty, ordered_qty and requested_qty updated from these doctypes
		if field == "is_stock_item":
			linked_doctypes += ["Sales Order Item", "Purchase Order Item", "Material Request Item", "Product Bundle"]

		for doctype in linked_doctypes:
			filters={"item_code": self.name, "docstatus": 1}

			if doctype == "Product Bundle":
				filters={"new_item_code": self.name}

			if doctype in ("Purchase Invoice Item", "Sales Invoice Item",):
				# If Invoice has Stock impact, only then consider it.
				if self.stock_ledger_created():
					return True

			elif frappe.db.get_value(doctype, filters):
				return True

	def validate_auto_reorder_enabled_in_stock_settings(self):
		if self.reorder_levels:
			enabled = frappe.db.get_single_value('Stock Settings', 'auto_indent')
			if not enabled:
				frappe.msgprint(msg=_("You have to enable auto re-order in Stock Settings to maintain re-order levels."), title=_("Enable Auto Re-Order"), indicator="orange")


def make_item_price(item, price_list_name, item_price):
	frappe.get_doc({
		'doctype': 'Item Price',
		'price_list': price_list_name,
		'item_code': item,
		'price_list_rate': item_price
	}).insert()

def get_timeline_data(doctype, name):
	'''returns timeline data based on stock ledger entry'''
	out = {}
	items = dict(frappe.db.sql('''select posting_date, count(*)
		from `tabStock Ledger Entry` where item_code=%s
			and posting_date > date_sub(curdate(), interval 1 year)
			group by posting_date''', name))

	for date, count in iteritems(items):
		timestamp = get_timestamp(date)
		out.update({timestamp: count})

	return out


def validate_end_of_life(item_code, end_of_life=None, disabled=None, verbose=1):
	if (not end_of_life) or (disabled is None):
		end_of_life, disabled = frappe.db.get_value("Item", item_code, ["end_of_life", "disabled"])

	if end_of_life and end_of_life != "0000-00-00" and getdate(end_of_life) <= now_datetime().date():
		msg = _("Item {0} has reached its end of life on {1}").format(item_code, formatdate(end_of_life))
		_msgprint(msg, verbose)

	if disabled:
		_msgprint(_("Item {0} is disabled").format(item_code), verbose)


def validate_is_stock_item(item_code, is_stock_item=None, verbose=1):
	if not is_stock_item:
		is_stock_item = frappe.db.get_value("Item", item_code, "is_stock_item")

	if is_stock_item != 1:
		msg = _("Item {0} is not a stock Item").format(item_code)

		_msgprint(msg, verbose)


def validate_cancelled_item(item_code, docstatus=None, verbose=1):
	if docstatus is None:
		docstatus = frappe.db.get_value("Item", item_code, "docstatus")

	if docstatus == 2:
		msg = _("Item {0} is cancelled").format(item_code)
		_msgprint(msg, verbose)

def _msgprint(msg, verbose):
	if verbose:
		msgprint(msg, raise_exception=True)
	else:
		raise frappe.ValidationError(msg)


def get_last_purchase_details(item_code, doc_name=None, conversion_rate=1.0):
	"""returns last purchase details in stock uom"""
	# get last purchase order item details

	last_purchase_order = frappe.db.sql("""\
		select po.name, po.transaction_date, po.conversion_rate,
			po_item.conversion_factor, po_item.base_price_list_rate,
			po_item.discount_percentage, po_item.base_rate, po_item.base_net_rate
		from `tabPurchase Order` po, `tabPurchase Order Item` po_item
		where po.docstatus = 1 and po_item.item_code = %s and po.name != %s and
			po.name = po_item.parent
		order by po.transaction_date desc, po.name desc
		limit 1""", (item_code, cstr(doc_name)), as_dict=1)


	# get last purchase receipt item details
	last_purchase_receipt = frappe.db.sql("""\
		select pr.name, pr.posting_date, pr.posting_time, pr.conversion_rate,
			pr_item.conversion_factor, pr_item.base_price_list_rate, pr_item.discount_percentage,
			pr_item.base_rate, pr_item.base_net_rate
		from `tabPurchase Receipt` pr, `tabPurchase Receipt Item` pr_item
		where pr.docstatus = 1 and pr_item.item_code = %s and pr.name != %s and
			pr.name = pr_item.parent
		order by pr.posting_date desc, pr.posting_time desc, pr.name desc
		limit 1""", (item_code, cstr(doc_name)), as_dict=1)

	purchase_order_date = getdate(last_purchase_order and last_purchase_order[0].transaction_date
							   or "1900-01-01")
	purchase_receipt_date = getdate(last_purchase_receipt and
								 last_purchase_receipt[0].posting_date or "1900-01-01")

	if last_purchase_order and (purchase_order_date >= purchase_receipt_date or not last_purchase_receipt):
		# use purchase order

		last_purchase = last_purchase_order[0]
		purchase_date = purchase_order_date

	elif last_purchase_receipt and (purchase_receipt_date > purchase_order_date or not last_purchase_order):
		# use purchase receipt
		last_purchase = last_purchase_receipt[0]
		purchase_date = purchase_receipt_date

	else:
		return frappe._dict()

	conversion_factor = flt(last_purchase.conversion_factor)
	out = frappe._dict({
		"base_price_list_rate": flt(last_purchase.base_price_list_rate) / conversion_factor,
		"base_rate": flt(last_purchase.base_rate) / conversion_factor,
		"base_net_rate": flt(last_purchase.base_net_rate) / conversion_factor,
		"discount_percentage": flt(last_purchase.discount_percentage),
		"purchase_date": purchase_date
	})


	conversion_rate = flt(conversion_rate) or 1.0
	out.update({
		"price_list_rate": out.base_price_list_rate / conversion_rate,
		"rate": out.base_rate / conversion_rate,
		"base_rate": out.base_rate,
		"base_net_rate": out.base_net_rate
	})

	return out


def invalidate_cache_for_item(doc):
	"""Invalidate Item Group cache and rebuild ItemVariantsCacheManager."""
	invalidate_cache_for(doc, doc.item_group)

	if doc.get("old_item_group") and doc.get("old_item_group") != doc.item_group:
		invalidate_cache_for(doc, doc.old_item_group)

	invalidate_item_variants_cache_for_website(doc)


def invalidate_item_variants_cache_for_website(doc):
	"""Rebuild ItemVariantsCacheManager via Item or Website Item."""
	from erpnext.e_commerce.product_configurator.item_variants_cache import ItemVariantsCacheManager

	item_code = None
	is_web_item = doc.get("published_in_website") or doc.get("published")
	if doc.has_variants and is_web_item:
		item_code = doc.item_code
	elif doc.variant_of and frappe.db.get_value('Item', doc.variant_of, 'published_in_website'):
		item_code = doc.variant_of

	if item_code:
		item_cache = ItemVariantsCacheManager(item_code)
		item_cache.rebuild_cache()

def check_stock_uom_with_bin(item, stock_uom):
	if stock_uom == frappe.db.get_value("Item", item, "stock_uom"):
		return

	matched = True
	ref_uom = frappe.db.get_value("Stock Ledger Entry",
							   {"item_code": item}, "stock_uom")

	if ref_uom:
		if cstr(ref_uom) != cstr(stock_uom):
			matched = False
	else:
		bin_list = frappe.db.sql("select * from tabBin where item_code=%s", item, as_dict=1)
		for bin in bin_list:
			if (bin.reserved_qty > 0 or bin.ordered_qty > 0 or bin.indented_qty > 0
								or bin.planned_qty > 0) and cstr(bin.stock_uom) != cstr(stock_uom):
				matched = False
				break

		if matched and bin_list:
			frappe.db.sql("""update tabBin set stock_uom=%s where item_code=%s""", (stock_uom, item))

	if not matched:
		frappe.throw(
			_("Default Unit of Measure for Item {0} cannot be changed directly because you have already made some transaction(s) with another UOM. You will need to create a new Item to use a different Default UOM.").format(item))

def get_item_defaults(item_code, company):
	item = frappe.get_cached_doc('Item', item_code)

	out = item.as_dict()

	for d in item.item_defaults:
		if d.company == company:
			row = copy.deepcopy(d.as_dict())
			row.pop("name")
			out.update(row)
	return out

def set_item_default(item_code, company, fieldname, value):
	item = frappe.get_cached_doc('Item', item_code)

	for d in item.item_defaults:
		if d.company == company:
			if not d.get(fieldname):
				frappe.db.set_value(d.doctype, d.name, fieldname, value)
			return

	# no row found, add a new row for the company
	d = item.append('item_defaults', {fieldname: value, "company": company})
	d.db_insert()
	item.clear_cache()

@frappe.whitelist()
def get_item_details(item_code, company=None):
	out = frappe._dict()
	if company:
		out = get_item_defaults(item_code, company) or frappe._dict()

	doc = frappe.get_cached_doc("Item", item_code)
	out.update(doc.as_dict())

	return out

@frappe.whitelist()
def get_uom_conv_factor(uom, stock_uom):
	uoms = [uom, stock_uom]
	value = ""
	uom_details = frappe.db.sql("""select to_uom, from_uom, value from `tabUOM Conversion Factor`\
		where to_uom in ({0})
		""".format(', '.join([frappe.db.escape(i, percent=False) for i in uoms])), as_dict=True)

	for d in uom_details:
		if d.from_uom == stock_uom and d.to_uom == uom:
			value = 1/flt(d.value)
		elif d.from_uom == uom and d.to_uom == stock_uom:
			value = d.value

	if not value:
		uom_stock = frappe.db.get_value("UOM Conversion Factor", {"to_uom": stock_uom}, ["from_uom", "value"], as_dict=1)
		uom_row = frappe.db.get_value("UOM Conversion Factor", {"to_uom": uom}, ["from_uom", "value"], as_dict=1)

		if uom_stock and uom_row:
			if uom_stock.from_uom == uom_row.from_uom:
				value = flt(uom_stock.value) * 1/flt(uom_row.value)

	return value

@frappe.whitelist()
def get_item_attribute(parent, attribute_value=''):
	if not frappe.has_permission("Item"):
		frappe.msgprint(_("No Permission"), raise_exception=1)

	return frappe.get_all("Item Attribute Value", fields = ["attribute_value"],
		filters = {'parent': parent, 'attribute_value': ("like", "%%%s%%" % attribute_value)})

def update_variants(variants, template, publish_progress=True):
	count=0
	for d in variants:
		variant = frappe.get_doc("Item", d)
		copy_attributes_to_variant(template, variant)
		variant.save()
		count+=1
		if publish_progress:
				frappe.publish_progress(count*100/len(variants), title = _("Updating Variants..."))<|MERGE_RESOLUTION|>--- conflicted
+++ resolved
@@ -433,19 +433,6 @@
 		frappe.db.set_value("Stock Settings", None, "allow_negative_stock", existing_allow_negative_stock)
 		frappe.db.auto_commit_on_many_writes = 0
 
-<<<<<<< HEAD
-=======
-	@frappe.whitelist()
-	def copy_specification_from_item_group(self):
-		self.set("website_specifications", [])
-		if self.item_group:
-			for label, desc in frappe.db.get_values("Item Website Specification",
-										   {"parent": self.item_group}, ["label", "description"]):
-				row = self.append("website_specifications")
-				row.label = label
-				row.description = desc
-
->>>>>>> e2da3cbc
 	def update_bom_item_desc(self):
 		if self.is_new():
 			return
