# Copyright (c) 2015, Frappe Technologies Pvt. Ltd. and Contributors
# License: GNU General Public License v3. See license.txt


import json

import frappe
from frappe.test_runner import make_test_objects

from erpnext.controllers.item_variant import (
	InvalidItemAttributeValueError,
	ItemVariantExistsError,
	create_variant,
	get_variant,
)
from erpnext.stock.doctype.item.item import (
	InvalidBarcode,
	StockExistsForTemplate,
	get_item_attribute,
	get_timeline_data,
	get_uom_conv_factor,
	validate_is_stock_item,
)
from erpnext.stock.doctype.stock_entry.stock_entry_utils import make_stock_entry
from erpnext.stock.get_item_details import get_item_details
from erpnext.tests.utils import ERPNextTestCase, change_settings

test_ignore = ["BOM"]
test_dependencies = ["Warehouse", "Item Group", "Item Tax Template", "Brand", "Item Attribute"]

def make_item(item_code, properties=None):
	if frappe.db.exists("Item", item_code):
		return frappe.get_doc("Item", item_code)

	item = frappe.get_doc({
		"doctype": "Item",
		"item_code": item_code,
		"item_name": item_code,
		"description": item_code,
		"item_group": "Products"
	})

	if properties:
		item.update(properties)

	if item.is_stock_item:
		for item_default in [doc for doc in item.get("item_defaults") if not doc.default_warehouse]:
			item_default.default_warehouse = "_Test Warehouse - _TC"
			item_default.company = "_Test Company"
	item.insert()

	return item

class TestItem(ERPNextTestCase):
	def setUp(self):
		super().setUp()
		frappe.flags.attribute_values = None

	def get_item(self, idx):
		item_code = test_records[idx].get("item_code")
		if not frappe.db.exists("Item", item_code):
			item = frappe.copy_doc(test_records[idx])
			item.insert()
		else:
			item = frappe.get_doc("Item", item_code)
		return item

	def test_get_item_details(self):
		# delete modified item price record and make as per test_records
		frappe.db.sql("""delete from `tabItem Price`""")

		to_check = {
			"item_code": "_Test Item",
			"item_name": "_Test Item",
			"description": "_Test Item 1",
			"warehouse": "_Test Warehouse - _TC",
			"income_account": "Sales - _TC",
			"expense_account": "_Test Account Cost for Goods Sold - _TC",
			"cost_center": "_Test Cost Center - _TC",
			"qty": 1.0,
			"price_list_rate": 100.0,
			"base_price_list_rate": 0.0,
			"discount_percentage": 0.0,
			"rate": 0.0,
			"base_rate": 0.0,
			"amount": 0.0,
			"base_amount": 0.0,
			"batch_no": None,
			"uom": "_Test UOM",
			"conversion_factor": 1.0,
		}

		make_test_objects("Item Price")

		company = "_Test Company"
		currency = frappe.get_cached_value("Company",  company,  "default_currency")

		details = get_item_details({
			"item_code": "_Test Item",
			"company": company,
			"price_list": "_Test Price List",
			"currency": currency,
			"doctype": "Sales Order",
			"conversion_rate": 1,
			"price_list_currency": currency,
			"plc_conversion_rate": 1,
			"order_type": "Sales",
			"customer": "_Test Customer",
			"conversion_factor": 1,
			"price_list_uom_dependant": 1,
			"ignore_pricing_rule": 1
		})

		for key, value in to_check.items():
			self.assertEqual(value, details.get(key))

	def test_item_tax_template(self):
		expected_item_tax_template = [
			{"item_code": "_Test Item With Item Tax Template", "tax_category": "",
				"item_tax_template": "_Test Account Excise Duty @ 10 - _TC"},
			{"item_code": "_Test Item With Item Tax Template", "tax_category": "_Test Tax Category 1",
				"item_tax_template": "_Test Account Excise Duty @ 12 - _TC"},
			{"item_code": "_Test Item With Item Tax Template", "tax_category": "_Test Tax Category 2",
				"item_tax_template": None},

			{"item_code": "_Test Item Inherit Group Item Tax Template 1", "tax_category": "",
				"item_tax_template": "_Test Account Excise Duty @ 10 - _TC"},
			{"item_code": "_Test Item Inherit Group Item Tax Template 1", "tax_category": "_Test Tax Category 1",
				"item_tax_template": "_Test Account Excise Duty @ 12 - _TC"},
			{"item_code": "_Test Item Inherit Group Item Tax Template 1", "tax_category": "_Test Tax Category 2",
				"item_tax_template": None},

			{"item_code": "_Test Item Inherit Group Item Tax Template 2", "tax_category": "",
				"item_tax_template": "_Test Account Excise Duty @ 15 - _TC"},
			{"item_code": "_Test Item Inherit Group Item Tax Template 2", "tax_category": "_Test Tax Category 1",
				"item_tax_template": "_Test Account Excise Duty @ 12 - _TC"},
			{"item_code": "_Test Item Inherit Group Item Tax Template 2", "tax_category": "_Test Tax Category 2",
				"item_tax_template": None},

			{"item_code": "_Test Item Override Group Item Tax Template", "tax_category": "",
				"item_tax_template": "_Test Account Excise Duty @ 20 - _TC"},
			{"item_code": "_Test Item Override Group Item Tax Template", "tax_category": "_Test Tax Category 1",
				"item_tax_template": "_Test Item Tax Template 1 - _TC"},
			{"item_code": "_Test Item Override Group Item Tax Template", "tax_category": "_Test Tax Category 2",
				"item_tax_template": None},
		]

		expected_item_tax_map = {
			None: {},
			"_Test Account Excise Duty @ 10 - _TC": {"_Test Account Excise Duty - _TC": 10},
			"_Test Account Excise Duty @ 12 - _TC": {"_Test Account Excise Duty - _TC": 12},
			"_Test Account Excise Duty @ 15 - _TC": {"_Test Account Excise Duty - _TC": 15},
			"_Test Account Excise Duty @ 20 - _TC": {"_Test Account Excise Duty - _TC": 20},
			"_Test Item Tax Template 1 - _TC": {"_Test Account Excise Duty - _TC": 5, "_Test Account Education Cess - _TC": 10,
				"_Test Account S&H Education Cess - _TC": 15}
		}

		for data in expected_item_tax_template:
			details = get_item_details({
				"item_code": data['item_code'],
				"tax_category": data['tax_category'],
				"company": "_Test Company",
				"price_list": "_Test Price List",
				"currency": "_Test Currency",
				"doctype": "Sales Order",
				"conversion_rate": 1,
				"price_list_currency": "_Test Currency",
				"plc_conversion_rate": 1,
				"order_type": "Sales",
				"customer": "_Test Customer",
				"conversion_factor": 1,
				"price_list_uom_dependant": 1,
				"ignore_pricing_rule": 1
			})

			self.assertEqual(details.item_tax_template, data['item_tax_template'])
			self.assertEqual(json.loads(details.item_tax_rate), expected_item_tax_map[details.item_tax_template])

	def test_item_defaults(self):
		frappe.delete_doc_if_exists("Item", "Test Item With Defaults", force=1)
		make_item("Test Item With Defaults", {
			"item_group": "_Test Item Group",
			"brand": "_Test Brand With Item Defaults",
			"item_defaults": [{
				"company": "_Test Company",
				"default_warehouse": "_Test Warehouse 2 - _TC",  # no override
				"expense_account": "_Test Account Stock Expenses - _TC",  # override brand default
				"buying_cost_center": "_Test Write Off Cost Center - _TC",  # override item group default
			}]
		})

		sales_item_check = {
			"item_code": "Test Item With Defaults",
			"warehouse": "_Test Warehouse 2 - _TC",  # from item
			"income_account": "_Test Account Sales - _TC",  # from brand
			"expense_account": "_Test Account Stock Expenses - _TC",  # from item
			"cost_center": "_Test Cost Center 2 - _TC",  # from item group
		}
		sales_item_details = get_item_details({
			"item_code": "Test Item With Defaults",
			"company": "_Test Company",
			"price_list": "_Test Price List",
			"currency": "_Test Currency",
			"doctype": "Sales Invoice",
			"conversion_rate": 1,
			"price_list_currency": "_Test Currency",
			"plc_conversion_rate": 1,
			"customer": "_Test Customer",
		})
		for key, value in sales_item_check.items():
			self.assertEqual(value, sales_item_details.get(key))

		purchase_item_check = {
			"item_code": "Test Item With Defaults",
			"warehouse": "_Test Warehouse 2 - _TC",  # from item
			"expense_account": "_Test Account Stock Expenses - _TC",  # from item
			"income_account": "_Test Account Sales - _TC",  # from brand
			"cost_center": "_Test Write Off Cost Center - _TC"  # from item
		}
		purchase_item_details = get_item_details({
			"item_code": "Test Item With Defaults",
			"company": "_Test Company",
			"price_list": "_Test Price List",
			"currency": "_Test Currency",
			"doctype": "Purchase Invoice",
			"conversion_rate": 1,
			"price_list_currency": "_Test Currency",
			"plc_conversion_rate": 1,
			"supplier": "_Test Supplier",
		})
		for key, value in purchase_item_check.items():
			self.assertEqual(value, purchase_item_details.get(key))

	def test_item_default_validations(self):

		with self.assertRaises(frappe.ValidationError) as ve:
			make_item("Bad Item defaults", {
				"item_group": "_Test Item Group",
				"item_defaults": [{
					"company": "_Test Company 1",
					"default_warehouse": "_Test Warehouse - _TC",
					"expense_account": "Stock In Hand - _TC",
					"buying_cost_center": "_Test Cost Center - _TC",
					"selling_cost_center": "_Test Cost Center - _TC",
				}]
			})

		self.assertTrue("belong to company" in str(ve.exception).lower(),
				msg="Mismatching company entities in item defaults should not be allowed.")

	def test_item_attribute_change_after_variant(self):
		frappe.delete_doc_if_exists("Item", "_Test Variant Item-L", force=1)

		variant = create_variant("_Test Variant Item", {"Test Size": "Large"})
		variant.save()

		attribute = frappe.get_doc('Item Attribute', 'Test Size')
		attribute.item_attribute_values = []

		# reset flags
		frappe.flags.attribute_values = None

		self.assertRaises(InvalidItemAttributeValueError, attribute.save)
		frappe.db.rollback()

	def test_make_item_variant(self):
		frappe.delete_doc_if_exists("Item", "_Test Variant Item-L", force=1)

		variant = create_variant("_Test Variant Item", {"Test Size": "Large"})
		variant.save()

		# doing it again should raise error
		variant = create_variant("_Test Variant Item", {"Test Size": "Large"})
		variant.item_code = "_Test Variant Item-L-duplicate"
		self.assertRaises(ItemVariantExistsError, variant.save)

	def test_copy_fields_from_template_to_variants(self):
		frappe.delete_doc_if_exists("Item", "_Test Variant Item-XL", force=1)

		fields = [{'field_name': 'item_group'}, {'field_name': 'is_stock_item'}]
		allow_fields = [d.get('field_name') for d in fields]
		set_item_variant_settings(fields)

		if not frappe.db.get_value('Item Attribute Value',
			{'parent': 'Test Size', 'attribute_value': 'Extra Large'}, 'name'):
			item_attribute = frappe.get_doc('Item Attribute', 'Test Size')
			item_attribute.append('item_attribute_values', {
				'attribute_value' : 'Extra Large',
				'abbr': 'XL'
			})
			item_attribute.save()

		template = frappe.get_doc('Item', '_Test Variant Item')
		template.item_group = "_Test Item Group D"
		template.save()

		variant = create_variant("_Test Variant Item", {"Test Size": "Extra Large"})
		variant.item_code = "_Test Variant Item-XL"
		variant.item_name = "_Test Variant Item-XL"
		variant.save()

		variant = frappe.get_doc('Item', '_Test Variant Item-XL')
		for fieldname in allow_fields:
			self.assertEqual(template.get(fieldname), variant.get(fieldname))

		template = frappe.get_doc('Item', '_Test Variant Item')
		template.item_group = "_Test Item Group Desktops"
		template.save()

	def test_make_item_variant_with_numeric_values(self):
		# cleanup
		for d in frappe.db.get_all('Item', filters={'variant_of':
				'_Test Numeric Template Item'}):
			frappe.delete_doc_if_exists("Item", d.name)

		frappe.delete_doc_if_exists("Item", "_Test Numeric Template Item")
		frappe.delete_doc_if_exists("Item Attribute", "Test Item Length")

		frappe.db.sql('''delete from `tabItem Variant Attribute`
			where attribute="Test Item Length"''')

		frappe.flags.attribute_values = None

		# make item attribute
		frappe.get_doc({
			"doctype": "Item Attribute",
			"attribute_name": "Test Item Length",
			"numeric_values": 1,
			"from_range": 0.0,
			"to_range": 100.0,
			"increment": 0.5
		}).insert()

		# make template item
		make_item("_Test Numeric Template Item", {
			"attributes": [
				{
					"attribute": "Test Size"
				},
				{
					"attribute": "Test Item Length",
					"numeric_values": 1,
					"from_range": 0.0,
					"to_range": 100.0,
					"increment": 0.5
				}
			],
			"item_defaults": [
				{
					"default_warehouse": "_Test Warehouse - _TC",
					"company": "_Test Company"
				}
			],
			"has_variants": 1
		})

		variant = create_variant("_Test Numeric Template Item",
			{"Test Size": "Large", "Test Item Length": 1.1})
		self.assertEqual(variant.item_code, "_Test Numeric Template Item-L-1.1")
		variant.item_code = "_Test Numeric Variant-L-1.1"
		variant.item_name = "_Test Numeric Variant Large 1.1m"
		self.assertRaises(InvalidItemAttributeValueError, variant.save)

		variant = create_variant("_Test Numeric Template Item",
			{"Test Size": "Large", "Test Item Length": 1.5})
		self.assertEqual(variant.item_code, "_Test Numeric Template Item-L-1.5")
		variant.item_code = "_Test Numeric Variant-L-1.5"
		variant.item_name = "_Test Numeric Variant Large 1.5m"
		variant.save()

	def test_item_merging(self):
		create_item("Test Item for Merging 1")
		create_item("Test Item for Merging 2")

		make_stock_entry(item_code="Test Item for Merging 1", target="_Test Warehouse - _TC",
			qty=1, rate=100)
		make_stock_entry(item_code="Test Item for Merging 2", target="_Test Warehouse 1 - _TC",
			qty=1, rate=100)

		frappe.rename_doc("Item", "Test Item for Merging 1", "Test Item for Merging 2", merge=True)

		self.assertFalse(frappe.db.exists("Item", "Test Item for Merging 1"))

		self.assertTrue(frappe.db.get_value("Bin",
			{"item_code": "Test Item for Merging 2", "warehouse": "_Test Warehouse - _TC"}))

		self.assertTrue(frappe.db.get_value("Bin",
			{"item_code": "Test Item for Merging 2", "warehouse": "_Test Warehouse 1 - _TC"}))

	def test_uom_conversion_factor(self):
		if frappe.db.exists('Item', 'Test Item UOM'):
			frappe.delete_doc('Item', 'Test Item UOM')

		item_doc = make_item("Test Item UOM", {
			"stock_uom": "Gram",
			"uoms": [dict(uom='Carat'), dict(uom='Kg')]
		})

		for d in item_doc.uoms:
			value = get_uom_conv_factor(d.uom, item_doc.stock_uom)
			d.conversion_factor = value

		self.assertEqual(item_doc.uoms[0].uom, "Carat")
		self.assertEqual(item_doc.uoms[0].conversion_factor, 0.2)
		self.assertEqual(item_doc.uoms[1].uom, "Kg")
		self.assertEqual(item_doc.uoms[1].conversion_factor, 1000)

	def test_uom_conv_intermediate(self):
		factor = get_uom_conv_factor("Pound", "Gram")
		self.assertAlmostEqual(factor, 453.592, 3)

	def test_uom_conv_base_case(self):
		factor = get_uom_conv_factor("m", "m")
		self.assertEqual(factor, 1.0)

	def test_item_variant_by_manufacturer(self):
		fields = [{'field_name': 'description'}, {'field_name': 'variant_based_on'}]
		set_item_variant_settings(fields)

		if frappe.db.exists('Item', '_Test Variant Mfg'):
			frappe.delete_doc('Item', '_Test Variant Mfg')
		if frappe.db.exists('Item', '_Test Variant Mfg-1'):
			frappe.delete_doc('Item', '_Test Variant Mfg-1')
		if frappe.db.exists('Manufacturer', 'MSG1'):
			frappe.delete_doc('Manufacturer', 'MSG1')

		template = frappe.get_doc(dict(
			doctype='Item',
			item_code='_Test Variant Mfg',
			has_variant=1,
			item_group='Products',
			variant_based_on='Manufacturer'
		)).insert()

		manufacturer = frappe.get_doc(dict(
			doctype='Manufacturer',
			short_name='MSG1'
		)).insert()

		variant = get_variant(template.name, manufacturer=manufacturer.name)
		self.assertEqual(variant.item_code, '_Test Variant Mfg-1')
		self.assertEqual(variant.description, '_Test Variant Mfg')
		self.assertEqual(variant.manufacturer, 'MSG1')
		variant.insert()

		variant = get_variant(template.name, manufacturer=manufacturer.name,
			manufacturer_part_no='007')
		self.assertEqual(variant.item_code, '_Test Variant Mfg-2')
		self.assertEqual(variant.description, '_Test Variant Mfg')
		self.assertEqual(variant.manufacturer, 'MSG1')
		self.assertEqual(variant.manufacturer_part_no, '007')

	def test_stock_exists_against_template_item(self):
		stock_item = frappe.get_all('Stock Ledger Entry', fields = ["item_code"], limit=1)
		if stock_item:
			item_code = stock_item[0].item_code

			item_doc = frappe.get_doc('Item', item_code)
			item_doc.has_variants = 1
			self.assertRaises(StockExistsForTemplate, item_doc.save)

	def test_add_item_barcode(self):
		# Clean up
		frappe.db.sql("""delete from `tabItem Barcode`""")
		item_code = "Test Item Barcode"
		if frappe.db.exists("Item", item_code):
			frappe.delete_doc("Item", item_code)

		# Create new item and add barcodes
		barcode_properties_list = [
			{
				"barcode": "0012345678905",
				"barcode_type": "EAN"
			},
			{
				"barcode": "012345678905",
				"barcode_type": "UAN"
			},
			{
				"barcode": "ARBITRARY_TEXT",
			}
		]
		create_item(item_code)
		for barcode_properties in barcode_properties_list:
			item_doc = frappe.get_doc('Item', item_code)
			new_barcode = item_doc.append('barcodes')
			new_barcode.update(barcode_properties)
			item_doc.save()

		# Check values saved correctly
		barcodes = frappe.get_all(
			'Item Barcode',
			fields=['barcode', 'barcode_type'],
			filters={'parent': item_code})

		for barcode_properties in barcode_properties_list:
			barcode_to_find = barcode_properties['barcode']
			matching_barcodes = [
				x for x in barcodes
				if x['barcode'] == barcode_to_find
			]
		self.assertEqual(len(matching_barcodes), 1)
		details = matching_barcodes[0]

		for key, value in barcode_properties.items():
			self.assertEqual(value, details.get(key))

		# Add barcode again - should cause DuplicateEntryError
		item_doc = frappe.get_doc('Item', item_code)
		new_barcode = item_doc.append('barcodes')
		new_barcode.update(barcode_properties_list[0])
		self.assertRaises(frappe.UniqueValidationError, item_doc.save)

		# Add invalid barcode - should cause InvalidBarcode
		item_doc = frappe.get_doc('Item', item_code)
		new_barcode = item_doc.append('barcodes')
		new_barcode.barcode = '9999999999999'
		new_barcode.barcode_type = 'EAN'
		self.assertRaises(InvalidBarcode, item_doc.save)

	def test_heatmap_data(self):
		import time
		data = get_timeline_data("Item", "_Test Item")
		self.assertTrue(isinstance(data, dict))

		now = time.time()
		one_year_ago = now - 366 * 24 * 60 * 60

		for timestamp, count in data.items():
			self.assertIsInstance(timestamp, int)
			self.assertTrue(one_year_ago <= timestamp <= now)
			self.assertIsInstance(count, int)
			self.assertTrue(count >= 0)

<<<<<<< HEAD
=======
	def test_index_creation(self):
		"check if index is getting created in db"

		indices = frappe.db.sql("show index from tabItem", as_dict=1)
		expected_columns = {"item_code", "item_name", "item_group", "route"}
		for index in indices:
			expected_columns.discard(index.get("Column_name"))

		if expected_columns:
			self.fail(f"Expected db index on these columns: {', '.join(expected_columns)}")

>>>>>>> 8f0d10a1
	def test_attribute_completions(self):
		expected_attrs = {"Small", "Extra Small", "Extra Large", "Large", "2XL", "Medium"}

		attrs = get_item_attribute("Test Size")
		received_attrs = {attr.attribute_value for attr in attrs}
		self.assertEqual(received_attrs, expected_attrs)

		attrs = get_item_attribute("Test Size", attribute_value="extra")
		received_attrs = {attr.attribute_value for attr in attrs}
		self.assertEqual(received_attrs, {"Extra Small", "Extra Large"})

	def test_check_stock_uom_with_bin(self):
		# this item has opening stock and stock_uom set in test_records.
		item = frappe.get_doc("Item", "_Test Item")
		item.stock_uom = "Gram"
		self.assertRaises(frappe.ValidationError, item.save)

	def test_check_stock_uom_with_bin_no_sle(self):
		from erpnext.stock.stock_balance import update_bin_qty
		item = create_item("_Item with bin qty")
		item.stock_uom = "Gram"
		item.save()

		update_bin_qty(item.item_code, "_Test Warehouse - _TC", {
			"reserved_qty": 10
		})

		item.stock_uom = "Kilometer"
		self.assertRaises(frappe.ValidationError, item.save)

		update_bin_qty(item.item_code, "_Test Warehouse - _TC", {
			"reserved_qty": 0
		})

		item.load_from_db()
		item.stock_uom = "Kilometer"
		try:
			item.save()
		except frappe.ValidationError as e:
			self.fail(f"UoM change not allowed even though no SLE / BIN with positive qty exists: {e}")

	def test_validate_stock_item(self):
		self.assertRaises(frappe.ValidationError, validate_is_stock_item, "_Test Non Stock Item")

		try:
			validate_is_stock_item("_Test Item")
		except frappe.ValidationError as e:
			self.fail(f"stock item considered non-stock item: {e}")

	@change_settings("Stock Settings", {"item_naming_by": "Naming Series"})
	def test_autoname_series(self):
		item = frappe.new_doc("Item")
		item.item_group = "All Item Groups"
		item.save()  # if item code saved without item_code then series worked


def set_item_variant_settings(fields):
	doc = frappe.get_doc('Item Variant Settings')
	doc.set('fields', fields)
	doc.save()

def make_item_variant():
	if not frappe.db.exists("Item", "_Test Variant Item-S"):
		variant = create_variant("_Test Variant Item", """{"Test Size": "Small"}""")
		variant.item_code = "_Test Variant Item-S"
		variant.item_name = "_Test Variant Item-S"
		variant.save()

test_records = frappe.get_test_records('Item')

def create_item(item_code, is_stock_item=1, valuation_rate=0, warehouse="_Test Warehouse - _TC",
		is_customer_provided_item=None, customer=None, is_purchase_item=None, opening_stock=0, is_fixed_asset=0,
		asset_category=None, company="_Test Company"):
	if not frappe.db.exists("Item", item_code):
		item = frappe.new_doc("Item")
		item.item_code = item_code
		item.item_name = item_code
		item.description = item_code
		item.item_group = "All Item Groups"
		item.is_stock_item = is_stock_item
		item.is_fixed_asset = is_fixed_asset
		item.asset_category = asset_category
		item.opening_stock = opening_stock
		item.valuation_rate = valuation_rate
		item.is_purchase_item = is_purchase_item
		item.is_customer_provided_item = is_customer_provided_item
		item.customer = customer or ''
		item.append("item_defaults", {
			"default_warehouse": warehouse,
			"company": company
		})
		item.save()
	else:
		item = frappe.get_doc("Item", item_code)
	return item<|MERGE_RESOLUTION|>--- conflicted
+++ resolved
@@ -532,8 +532,6 @@
 			self.assertIsInstance(count, int)
 			self.assertTrue(count >= 0)
 
-<<<<<<< HEAD
-=======
 	def test_index_creation(self):
 		"check if index is getting created in db"
 
@@ -545,7 +543,6 @@
 		if expected_columns:
 			self.fail(f"Expected db index on these columns: {', '.join(expected_columns)}")
 
->>>>>>> 8f0d10a1
 	def test_attribute_completions(self):
 		expected_attrs = {"Small", "Extra Small", "Extra Large", "Large", "2XL", "Medium"}
 
