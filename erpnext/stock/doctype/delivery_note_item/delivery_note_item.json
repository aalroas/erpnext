--- conflicted
+++ resolved
@@ -758,11 +758,7 @@
  "index_web_pages_for_search": 1,
  "istable": 1,
  "links": [],
-<<<<<<< HEAD
- "modified": "2020-12-26 17:31:27.029803",
-=======
  "modified": "2021-01-30 21:42:03.767968",
->>>>>>> 202ef92f
  "modified_by": "Administrator",
  "module": "Stock",
  "name": "Delivery Note Item",
