--- conflicted
+++ resolved
@@ -230,11 +230,7 @@
  "idx": 1,
  "is_tree": 1,
  "links": [],
-<<<<<<< HEAD
- "modified": "2020-03-18 18:35:42.266202",
-=======
  "modified": "2020-03-18 18:26:00.479541",
->>>>>>> 09f6199b
  "modified_by": "Administrator",
  "module": "Stock",
  "name": "Warehouse",
