--- conflicted
+++ resolved
@@ -9,9 +9,6 @@
 from frappe import _
 from frappe.model.mapper import get_mapped_doc
 from frappe.query_builder.functions import Sum
-<<<<<<< HEAD
-from frappe.utils import cint, comma_or, cstr, flt, format_time, formatdate, getdate, nowdate
-=======
 from frappe.utils import (
 	add_days,
 	cint,
@@ -24,7 +21,6 @@
 	nowdate,
 	today,
 )
->>>>>>> d97e6738
 from six import iteritems, itervalues, string_types
 
 import erpnext
@@ -2568,67 +2564,4 @@
 			supplied_item.returned_qty
 		)
 
-<<<<<<< HEAD
-	return supplied_item_details
-=======
-	return supplied_item_details
-
-
-def audit_incorrect_valuation_entries():
-	# Audit of stock transfer entries having incorrect valuation
-	from erpnext.controllers.stock_controller import create_repost_item_valuation_entry
-
-	stock_entries = get_incorrect_stock_entries()
-
-	for stock_entry, values in stock_entries.items():
-		reposting_data = frappe._dict(
-			{
-				"posting_date": values.posting_date,
-				"posting_time": values.posting_time,
-				"voucher_type": "Stock Entry",
-				"voucher_no": stock_entry,
-				"company": values.company,
-			}
-		)
-
-		create_repost_item_valuation_entry(reposting_data)
-
-
-def get_incorrect_stock_entries() -> Dict:
-	stock_entry = frappe.qb.DocType("Stock Entry")
-	stock_ledger_entry = frappe.qb.DocType("Stock Ledger Entry")
-	transfer_purposes = [
-		"Material Transfer",
-		"Material Transfer for Manufacture",
-		"Send to Subcontractor",
-	]
-
-	query = (
-		frappe.qb.from_(stock_entry)
-		.inner_join(stock_ledger_entry)
-		.on(stock_entry.name == stock_ledger_entry.voucher_no)
-		.select(
-			stock_entry.name,
-			stock_entry.company,
-			stock_entry.posting_date,
-			stock_entry.posting_time,
-			Sum(stock_ledger_entry.stock_value_difference).as_("stock_value"),
-		)
-		.where(
-			(stock_entry.docstatus == 1)
-			& (stock_entry.purpose.isin(transfer_purposes))
-			& (stock_ledger_entry.modified > add_days(today(), -2))
-		)
-		.groupby(stock_ledger_entry.voucher_detail_no)
-		.having(Sum(stock_ledger_entry.stock_value_difference) != 0)
-	)
-
-	data = query.run(as_dict=True)
-	stock_entries = {}
-
-	for row in data:
-		if abs(row.stock_value) > 0.1 and row.name not in stock_entries:
-			stock_entries.setdefault(row.name, row)
-
-	return stock_entries
->>>>>>> d97e6738
+	return supplied_item_details