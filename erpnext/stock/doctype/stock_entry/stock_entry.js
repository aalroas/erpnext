// Copyright (c) 2015, Frappe Technologies Pvt. Ltd. and Contributors // License: GNU General Public License v3. See license.txt

frappe.provide("erpnext.stock");

frappe.ui.form.on('Stock Entry', {
	setup: function(frm) {
		frm.set_query('work_order', function() {
			return {
				filters: [
					['Work Order', 'docstatus', '=', 1],
					['Work Order', 'qty', '>','`tabWork Order`.produced_qty'],
					['Work Order', 'company', '=', frm.doc.company]
				]
			}
		});

		frappe.db.get_value('Stock Settings', {name: 'Stock Settings'}, 'sample_retention_warehouse', (r) => {
			if (r.sample_retention_warehouse) {
				var filters = [
							["Warehouse", 'company', '=', frm.doc.company],
							["Warehouse", "is_group", "=",0],
							['Warehouse', 'name', '!=', r.sample_retention_warehouse]
						]
				frm.set_query("from_warehouse", function() {
					return {
						filters: filters
					};
				});
				frm.set_query("s_warehouse", "items", function() {
					return {
						filters: filters
					};
				});
			}
		});

		frm.set_query('batch_no', 'items', function(doc, cdt, cdn) {
			var item = locals[cdt][cdn];
			if(!item.item_code) {
				frappe.throw(__("Please enter Item Code to get Batch Number"));
			} else {
				if (in_list(["Material Transfer for Manufacture", "Manufacture", "Repack", "Subcontract"], doc.purpose)) {
					var filters = {
						'item_code': item.item_code,
						'posting_date': frm.doc.posting_date || frappe.datetime.nowdate()
					}
				} else {
					var filters = {
						'item_code': item.item_code
					}
				}

				if(item.s_warehouse) filters["warehouse"] = item.s_warehouse;
				return {
					query : "erpnext.controllers.queries.get_batch_no",
					filters: filters
				}
			}
		});

		frm.add_fetch("bom_no", "inspection_required", "inspection_required");
		frm.trigger("setup_quality_inspection");
	},

	setup_quality_inspection: function(frm) {
		if (!frm.doc.inspection_required) {
			return;
		}

		let quality_inspection_field = frm.get_docfield("items", "quality_inspection");
		quality_inspection_field.get_route_options_for_new_doc = function(row) {
			if (frm.is_new()) return;
			return {
				"inspection_type": "Incoming",
				"reference_type": frm.doc.doctype,
				"reference_name": frm.doc.name,
				"item_code": row.doc.item_code,
				"description": row.doc.description,
				"item_serial_no": row.doc.serial_no ? row.doc.serial_no.split("\n")[0] : null,
				"batch_no": row.doc.batch_no
			}
		}

		frm.set_query("quality_inspection", "items", function(doc, cdt, cdn) {
			var d = locals[cdt][cdn];
			return {
				filters: {
					docstatus: 1,
					item_code: d.item_code,
					reference_name: doc.name
				}
			}
		});
	},

	refresh: function(frm) {
		if(!frm.doc.docstatus) {
			frm.add_custom_button(__('Make Material Request'), function() {
				frappe.model.with_doctype('Material Request', function() {
					var mr = frappe.model.get_new_doc('Material Request');
					var items = frm.get_field('items').grid.get_selected_children();
					if(!items.length) {
						items = frm.doc.items;
					}
					items.forEach(function(item) {
						var mr_item = frappe.model.add_child(mr, 'items');
						mr_item.item_code = item.item_code;
						mr_item.item_name = item.item_name;
						mr_item.uom = item.uom;
						mr_item.conversion_factor = item.conversion_factor;
						mr_item.item_group = item.item_group;
						mr_item.description = item.description;
						mr_item.image = item.image;
						mr_item.qty = item.qty;
						mr_item.warehouse = item.s_warehouse;
						mr_item.required_date = frappe.datetime.nowdate();
					});
					frappe.set_route('Form', 'Material Request', mr.name);
				});
			});
		}

		if (frm.doc.docstatus===0) {
			frm.add_custom_button(__('Purchase Invoice'), function() {
				erpnext.utils.map_current_doc({
					method: "erpnext.accounts.doctype.purchase_invoice.purchase_invoice.make_stock_entry",
					source_doctype: "Purchase Invoice",
					target: frm,
					date_field: "posting_date",
					setters: {
						supplier: frm.doc.supplier || undefined,
					},
					get_query_filters: {
						docstatus: 1
					}
				})
			}, __("Get items from"));
		}

		if (frm.doc.company) {
			frm.trigger("toggle_display_account_head");
		}

<<<<<<< HEAD
		if (frm.doc.docstatus==1 && frm.doc.purpose == "Material Receipt") {
			frm.add_custom_button(__('Make Retention Stock Entry'), function () {
=======
		if(frm.doc.docstatus==1 && frm.doc.purpose == "Material Receipt" && frm.get_sum('items', 			'sample_quantity')) {
			frm.add_custom_button(__('Make Sample Retention Stock Entry'), function () {
>>>>>>> 745292ce
				frm.trigger("make_retention_stock_entry");
			});
		}
	},

	purpose: function(frm) {
		frm.fields_dict.items.grid.refresh();
		frm.cscript.toggle_related_fields(frm.doc);
	},

	company: function(frm) {
		if(frm.doc.company) {
			var company_doc = frappe.get_doc(":Company", frm.doc.company);
			if(company_doc.default_letter_head) {
				frm.set_value("letter_head", company_doc.default_letter_head);
			}
			frm.trigger("toggle_display_account_head");
		}
	},

	set_serial_no: function(frm, cdt, cdn, callback) {
		var d = frappe.model.get_doc(cdt, cdn);
		if(!d.item_code && !d.s_warehouse && !d.qty) return;
		var	args = {
			'item_code'	: d.item_code,
			'warehouse'	: cstr(d.s_warehouse),
			'stock_qty'		: d.transfer_qty
		};
		frappe.call({
			method: "erpnext.stock.get_item_details.get_serial_no",
			args: {"args": args},
			callback: function(r) {
				if (!r.exe){
					frappe.model.set_value(cdt, cdn, "serial_no", r.message);
				}

				if (callback) {
					callback();
				}
			}
		});
	},

	make_retention_stock_entry: function(frm) {
		frappe.call({
			method: "erpnext.stock.doctype.stock_entry.stock_entry.move_sample_to_retention_warehouse",
			args:{
				"company": frm.doc.company,
				"items": frm.doc.items
			},
			callback: function (r) {
				if (r.message) {
					var doc = frappe.model.sync(r.message)[0];
					frappe.set_route("Form", doc.doctype, doc.name);
				}
				else {
					frappe.msgprint(__("Retention Stock Entry already created or Sample Quantity not provided"));
				}
			}
		});
	},

	toggle_display_account_head: function(frm) {
		var enabled = erpnext.is_perpetual_inventory_enabled(frm.doc.company);
		frm.fields_dict["items"].grid.set_column_disp(["cost_center", "expense_account"], enabled);
	},

	set_basic_rate: function(frm, cdt, cdn) {
		const item = locals[cdt][cdn];
		item.transfer_qty = flt(item.qty) * flt(item.conversion_factor);

		const args = {
			'item_code'			: item.item_code,
			'posting_date'		: frm.doc.posting_date,
			'posting_time'		: frm.doc.posting_time,
			'warehouse'			: cstr(item.s_warehouse) || cstr(item.t_warehouse),
			'serial_no'			: item.serial_no,
			'company'			: frm.doc.company,
			'qty'				: item.s_warehouse ? -1*flt(item.transfer_qty) : flt(item.transfer_qty),
			'voucher_type'		: frm.doc.doctype,
			'voucher_no'		: item.name,
			'allow_zero_valuation': 1,
		};

		if (item.item_code || item.serial_no) {
			frappe.call({
				method: "erpnext.stock.utils.get_incoming_rate",
				args: {
					args: args
				},
				callback: function(r) {
					frappe.model.set_value(cdt, cdn, 'basic_rate', (r.message || 0.0));
					frm.events.calculate_basic_amount(frm, item);
				}
			});
		}
	},

	get_warehouse_details: function(frm, cdt, cdn) {
		var child = locals[cdt][cdn];
		if(!child.bom_no) {
			frappe.call({
				method: "erpnext.stock.doctype.stock_entry.stock_entry.get_warehouse_details",
				args: {
					"args": {
						'item_code': child.item_code,
						'warehouse': cstr(child.s_warehouse) || cstr(child.t_warehouse),
						'transfer_qty': child.transfer_qty,
						'serial_no': child.serial_no,
						'qty': child.s_warehouse ? -1* child.transfer_qty : child.transfer_qty,
						'posting_date': frm.doc.posting_date,
						'posting_time': frm.doc.posting_time,
						'company': frm.doc.company,
						'voucher_type': frm.doc.doctype,
						'voucher_no': child.name,
						'allow_zero_valuation': 1
					}
				},
				callback: function(r) {
					if (!r.exc) {
						$.extend(child, r.message);
						frm.events.calculate_basic_amount(frm, child);
					}
				}
			});
		}
	},

	calculate_basic_amount: function(frm, item) {
		item.basic_amount = flt(flt(item.transfer_qty) * flt(item.basic_rate),
			precision("basic_amount", item));

		frm.events.calculate_amount(frm);
	},

	calculate_amount: function(frm) {
		frm.events.calculate_total_additional_costs(frm);

		const total_basic_amount = frappe.utils.sum(
			(frm.doc.items || []).map(function(i) { return i.t_warehouse ? flt(i.basic_amount) : 0; })
		);

		for (let i in frm.doc.items) {
			let item = frm.doc.items[i];

			if (item.t_warehouse && total_basic_amount) {
				item.additional_cost = (flt(item.basic_amount) / total_basic_amount) * frm.doc.total_additional_costs;
			} else {
				item.additional_cost = 0;
			}

			item.amount = flt(item.basic_amount + flt(item.additional_cost),
				precision("amount", item));

			item.valuation_rate = flt(flt(item.basic_rate)
				+ (flt(item.additional_cost) / flt(item.transfer_qty)),
				precision("valuation_rate", item));
		}

		refresh_field('items');
	},

	calculate_total_additional_costs: function(frm) {
		const total_additional_costs = frappe.utils.sum(
			(frm.doc.additional_costs || []).map(function(c) { return flt(c.amount); })
		);

		frm.set_value("total_additional_costs",
			flt(total_additional_costs, precision("total_additional_costs")));
	},

	source_warehouse_address: function(frm) {
		erpnext.utils.get_address_display(frm, 'source_warehouse_address', 'source_address_display', false);
	},

	target_warehouse_address: function(frm) {
		erpnext.utils.get_address_display(frm, 'target_warehouse_address', 'target_address_display', false);
	},
})

frappe.ui.form.on('Stock Entry Detail', {
	qty: function(frm, cdt, cdn) {
		frm.events.set_serial_no(frm, cdt, cdn, () => {
			frm.events.set_basic_rate(frm, cdt, cdn);
		});
	},

	conversion_factor: function(frm, cdt, cdn) {
		frm.events.set_basic_rate(frm, cdt, cdn);
	},

	s_warehouse: function(frm, cdt, cdn) {
		frm.events.set_serial_no(frm, cdt, cdn, () => {
			frm.events.get_warehouse_details(frm, cdt, cdn);
		});
	},

	t_warehouse: function(frm, cdt, cdn) {
		frm.events.get_warehouse_details(frm, cdt, cdn);
	},

	basic_rate: function(frm, cdt, cdn) {
		var item = locals[cdt][cdn];
		frm.events.calculate_basic_amount(frm, item);
	},

	barcode: function(doc, cdt, cdn) {
		var d = locals[cdt][cdn];
		if (d.barcode) {
			frappe.call({
				method: "erpnext.stock.get_item_details.get_item_code",
				args: {"barcode": d.barcode },
				callback: function(r) {
					if (!r.exe){
						frappe.model.set_value(cdt, cdn, "item_code", r.message);
					}
				}
			});
		}
	},

	uom: function(doc, cdt, cdn) {
		var d = locals[cdt][cdn];
		if(d.uom && d.item_code){
			return frappe.call({
				method: "erpnext.stock.doctype.stock_entry.stock_entry.get_uom_details",
				args: {
					item_code: d.item_code,
					uom: d.uom,
					qty: d.qty
				},
				callback: function(r) {
					if(r.message) {
						frappe.model.set_value(cdt, cdn, r.message);
					}
				}
			});
		}
	},

	item_code: function(frm, cdt, cdn) {
		var d = locals[cdt][cdn];
		if(d.item_code) {
			var args = {
				'item_code'			: d.item_code,
				'warehouse'			: cstr(d.s_warehouse) || cstr(d.t_warehouse),
				'transfer_qty'		: d.transfer_qty,
				'serial_no'		: d.serial_no,
				'bom_no'		: d.bom_no,
				'expense_account'	: d.expense_account,
				'cost_center'		: d.cost_center,
				'company'		: frm.doc.company,
				'qty'			: d.qty,
				'voucher_type'		: frm.doc.doctype,
				'voucher_no'		: d.name,
				'allow_zero_valuation': 1,
			};
			return frappe.call({
				doc: frm.doc,
				method: "get_item_details",
				args: args,
				callback: function(r) {
					if(r.message) {
						var d = locals[cdt][cdn];
						$.each(r.message, function(k, v) {
							d[k] = v;
						});
						refresh_field("items");
						erpnext.stock.select_batch_and_serial_no(frm, d);
					}
				}
			});
		}
	},
	expense_account: function(frm, cdt, cdn) {
		erpnext.utils.copy_value_in_all_row(frm.doc, cdt, cdn, "items", "expense_account");
	},
	cost_center: function(frm, cdt, cdn) {
		erpnext.utils.copy_value_in_all_row(frm.doc, cdt, cdn, "items", "cost_center");
	},
	sample_quantity: function(frm, cdt, cdn) {
		validate_sample_quantity(frm, cdt, cdn);
	},
	batch_no: function(frm, cdt, cdn) {
		validate_sample_quantity(frm, cdt, cdn);
	},
});

var validate_sample_quantity = function(frm, cdt, cdn) {
	var d = locals[cdt][cdn];
	if (d.sample_quantity && frm.doc.purpose == "Material Receipt") {
		frappe.call({
			method: 'erpnext.stock.doctype.stock_entry.stock_entry.validate_sample_quantity',
			args: {
				batch_no: d.batch_no,
				item_code: d.item_code,
				sample_quantity: d.sample_quantity,
				qty: d.transfer_qty
			},
			callback: (r) => {
				frappe.model.set_value(cdt, cdn, "sample_quantity", r.message);
			}
		});
	}
};

frappe.ui.form.on('Landed Cost Taxes and Charges', {
	amount: function(frm) {
		frm.events.calculate_amount(frm);
	}
});

erpnext.stock.StockEntry = erpnext.stock.StockController.extend({
	setup: function() {
		var me = this;

		this.setup_posting_date_time_check();

		this.frm.fields_dict.bom_no.get_query = function() {
			return {
				filters:{
					"docstatus": 1,
					"is_active": 1
				}
			};
		};

		this.frm.fields_dict.items.grid.get_field('item_code').get_query = function() {
			return erpnext.queries.item({is_stock_item: 1});
		};

		this.frm.set_query("purchase_order", function() {
			return {
				"filters": {
					"docstatus": 1,
					"is_subcontracted": "Yes",
					"company": me.frm.doc.company
				}
			};
		});

		if(me.frm.doc.company && erpnext.is_perpetual_inventory_enabled(me.frm.doc.company)) {
			this.frm.add_fetch("company", "stock_adjustment_account", "expense_account");
		}

		this.frm.fields_dict.items.grid.get_field('expense_account').get_query = function() {
			if (erpnext.is_perpetual_inventory_enabled(me.frm.doc.company)) {
				return {
					filters: {
						"company": me.frm.doc.company,
						"is_group": 0
					}
				}
			}
		}

		this.frm.set_indicator_formatter('item_code',
			function(doc) { 
				if (!doc.s_warehouse) {
					return 'blue';
				} else {
					return (doc.qty<=doc.actual_qty) ? "green" : "orange" 
				}
			})

		this.frm.add_fetch("purchase_order", "supplier", "supplier");

		frappe.dynamic_link = { doc: this.frm.doc, fieldname: 'supplier', doctype: 'Supplier' }
		this.frm.set_query("supplier_address", erpnext.queries.address_query)
	},

	onload_post_render: function() {
		var me = this;
		this.set_default_account(function() {
			if(me.frm.doc.__islocal && me.frm.doc.company && !me.frm.doc.amended_from) {
				me.frm.trigger("company");
			}
		});

		// if(!this.item_selector && false) {
		// 	this.item_selector = new erpnext.ItemSelector({frm: this.frm});
		// }
	},

	refresh: function() {
		var me = this;
		erpnext.toggle_naming_series();
		this.toggle_related_fields(this.frm.doc);
		this.toggle_enable_bom();
		this.show_stock_ledger();
		if (this.frm.doc.docstatus===1 && erpnext.is_perpetual_inventory_enabled(this.frm.doc.company)) {
			this.show_general_ledger();
		}
		erpnext.hide_company();
		erpnext.utils.add_item(this.frm);
	},

	on_submit: function() {
		this.clean_up();
	},

	after_cancel: function() {
		this.clean_up();
	},

	set_default_account: function(callback) {
		var me = this;

		if(this.frm.doc.company && erpnext.is_perpetual_inventory_enabled(this.frm.doc.company)) {
			return this.frm.call({
				method: "erpnext.accounts.utils.get_company_default",
				args: {
					"fieldname": "stock_adjustment_account",
					"company": this.frm.doc.company
				},
				callback: function(r) {
					if (!r.exc) {
						$.each(me.frm.doc.items || [], function(i, d) {
							if(!d.expense_account) d.expense_account = r.message;
						});
						if(callback) callback();
					}
				}
			});
		}
	},

	clean_up: function() {
		// Clear Work Order record from locals, because it is updated via Stock Entry
		if(this.frm.doc.work_order &&
				in_list(["Manufacture", "Material Transfer for Manufacture"], this.frm.doc.purpose)) {
			frappe.model.remove_from_locals("Work Order",
				this.frm.doc.work_order);
		}
	},

	get_items: function() {
		var me = this;
		if(!this.frm.doc.fg_completed_qty || !this.frm.doc.bom_no)
			frappe.throw(__("BOM and Manufacturing Quantity are required"));

		if(this.frm.doc.work_order || this.frm.doc.bom_no) {
			// if work order / bom is mentioned, get items
			return this.frm.call({
				doc: me.frm.doc,
				method: "get_items",
				callback: function(r) {
					if(!r.exc) refresh_field("items");
				}
			});
		}
	},

	work_order: function() {
		var me = this;
		this.toggle_enable_bom();
		if(!me.frm.doc.work_order) {
			return;
		}

		return frappe.call({
			method: "erpnext.stock.doctype.stock_entry.stock_entry.get_work_order_details",
			args: {
				work_order: me.frm.doc.work_order
			},
			callback: function(r) {
				if (!r.exc) {
					$.each(["from_bom", "bom_no", "fg_completed_qty", "use_multi_level_bom"], function(i, field) {
						me.frm.set_value(field, r.message[field]);
					})

					if (me.frm.doc.purpose == "Material Transfer for Manufacture" && !me.frm.doc.to_warehouse)
						me.frm.set_value("to_warehouse", r.message["wip_warehouse"]);


					if (me.frm.doc.purpose == "Manufacture") {
						if(r.message["additional_costs"].length) {
							$.each(r.message["additional_costs"], function(i, row) {
								me.frm.add_child("additional_costs", row);
							})
							refresh_field("additional_costs");
						}

						if (!me.frm.doc.from_warehouse) me.frm.set_value("from_warehouse", r.message["wip_warehouse"]);
						if (!me.frm.doc.to_warehouse) me.frm.set_value("to_warehouse", r.message["fg_warehouse"]);
					}
					me.get_items()
				}
			}
		});
	},

	toggle_enable_bom: function() {
		this.frm.toggle_enable("bom_no", !!!this.frm.doc.work_order);
	},

	add_excise_button: function() {
		if(frappe.boot.sysdefaults.country === "India")
			this.frm.add_custom_button(__("Excise Invoice"), function() {
				var excise = frappe.model.make_new_doc_and_get_name('Journal Entry');
				excise = locals['Journal Entry'][excise];
				excise.voucher_type = 'Excise Entry';
				frappe.set_route('Form', 'Journal Entry', excise.name);
			}, __("Make"));
	},

	items_add: function(doc, cdt, cdn) {
		var row = frappe.get_doc(cdt, cdn);
		this.frm.script_manager.copy_from_first_row("items", row, ["expense_account", "cost_center"]);

		if(!row.s_warehouse) row.s_warehouse = this.frm.doc.from_warehouse;
		if(!row.t_warehouse) row.t_warehouse = this.frm.doc.to_warehouse;
	},

	source_mandatory: ["Material Issue", "Material Transfer", "Subcontract", "Material Transfer for Manufacture"],
	target_mandatory: ["Material Receipt", "Material Transfer", "Subcontract", "Material Transfer for Manufacture"],

	from_warehouse: function(doc) {
		var me = this;
		this.set_warehouse_if_different("s_warehouse", doc.from_warehouse, function(row) {
			return me.source_mandatory.indexOf(me.frm.doc.purpose)!==-1;
		});
	},

	to_warehouse: function(doc) {
		var me = this;
		this.set_warehouse_if_different("t_warehouse", doc.to_warehouse, function(row) {
			return me.target_mandatory.indexOf(me.frm.doc.purpose)!==-1;
		});
	},

	set_warehouse_if_different: function(fieldname, value, condition) {
		var changed = false;
		for (var i=0, l=(this.frm.doc.items || []).length; i<l; i++) {
			var row = this.frm.doc.items[i];
			if (row[fieldname] != value) {
				if (condition && !condition(row)) {
					continue;
				}

				frappe.model.set_value(row.doctype, row.name, fieldname, value, "Link");
				changed = true;
			}
		}
		refresh_field("items");
	},

	items_on_form_rendered: function(doc, grid_row) {
		erpnext.setup_serial_no();
	},

	toggle_related_fields: function(doc) {
		this.frm.toggle_enable("from_warehouse", doc.purpose!='Material Receipt');
		this.frm.toggle_enable("to_warehouse", doc.purpose!='Material Issue');

		this.frm.fields_dict["items"].grid.set_column_disp("s_warehouse", doc.purpose!='Material Receipt');
		this.frm.fields_dict["items"].grid.set_column_disp("t_warehouse", doc.purpose!='Material Issue');
		this.frm.fields_dict["items"].grid.set_column_disp("retain_sample", doc.purpose=='Material Receipt');
		this.frm.fields_dict["items"].grid.set_column_disp("sample_quantity", doc.purpose=='Material Receipt');

		this.frm.cscript.toggle_enable_bom();

		if (doc.purpose == 'Subcontract') {
			doc.customer = doc.customer_name = doc.customer_address =
				doc.delivery_note_no = doc.sales_invoice_no = null;
		} else {
			doc.customer = doc.customer_name = doc.customer_address =
				doc.delivery_note_no = doc.sales_invoice_no = doc.supplier =
				doc.supplier_name = doc.supplier_address = doc.purchase_receipt_no =
				doc.address_display = null;
		}
		if(doc.purpose == "Material Receipt") {
			this.frm.set_value("from_bom", 0);
		}

		// Addition costs based on purpose
		this.frm.toggle_display(["additional_costs", "total_additional_costs", "additional_costs_section"],
			doc.purpose!='Material Issue');

		this.frm.fields_dict["items"].grid.set_column_disp("additional_cost", doc.purpose!='Material Issue');
	},

	supplier: function(doc) {
		erpnext.utils.get_party_details(this.frm, null, null, null);
	}
});

erpnext.stock.select_batch_and_serial_no = (frm, item) => {
	let get_warehouse_type_and_name = (item) => {
		let value = '';
		if(frm.fields_dict.from_warehouse.disp_status === "Write") {
			value = cstr(item.s_warehouse) || '';
			return {
				type: 'Source Warehouse',
				name: value
			};
		} else {
			value = cstr(item.t_warehouse) || '';
			return {
				type: 'Target Warehouse',
				name: value
			};
		}
	}

	if(item && item.has_serial_no
		&& frm.doc.purpose === 'Material Receipt') {
		return;
	}

	frappe.require("assets/erpnext/js/utils/serial_no_batch_selector.js", function() {
		new erpnext.SerialNoBatchSelector({
			frm: frm,
			item: item,
			warehouse_details: get_warehouse_type_and_name(item),
		});
	});

}

$.extend(cur_frm.cscript, new erpnext.stock.StockEntry({frm: cur_frm}));<|MERGE_RESOLUTION|>--- conflicted
+++ resolved
@@ -141,13 +141,8 @@
 			frm.trigger("toggle_display_account_head");
 		}
 
-<<<<<<< HEAD
-		if (frm.doc.docstatus==1 && frm.doc.purpose == "Material Receipt") {
-			frm.add_custom_button(__('Make Retention Stock Entry'), function () {
-=======
 		if(frm.doc.docstatus==1 && frm.doc.purpose == "Material Receipt" && frm.get_sum('items', 			'sample_quantity')) {
 			frm.add_custom_button(__('Make Sample Retention Stock Entry'), function () {
->>>>>>> 745292ce
 				frm.trigger("make_retention_stock_entry");
 			});
 		}
