# Copyright (c) 2015, Frappe Technologies Pvt. Ltd. and Contributors
# See license.txt

import json
from uuid import uuid4

import frappe
from frappe.core.page.permission_manager.permission_manager import reset
from frappe.custom.doctype.property_setter.property_setter import make_property_setter
from frappe.query_builder.functions import CombineDatetime
from frappe.tests.utils import FrappeTestCase, change_settings
from frappe.utils import add_days, add_to_date, flt, today

from erpnext.accounts.doctype.gl_entry.gl_entry import rename_gle_sle_docs
from erpnext.stock.doctype.delivery_note.test_delivery_note import create_delivery_note
from erpnext.stock.doctype.item.test_item import make_item
from erpnext.stock.doctype.landed_cost_voucher.test_landed_cost_voucher import (
	create_landed_cost_voucher,
)
from erpnext.stock.doctype.purchase_receipt.test_purchase_receipt import make_purchase_receipt
from erpnext.stock.doctype.stock_entry.stock_entry_utils import make_stock_entry
from erpnext.stock.doctype.stock_ledger_entry.stock_ledger_entry import BackDatedStockTransaction
from erpnext.stock.doctype.stock_reconciliation.test_stock_reconciliation import (
	create_stock_reconciliation,
)
from erpnext.stock.stock_ledger import get_previous_sle


class TestStockLedgerEntry(FrappeTestCase):
	def setUp(self):
		items = create_items()
		reset("Stock Entry")

		# delete SLE and BINs for all items
		frappe.db.sql(
			"delete from `tabStock Ledger Entry` where item_code in (%s)"
			% (", ".join(["%s"] * len(items))),
			items,
		)
		frappe.db.sql(
			"delete from `tabBin` where item_code in (%s)" % (", ".join(["%s"] * len(items))), items
		)

	def test_item_cost_reposting(self):
		company = "_Test Company"

		# _Test Item for Reposting at Stores warehouse on 10-04-2020: Qty = 50, Rate = 100
		create_stock_reconciliation(
			item_code="_Test Item for Reposting",
			warehouse="Stores - _TC",
			qty=50,
			rate=100,
			company=company,
			expense_account="Stock Adjustment - _TC"
			if frappe.get_all("Stock Ledger Entry")
			else "Temporary Opening - _TC",
			posting_date="2020-04-10",
			posting_time="14:00",
		)

		# _Test Item for Reposting at FG warehouse on 20-04-2020: Qty = 10, Rate = 200
		create_stock_reconciliation(
			item_code="_Test Item for Reposting",
			warehouse="Finished Goods - _TC",
			qty=10,
			rate=200,
			company=company,
			expense_account="Stock Adjustment - _TC"
			if frappe.get_all("Stock Ledger Entry")
			else "Temporary Opening - _TC",
			posting_date="2020-04-20",
			posting_time="14:00",
		)

		# _Test Item for Reposting transferred from Stores to FG warehouse on 30-04-2020
		se = make_stock_entry(
			item_code="_Test Item for Reposting",
			source="Stores - _TC",
			target="Finished Goods - _TC",
			company=company,
			qty=10,
			expense_account="Stock Adjustment - _TC"
			if frappe.get_all("Stock Ledger Entry")
			else "Temporary Opening - _TC",
			posting_date="2020-04-30",
			posting_time="14:00",
		)
		target_wh_sle = frappe.db.get_value(
			"Stock Ledger Entry",
			{
				"item_code": "_Test Item for Reposting",
				"warehouse": "Finished Goods - _TC",
				"voucher_type": "Stock Entry",
				"voucher_no": se.name,
			},
			["valuation_rate"],
			as_dict=1,
		)

		self.assertEqual(target_wh_sle.get("valuation_rate"), 150)

		# Repack entry on 5-5-2020
		repack = create_repack_entry(company=company, posting_date="2020-05-05", posting_time="14:00")

		finished_item_sle = frappe.db.get_value(
			"Stock Ledger Entry",
			{
				"item_code": "_Test Finished Item for Reposting",
				"warehouse": "Finished Goods - _TC",
				"voucher_type": "Stock Entry",
				"voucher_no": repack.name,
			},
			["incoming_rate", "valuation_rate"],
			as_dict=1,
		)
		self.assertEqual(finished_item_sle.get("incoming_rate"), 540)
		self.assertEqual(finished_item_sle.get("valuation_rate"), 540)

		# Reconciliation for _Test Item for Reposting at Stores on 12-04-2020: Qty = 50, Rate = 150
		sr = create_stock_reconciliation(
			item_code="_Test Item for Reposting",
			warehouse="Stores - _TC",
			qty=50,
			rate=150,
			company=company,
			expense_account="Stock Adjustment - _TC"
			if frappe.get_all("Stock Ledger Entry")
			else "Temporary Opening - _TC",
			posting_date="2020-04-12",
			posting_time="14:00",
		)

		# Check valuation rate of finished goods warehouse after back-dated entry at Stores
		target_wh_sle = get_previous_sle(
			{
				"item_code": "_Test Item for Reposting",
				"warehouse": "Finished Goods - _TC",
				"posting_date": "2020-04-30",
				"posting_time": "14:00",
			}
		)
		self.assertEqual(target_wh_sle.get("incoming_rate"), 150)
		self.assertEqual(target_wh_sle.get("valuation_rate"), 175)

		# Check valuation rate of repacked item after back-dated entry at Stores
		finished_item_sle = frappe.db.get_value(
			"Stock Ledger Entry",
			{
				"item_code": "_Test Finished Item for Reposting",
				"warehouse": "Finished Goods - _TC",
				"voucher_type": "Stock Entry",
				"voucher_no": repack.name,
			},
			["incoming_rate", "valuation_rate"],
			as_dict=1,
		)
		self.assertEqual(finished_item_sle.get("incoming_rate"), 790)
		self.assertEqual(finished_item_sle.get("valuation_rate"), 790)

		# Check updated rate in Repack entry
		repack.reload()
		self.assertEqual(repack.items[0].get("basic_rate"), 150)
		self.assertEqual(repack.items[1].get("basic_rate"), 750)

	def test_purchase_return_valuation_reposting(self):
		pr = make_purchase_receipt(
			company="_Test Company",
			posting_date="2020-04-10",
			warehouse="Stores - _TC",
			item_code="_Test Item for Reposting",
			qty=5,
			rate=100,
		)

		return_pr = make_purchase_receipt(
			company="_Test Company",
			posting_date="2020-04-15",
			warehouse="Stores - _TC",
			item_code="_Test Item for Reposting",
			is_return=1,
			return_against=pr.name,
			qty=-2,
		)

		# check sle
		outgoing_rate, stock_value_difference = frappe.db.get_value(
			"Stock Ledger Entry",
			{"voucher_type": "Purchase Receipt", "voucher_no": return_pr.name},
			["outgoing_rate", "stock_value_difference"],
		)

		self.assertEqual(outgoing_rate, 100)
		self.assertEqual(stock_value_difference, -200)

		create_landed_cost_voucher("Purchase Receipt", pr.name, pr.company)

		outgoing_rate, stock_value_difference = frappe.db.get_value(
			"Stock Ledger Entry",
			{"voucher_type": "Purchase Receipt", "voucher_no": return_pr.name},
			["outgoing_rate", "stock_value_difference"],
		)

		self.assertEqual(outgoing_rate, 110)
		self.assertEqual(stock_value_difference, -220)

	def test_sales_return_valuation_reposting(self):
		company = "_Test Company"
		item_code = "_Test Item for Reposting"

		# Purchase Return: Qty = 5, Rate = 100
		pr = make_purchase_receipt(
			company=company,
			posting_date="2020-04-10",
			warehouse="Stores - _TC",
			item_code=item_code,
			qty=5,
			rate=100,
		)

		# Delivery Note: Qty = 5, Rate = 150
		dn = create_delivery_note(
			item_code=item_code,
			qty=5,
			rate=150,
			warehouse="Stores - _TC",
			company=company,
			expense_account="Cost of Goods Sold - _TC",
			cost_center="Main - _TC",
		)

		# check outgoing_rate for DN
		outgoing_rate = abs(
			frappe.db.get_value(
				"Stock Ledger Entry",
				{"voucher_type": "Delivery Note", "voucher_no": dn.name},
				"stock_value_difference",
			)
			/ 5
		)

		self.assertEqual(dn.items[0].incoming_rate, 100)
		self.assertEqual(outgoing_rate, 100)

		# Return Entry: Qty = -2, Rate = 150
		return_dn = create_delivery_note(
			is_return=1,
			return_against=dn.name,
			item_code=item_code,
			qty=-2,
			rate=150,
			company=company,
			warehouse="Stores - _TC",
			expense_account="Cost of Goods Sold - _TC",
			cost_center="Main - _TC",
		)

		# check incoming rate for Return entry
		incoming_rate, stock_value_difference = frappe.db.get_value(
			"Stock Ledger Entry",
			{"voucher_type": "Delivery Note", "voucher_no": return_dn.name},
			["incoming_rate", "stock_value_difference"],
		)

		self.assertEqual(return_dn.items[0].incoming_rate, 100)
		self.assertEqual(incoming_rate, 100)
		self.assertEqual(stock_value_difference, 200)

		# -------------------------------

		# Landed Cost Voucher to update the rate of incoming Purchase Return: Additional cost = 50
		lcv = create_landed_cost_voucher("Purchase Receipt", pr.name, pr.company)

		# check outgoing_rate for DN after reposting
		outgoing_rate = abs(
			frappe.db.get_value(
				"Stock Ledger Entry",
				{"voucher_type": "Delivery Note", "voucher_no": dn.name},
				"stock_value_difference",
			)
			/ 5
		)
		self.assertEqual(outgoing_rate, 110)

		dn.reload()
		self.assertEqual(dn.items[0].incoming_rate, 110)

		# check incoming rate for Return entry after reposting
		incoming_rate, stock_value_difference = frappe.db.get_value(
			"Stock Ledger Entry",
			{"voucher_type": "Delivery Note", "voucher_no": return_dn.name},
			["incoming_rate", "stock_value_difference"],
		)

		self.assertEqual(incoming_rate, 110)
		self.assertEqual(stock_value_difference, 220)

		return_dn.reload()
		self.assertEqual(return_dn.items[0].incoming_rate, 110)

		# Cleanup data
		return_dn.cancel()
		dn.cancel()
		lcv.cancel()
		pr.cancel()

	def test_reposting_of_sales_return_for_packed_item(self):
		company = "_Test Company"
		packed_item_code = "_Test Item for Reposting"
		bundled_item = "_Test Bundled Item for Reposting"
		create_product_bundle_item(bundled_item, [[packed_item_code, 4]])

		# Purchase Return: Qty = 50, Rate = 100
		pr = make_purchase_receipt(
			company=company,
			posting_date="2020-04-10",
			warehouse="Stores - _TC",
			item_code=packed_item_code,
			qty=50,
			rate=100,
		)

		# Delivery Note: Qty = 5, Rate = 150
		dn = create_delivery_note(
			item_code=bundled_item,
			qty=5,
			rate=150,
			warehouse="Stores - _TC",
			company=company,
			expense_account="Cost of Goods Sold - _TC",
			cost_center="Main - _TC",
		)

		# check outgoing_rate for DN
		outgoing_rate = abs(
			frappe.db.get_value(
				"Stock Ledger Entry",
				{"voucher_type": "Delivery Note", "voucher_no": dn.name},
				"stock_value_difference",
			)
			/ 20
		)

		self.assertEqual(dn.packed_items[0].incoming_rate, 100)
		self.assertEqual(outgoing_rate, 100)

		# Return Entry: Qty = -2, Rate = 150
		return_dn = create_delivery_note(
			is_return=1,
			return_against=dn.name,
			item_code=bundled_item,
			qty=-2,
			rate=150,
			company=company,
			warehouse="Stores - _TC",
			expense_account="Cost of Goods Sold - _TC",
			cost_center="Main - _TC",
		)

		# check incoming rate for Return entry
		incoming_rate, stock_value_difference = frappe.db.get_value(
			"Stock Ledger Entry",
			{"voucher_type": "Delivery Note", "voucher_no": return_dn.name},
			["incoming_rate", "stock_value_difference"],
		)

		self.assertEqual(return_dn.packed_items[0].incoming_rate, 100)
		self.assertEqual(incoming_rate, 100)
		self.assertEqual(stock_value_difference, 800)

		# -------------------------------

		# Landed Cost Voucher to update the rate of incoming Purchase Return: Additional cost = 50
		lcv = create_landed_cost_voucher("Purchase Receipt", pr.name, pr.company)

		# check outgoing_rate for DN after reposting
		outgoing_rate = abs(
			frappe.db.get_value(
				"Stock Ledger Entry",
				{"voucher_type": "Delivery Note", "voucher_no": dn.name},
				"stock_value_difference",
			)
			/ 20
		)
		self.assertEqual(outgoing_rate, 101)

		dn.reload()
		self.assertEqual(dn.packed_items[0].incoming_rate, 101)

		# check incoming rate for Return entry after reposting
		incoming_rate, stock_value_difference = frappe.db.get_value(
			"Stock Ledger Entry",
			{"voucher_type": "Delivery Note", "voucher_no": return_dn.name},
			["incoming_rate", "stock_value_difference"],
		)

		self.assertEqual(incoming_rate, 101)
		self.assertEqual(stock_value_difference, 808)

		return_dn.reload()
		self.assertEqual(return_dn.packed_items[0].incoming_rate, 101)

		# Cleanup data
		return_dn.cancel()
		dn.cancel()
		lcv.cancel()
		pr.cancel()

<<<<<<< HEAD
=======
	def test_sub_contracted_item_costing(self):
		from erpnext.manufacturing.doctype.production_plan.test_production_plan import make_bom

		company = "_Test Company"
		rm_item_code = "_Test Item for Reposting"
		subcontracted_item = "_Test Subcontracted Item for Reposting"

		frappe.db.set_value(
			"Buying Settings", None, "backflush_raw_materials_of_subcontract_based_on", "BOM"
		)
		make_bom(item=subcontracted_item, raw_materials=[rm_item_code], currency="INR")

		# Purchase raw materials on supplier warehouse: Qty = 50, Rate = 100
		pr = make_purchase_receipt(
			company=company,
			posting_date="2020-04-10",
			warehouse="Stores - _TC",
			item_code=rm_item_code,
			qty=10,
			rate=100,
		)

		# Purchase Receipt for subcontracted item
		pr1 = make_purchase_receipt(
			company=company,
			posting_date="2020-04-20",
			warehouse="Finished Goods - _TC",
			supplier_warehouse="Stores - _TC",
			item_code=subcontracted_item,
			qty=10,
			rate=20,
			is_subcontracted=1,
		)

		self.assertEqual(pr1.items[0].valuation_rate, 120)

		# Update raw material's valuation via LCV, Additional cost = 50
		lcv = create_landed_cost_voucher("Purchase Receipt", pr.name, pr.company)

		pr1.reload()
		self.assertEqual(pr1.items[0].valuation_rate, 125)

		# check outgoing_rate for DN after reposting
		incoming_rate = frappe.db.get_value(
			"Stock Ledger Entry",
			{"voucher_type": "Purchase Receipt", "voucher_no": pr1.name, "item_code": subcontracted_item},
			"incoming_rate",
		)
		self.assertEqual(incoming_rate, 125)

		# cleanup data
		pr1.cancel()
		lcv.cancel()
		pr.cancel()

>>>>>>> 5edd1dbb
	def test_back_dated_entry_not_allowed(self):
		# Back dated stock transactions are only allowed to stock managers
		frappe.db.set_value(
			"Stock Settings", None, "role_allowed_to_create_edit_back_dated_transactions", "Stock Manager"
		)

		# Set User with Stock User role but not Stock Manager
		try:
			user = frappe.get_doc("User", "test@example.com")
			user.add_roles("Stock User")
			user.remove_roles("Stock Manager")

			frappe.set_user(user.name)

			stock_entry_on_today = make_stock_entry(target="_Test Warehouse - _TC", qty=10, basic_rate=100)
			back_dated_se_1 = make_stock_entry(
				target="_Test Warehouse - _TC",
				qty=10,
				basic_rate=100,
				posting_date=add_days(today(), -1),
				do_not_submit=True,
			)

			# Block back-dated entry
			self.assertRaises(BackDatedStockTransaction, back_dated_se_1.submit)

			frappe.set_user("Administrator")
			user.add_roles("Stock Manager")
			frappe.set_user(user.name)

			# Back dated entry allowed to Stock Manager
			back_dated_se_2 = make_stock_entry(
				target="_Test Warehouse - _TC", qty=10, basic_rate=100, posting_date=add_days(today(), -1)
			)

			back_dated_se_2.cancel()
			stock_entry_on_today.cancel()

		finally:
			frappe.db.set_value(
				"Stock Settings", None, "role_allowed_to_create_edit_back_dated_transactions", None
			)
			frappe.set_user("Administrator")
			user.remove_roles("Stock Manager")

	def test_batchwise_item_valuation_moving_average(self):
		item, warehouses, batches = setup_item_valuation_test(valuation_method="Moving Average")

		# Incoming Entries for Stock Value check
		pr_entry_list = [
			(item, warehouses[0], batches[0], 1, 100),
			(item, warehouses[0], batches[1], 1, 50),
			(item, warehouses[0], batches[0], 1, 150),
			(item, warehouses[0], batches[1], 1, 100),
		]
		prs = create_purchase_receipt_entries_for_batchwise_item_valuation_test(pr_entry_list)
		sle_details = fetch_sle_details_for_doc_list(prs, ["stock_value"])
		sv_list = [d["stock_value"] for d in sle_details]
		expected_sv = [100, 150, 300, 400]
		self.assertEqual(expected_sv, sv_list, "Incorrect 'Stock Value' values")

		# Outgoing Entries for Stock Value Difference check
		dn_entry_list = [
			(item, warehouses[0], batches[1], 1, 200),
			(item, warehouses[0], batches[0], 1, 200),
			(item, warehouses[0], batches[1], 1, 200),
			(item, warehouses[0], batches[0], 1, 200),
		]
		dns = create_delivery_note_entries_for_batchwise_item_valuation_test(dn_entry_list)
		sle_details = fetch_sle_details_for_doc_list(dns, ["stock_value_difference"])
		svd_list = [-1 * d["stock_value_difference"] for d in sle_details]
		expected_incoming_rates = expected_abs_svd = [75, 125, 75, 125]

		self.assertEqual(expected_abs_svd, svd_list, "Incorrect 'Stock Value Difference' values")
		for dn, incoming_rate in zip(dns, expected_incoming_rates):
			self.assertEqual(
				dn.items[0].incoming_rate,
				incoming_rate,
				"Incorrect 'Incoming Rate' values fetched for DN items",
			)

	def assertSLEs(self, doc, expected_sles, sle_filters=None):
		"""Compare sorted SLEs, useful for vouchers that create multiple SLEs for same line"""

		filters = {"voucher_no": doc.name, "voucher_type": doc.doctype, "is_cancelled": 0}
		if sle_filters:
			filters.update(sle_filters)
		sles = frappe.get_all(
			"Stock Ledger Entry",
			fields=["*"],
			filters=filters,
			order_by="timestamp(posting_date, posting_time), creation",
		)

		for exp_sle, act_sle in zip(expected_sles, sles):
			for k, v in exp_sle.items():
				act_value = act_sle[k]
				if k == "stock_queue":
					act_value = json.loads(act_value)
					if act_value and act_value[0][0] == 0:
						# ignore empty fifo bins
						continue

				self.assertEqual(v, act_value, msg=f"{k} doesn't match \n{exp_sle}\n{act_sle}")

	def test_batchwise_item_valuation_stock_reco(self):
		item, warehouses, batches = setup_item_valuation_test()
		state = {"stock_value": 0.0, "qty": 0.0}

		def update_invariants(exp_sles):
			for sle in exp_sles:
				state["stock_value"] += sle["stock_value_difference"]
				state["qty"] += sle["actual_qty"]
				sle["stock_value"] = state["stock_value"]
				sle["qty_after_transaction"] = state["qty"]

		osr1 = create_stock_reconciliation(
			warehouse=warehouses[0], item_code=item, qty=10, rate=100, batch_no=batches[1]
		)
		expected_sles = [
			{"actual_qty": 10, "stock_value_difference": 1000},
		]
		update_invariants(expected_sles)
		self.assertSLEs(osr1, expected_sles)

		osr2 = create_stock_reconciliation(
			warehouse=warehouses[0], item_code=item, qty=13, rate=200, batch_no=batches[0]
		)
		expected_sles = [
			{"actual_qty": 13, "stock_value_difference": 200 * 13},
		]
		update_invariants(expected_sles)
		self.assertSLEs(osr2, expected_sles)

		sr1 = create_stock_reconciliation(
			warehouse=warehouses[0], item_code=item, qty=5, rate=50, batch_no=batches[1]
		)

		expected_sles = [
			{"actual_qty": -10, "stock_value_difference": -10 * 100},
			{"actual_qty": 5, "stock_value_difference": 250},
		]
		update_invariants(expected_sles)
		self.assertSLEs(sr1, expected_sles)

		sr2 = create_stock_reconciliation(
			warehouse=warehouses[0], item_code=item, qty=20, rate=75, batch_no=batches[0]
		)
		expected_sles = [
			{"actual_qty": -13, "stock_value_difference": -13 * 200},
			{"actual_qty": 20, "stock_value_difference": 20 * 75},
		]
		update_invariants(expected_sles)
		self.assertSLEs(sr2, expected_sles)

	def test_batch_wise_valuation_across_warehouse(self):
		item_code, warehouses, batches = setup_item_valuation_test()
		source = warehouses[0]
		target = warehouses[1]

		unrelated_batch = make_stock_entry(
			item_code=item_code, target=source, batch_no=batches[1], qty=5, rate=10
		)
		self.assertSLEs(
			unrelated_batch,
			[
				{"actual_qty": 5, "stock_value_difference": 10 * 5},
			],
		)

		reciept = make_stock_entry(
			item_code=item_code, target=source, batch_no=batches[0], qty=5, rate=10
		)
		self.assertSLEs(
			reciept,
			[
				{"actual_qty": 5, "stock_value_difference": 10 * 5},
			],
		)

		transfer = make_stock_entry(
			item_code=item_code, source=source, target=target, batch_no=batches[0], qty=5
		)
		self.assertSLEs(
			transfer,
			[
				{"actual_qty": -5, "stock_value_difference": -10 * 5, "warehouse": source},
				{"actual_qty": 5, "stock_value_difference": 10 * 5, "warehouse": target},
			],
		)

		backdated_receipt = make_stock_entry(
			item_code=item_code,
			target=source,
			batch_no=batches[0],
			qty=5,
			rate=20,
			posting_date=add_days(today(), -1),
		)
		self.assertSLEs(
			backdated_receipt,
			[
				{"actual_qty": 5, "stock_value_difference": 20 * 5},
			],
		)

		# check reposted average rate in *future* transfer
		self.assertSLEs(
			transfer,
			[
				{
					"actual_qty": -5,
					"stock_value_difference": -15 * 5,
					"warehouse": source,
					"stock_value": 15 * 5 + 10 * 5,
				},
				{
					"actual_qty": 5,
					"stock_value_difference": 15 * 5,
					"warehouse": target,
					"stock_value": 15 * 5,
				},
			],
		)

		transfer_unrelated = make_stock_entry(
			item_code=item_code, source=source, target=target, batch_no=batches[1], qty=5
		)
		self.assertSLEs(
			transfer_unrelated,
			[
				{
					"actual_qty": -5,
					"stock_value_difference": -10 * 5,
					"warehouse": source,
					"stock_value": 15 * 5,
				},
				{
					"actual_qty": 5,
					"stock_value_difference": 10 * 5,
					"warehouse": target,
					"stock_value": 15 * 5 + 10 * 5,
				},
			],
		)

	def test_intermediate_average_batch_wise_valuation(self):
		"""A batch has moving average up until posting time,
		check if same is respected when backdated entry is inserted in middle"""
		item_code, warehouses, batches = setup_item_valuation_test()
		warehouse = warehouses[0]

		batch = batches[0]

		yesterday = make_stock_entry(
			item_code=item_code,
			target=warehouse,
			batch_no=batch,
			qty=1,
			rate=10,
			posting_date=add_days(today(), -1),
		)
		self.assertSLEs(
			yesterday,
			[
				{"actual_qty": 1, "stock_value_difference": 10},
			],
		)

		tomorrow = make_stock_entry(
			item_code=item_code,
			target=warehouse,
			batch_no=batches[0],
			qty=1,
			rate=30,
			posting_date=add_days(today(), 1),
		)
		self.assertSLEs(
			tomorrow,
			[
				{"actual_qty": 1, "stock_value_difference": 30},
			],
		)

		create_today = make_stock_entry(
			item_code=item_code, target=warehouse, batch_no=batches[0], qty=1, rate=20
		)
		self.assertSLEs(
			create_today,
			[
				{"actual_qty": 1, "stock_value_difference": 20},
			],
		)

		consume_today = make_stock_entry(
			item_code=item_code, source=warehouse, batch_no=batches[0], qty=1
		)
		self.assertSLEs(
			consume_today,
			[
				{"actual_qty": -1, "stock_value_difference": -15},
			],
		)

		consume_tomorrow = make_stock_entry(
			item_code=item_code,
			source=warehouse,
			batch_no=batches[0],
			qty=2,
			posting_date=add_days(today(), 2),
		)
		self.assertSLEs(
			consume_tomorrow,
			[
				{"stock_value_difference": -(30 + 15), "stock_value": 0, "qty_after_transaction": 0},
			],
		)

	def test_legacy_item_valuation_stock_entry(self):
		columns = [
			"stock_value_difference",
			"stock_value",
			"actual_qty",
			"qty_after_transaction",
			"stock_queue",
		]
		item, warehouses, batches = setup_item_valuation_test(use_batchwise_valuation=0)

		def check_sle_details_against_expected(sle_details, expected_sle_details, detail, columns):
			for i, (sle_vals, ex_sle_vals) in enumerate(zip(sle_details, expected_sle_details)):
				for col, sle_val, ex_sle_val in zip(columns, sle_vals, ex_sle_vals):
					if col == "stock_queue":
						sle_val = get_stock_value_from_q(sle_val)
						ex_sle_val = get_stock_value_from_q(ex_sle_val)
					self.assertEqual(
						sle_val, ex_sle_val, f"Incorrect {col} value on transaction #: {i} in {detail}"
					)

		# List used to defer assertions to prevent commits cause of error skipped rollback
		details_list = []

		# Test Material Receipt Entries
		se_entry_list_mr = [
			(item, None, warehouses[0], batches[0], 1, 50, "2021-01-21"),
			(item, None, warehouses[0], batches[1], 1, 100, "2021-01-23"),
		]
		ses = create_stock_entry_entries_for_batchwise_item_valuation_test(
			se_entry_list_mr, "Material Receipt"
		)
		sle_details = fetch_sle_details_for_doc_list(ses, columns=columns, as_dict=0)
		expected_sle_details = [
			(50.0, 50.0, 1.0, 1.0, "[[1.0, 50.0]]"),
			(100.0, 150.0, 1.0, 2.0, "[[1.0, 50.0], [1.0, 100.0]]"),
		]
		details_list.append((sle_details, expected_sle_details, "Material Receipt Entries", columns))

		# Test Material Issue Entries
		se_entry_list_mi = [
			(item, warehouses[0], None, batches[1], 1, None, "2021-01-29"),
		]
		ses = create_stock_entry_entries_for_batchwise_item_valuation_test(
			se_entry_list_mi, "Material Issue"
		)
		sle_details = fetch_sle_details_for_doc_list(ses, columns=columns, as_dict=0)
		expected_sle_details = [(-50.0, 100.0, -1.0, 1.0, "[[1, 100.0]]")]
		details_list.append((sle_details, expected_sle_details, "Material Issue Entries", columns))

		# Run assertions
		for details in details_list:
			check_sle_details_against_expected(*details)

	def test_mixed_valuation_batches_fifo(self):
		item_code, warehouses, batches = setup_item_valuation_test(use_batchwise_valuation=0)
		warehouse = warehouses[0]

		state = {"qty": 0.0, "stock_value": 0.0}

		def update_invariants(exp_sles):
			for sle in exp_sles:
				state["stock_value"] += sle["stock_value_difference"]
				state["qty"] += sle["actual_qty"]
				sle["stock_value"] = state["stock_value"]
				sle["qty_after_transaction"] = state["qty"]
			return exp_sles

		old1 = make_stock_entry(
			item_code=item_code, target=warehouse, batch_no=batches[0], qty=10, rate=10
		)
		self.assertSLEs(
			old1,
			update_invariants(
				[
					{"actual_qty": 10, "stock_value_difference": 10 * 10, "stock_queue": [[10, 10]]},
				]
			),
		)
		old2 = make_stock_entry(
			item_code=item_code, target=warehouse, batch_no=batches[1], qty=10, rate=20
		)
		self.assertSLEs(
			old2,
			update_invariants(
				[
					{"actual_qty": 10, "stock_value_difference": 10 * 20, "stock_queue": [[10, 10], [10, 20]]},
				]
			),
		)
		old3 = make_stock_entry(
			item_code=item_code, target=warehouse, batch_no=batches[0], qty=5, rate=15
		)

		self.assertSLEs(
			old3,
			update_invariants(
				[
					{
						"actual_qty": 5,
						"stock_value_difference": 5 * 15,
						"stock_queue": [[10, 10], [10, 20], [5, 15]],
					},
				]
			),
		)

		new1 = make_stock_entry(item_code=item_code, target=warehouse, qty=10, rate=40)
		batches.append(new1.items[0].batch_no)
		# assert old queue remains
		self.assertSLEs(
			new1,
			update_invariants(
				[
					{
						"actual_qty": 10,
						"stock_value_difference": 10 * 40,
						"stock_queue": [[10, 10], [10, 20], [5, 15]],
					},
				]
			),
		)

		new2 = make_stock_entry(item_code=item_code, target=warehouse, qty=10, rate=42)
		batches.append(new2.items[0].batch_no)
		self.assertSLEs(
			new2,
			update_invariants(
				[
					{
						"actual_qty": 10,
						"stock_value_difference": 10 * 42,
						"stock_queue": [[10, 10], [10, 20], [5, 15]],
					},
				]
			),
		)

		# consume old batch as per FIFO
		consume_old1 = make_stock_entry(
			item_code=item_code, source=warehouse, qty=15, batch_no=batches[0]
		)
		self.assertSLEs(
			consume_old1,
			update_invariants(
				[
					{
						"actual_qty": -15,
						"stock_value_difference": -10 * 10 - 5 * 20,
						"stock_queue": [[5, 20], [5, 15]],
					},
				]
			),
		)

		# consume new batch as per batch
		consume_new2 = make_stock_entry(
			item_code=item_code, source=warehouse, qty=10, batch_no=batches[-1]
		)
		self.assertSLEs(
			consume_new2,
			update_invariants(
				[
					{"actual_qty": -10, "stock_value_difference": -10 * 42, "stock_queue": [[5, 20], [5, 15]]},
				]
			),
		)

		# finish all old batches
		consume_old2 = make_stock_entry(
			item_code=item_code, source=warehouse, qty=10, batch_no=batches[1]
		)
		self.assertSLEs(
			consume_old2,
			update_invariants(
				[
					{"actual_qty": -10, "stock_value_difference": -5 * 20 - 5 * 15, "stock_queue": []},
				]
			),
		)

		# finish all new batches
		consume_new1 = make_stock_entry(
			item_code=item_code, source=warehouse, qty=10, batch_no=batches[-2]
		)
		self.assertSLEs(
			consume_new1,
			update_invariants(
				[
					{"actual_qty": -10, "stock_value_difference": -10 * 40, "stock_queue": []},
				]
			),
		)

	def test_fifo_dependent_consumption(self):
		item = make_item("_TestFifoTransferRates")
		source = "_Test Warehouse - _TC"
		target = "Stores - _TC"

		rates = [10 * i for i in range(1, 20)]

		receipt = make_stock_entry(item_code=item.name, target=source, qty=10, do_not_save=True, rate=10)
		for rate in rates[1:]:
			row = frappe.copy_doc(receipt.items[0], ignore_no_copy=False)
			row.basic_rate = rate
			receipt.append("items", row)

		receipt.save()
		receipt.submit()

		expected_queues = []
		for idx, rate in enumerate(rates, start=1):
			expected_queues.append({"stock_queue": [[10, 10 * i] for i in range(1, idx + 1)]})
		self.assertSLEs(receipt, expected_queues)

		transfer = make_stock_entry(
			item_code=item.name, source=source, target=target, qty=10, do_not_save=True, rate=10
		)
		for rate in rates[1:]:
			row = frappe.copy_doc(transfer.items[0], ignore_no_copy=False)
			transfer.append("items", row)

		transfer.save()
		transfer.submit()

		# same exact queue should be transferred
		self.assertSLEs(transfer, expected_queues, sle_filters={"warehouse": target})

	def test_fifo_multi_item_repack_consumption(self):
		rm = make_item("_TestFifoRepackRM")
		packed = make_item("_TestFifoRepackFinished")
		warehouse = "_Test Warehouse - _TC"

		rates = [10 * i for i in range(1, 5)]

		receipt = make_stock_entry(
			item_code=rm.name, target=warehouse, qty=10, do_not_save=True, rate=10
		)
		for rate in rates[1:]:
			row = frappe.copy_doc(receipt.items[0], ignore_no_copy=False)
			row.basic_rate = rate
			receipt.append("items", row)

		receipt.save()
		receipt.submit()

		repack = make_stock_entry(
			item_code=rm.name, source=warehouse, qty=10, do_not_save=True, rate=10, purpose="Repack"
		)
		for rate in rates[1:]:
			row = frappe.copy_doc(repack.items[0], ignore_no_copy=False)
			repack.append("items", row)

		repack.append(
			"items",
			{
				"item_code": packed.name,
				"t_warehouse": warehouse,
				"qty": 1,
				"transfer_qty": 1,
			},
		)

		repack.save()
		repack.submit()

		# same exact queue should be transferred
		self.assertSLEs(
			repack, [{"incoming_rate": sum(rates) * 10}], sle_filters={"item_code": packed.name}
		)

	def test_negative_fifo_valuation(self):
		"""
		When stock goes negative discard FIFO queue.
		Only pervailing valuation rate should be used for making transactions in such cases.
		"""
		item = make_item(properties={"allow_negative_stock": 1}).name
		warehouse = "_Test Warehouse - _TC"

		receipt = make_stock_entry(item_code=item, target=warehouse, qty=10, rate=10)
		consume1 = make_stock_entry(item_code=item, source=warehouse, qty=15)

		self.assertSLEs(consume1, [{"stock_value": -5 * 10, "stock_queue": [[-5, 10]]}])

		consume2 = make_stock_entry(item_code=item, source=warehouse, qty=5)
		self.assertSLEs(consume2, [{"stock_value": -10 * 10, "stock_queue": [[-10, 10]]}])

		receipt2 = make_stock_entry(item_code=item, target=warehouse, qty=15, rate=15)
		self.assertSLEs(receipt2, [{"stock_queue": [[5, 15]], "stock_value_difference": 175}])

	def test_dependent_gl_entry_reposting(self):
		def _get_stock_credit(doc):
			return frappe.db.get_value(
				"GL Entry",
				{
					"voucher_no": doc.name,
					"voucher_type": doc.doctype,
					"is_cancelled": 0,
					"account": "Stock In Hand - TCP1",
				},
				"sum(credit)",
			)

		def _day(days):
			return add_to_date(date=today(), days=days)

		item = make_item().name
		A = "Stores - TCP1"
		B = "Work In Progress - TCP1"
		C = "Finished Goods - TCP1"

		make_stock_entry(item_code=item, to_warehouse=A, qty=5, rate=10, posting_date=_day(0))
		make_stock_entry(item_code=item, from_warehouse=A, to_warehouse=B, qty=5, posting_date=_day(1))
		depdendent_consumption = make_stock_entry(
			item_code=item, from_warehouse=B, qty=5, posting_date=_day(2)
		)
		self.assertEqual(50, _get_stock_credit(depdendent_consumption))

		# backdated receipt - should trigger GL repost of all previous stock entries
		bd_receipt = make_stock_entry(
			item_code=item, to_warehouse=A, qty=5, rate=20, posting_date=_day(-1)
		)
		self.assertEqual(100, _get_stock_credit(depdendent_consumption))

		# cancelling receipt should reset it back
		bd_receipt.cancel()
		self.assertEqual(50, _get_stock_credit(depdendent_consumption))

		bd_receipt2 = make_stock_entry(
			item_code=item, to_warehouse=A, qty=2, rate=20, posting_date=_day(-2)
		)
		# total as per FIFO -> 2 * 20 + 3 * 10 = 70
		self.assertEqual(70, _get_stock_credit(depdendent_consumption))

		# transfer WIP material to final destination and consume it all
		depdendent_consumption.cancel()
		make_stock_entry(item_code=item, from_warehouse=B, to_warehouse=C, qty=5, posting_date=_day(3))
		final_consumption = make_stock_entry(
			item_code=item, from_warehouse=C, qty=5, posting_date=_day(4)
		)
		# exact amount gets consumed
		self.assertEqual(70, _get_stock_credit(final_consumption))

		# cancel original backdated receipt - should repost A -> B -> C
		bd_receipt2.cancel()
		# original amount
		self.assertEqual(50, _get_stock_credit(final_consumption))

	def test_tie_breaking(self):
		frappe.flags.dont_execute_stock_reposts = True
		self.addCleanup(frappe.flags.pop, "dont_execute_stock_reposts")

		item = make_item().name
		warehouse = "_Test Warehouse - _TC"

		posting_date = "2022-01-01"
		posting_time = "00:00:01"
		sle = frappe.qb.DocType("Stock Ledger Entry")

		def ordered_qty_after_transaction():
			return (
				frappe.qb.from_(sle)
				.select("qty_after_transaction")
				.where((sle.item_code == item) & (sle.warehouse == warehouse) & (sle.is_cancelled == 0))
				.orderby(CombineDatetime(sle.posting_date, sle.posting_time))
				.orderby(sle.creation)
			).run(pluck=True)

		first = make_stock_entry(
			item_code=item,
			to_warehouse=warehouse,
			qty=10,
			posting_time=posting_time,
			posting_date=posting_date,
			do_not_submit=True,
		)
		second = make_stock_entry(
			item_code=item,
			to_warehouse=warehouse,
			qty=1,
			posting_date=posting_date,
			posting_time=posting_time,
			do_not_submit=True,
		)

		first.submit()
		second.submit()

		self.assertEqual([10, 11], ordered_qty_after_transaction())

		first.cancel()
		self.assertEqual([1], ordered_qty_after_transaction())

		backdated = make_stock_entry(
			item_code=item,
			to_warehouse=warehouse,
			qty=1,
			posting_date="2021-01-01",
			posting_time=posting_time,
		)
		self.assertEqual([1, 2], ordered_qty_after_transaction())

		backdated.cancel()
		self.assertEqual([1], ordered_qty_after_transaction())

	def test_timestamp_clash(self):

		item = make_item().name
		warehouse = "_Test Warehouse - _TC"

		reciept = make_stock_entry(
			item_code=item,
			to_warehouse=warehouse,
			qty=100,
			rate=10,
			posting_date="2021-01-01",
			posting_time="01:00:00",
		)

		consumption = make_stock_entry(
			item_code=item,
			from_warehouse=warehouse,
			qty=50,
			posting_date="2021-01-01",
			posting_time="02:00:00.1234",  # ms are possible when submitted without editing posting time
		)

		backdated_receipt = make_stock_entry(
			item_code=item,
			to_warehouse=warehouse,
			qty=100,
			posting_date="2021-01-01",
			rate=10,
			posting_time="02:00:00",  # same posting time as consumption but ms part stripped
		)

		try:
			backdated_receipt.cancel()
		except Exception as e:
			self.fail("Double processing of qty for clashing timestamp.")

	@change_settings("System Settings", {"float_precision": 3, "currency_precision": 2})
	def test_transfer_invariants(self):
		"""Extact stock value should be transferred."""

		item = make_item(
			properties={
				"valuation_method": "Moving Average",
				"stock_uom": "Kg",
			}
		).name
		source_warehouse = "Stores - TCP1"
		target_warehouse = "Finished Goods - TCP1"

		make_purchase_receipt(
			item=item,
			warehouse=source_warehouse,
			qty=20,
			conversion_factor=1000,
			uom="Tonne",
			rate=156_526.0,
			company="_Test Company with perpetual inventory",
		)
		transfer = make_stock_entry(
			item=item, from_warehouse=source_warehouse, to_warehouse=target_warehouse, qty=1_728.0
		)

		filters = {"voucher_no": transfer.name, "voucher_type": transfer.doctype, "is_cancelled": 0}
		sles = frappe.get_all(
			"Stock Ledger Entry",
			fields=["*"],
			filters=filters,
			order_by="timestamp(posting_date, posting_time), creation",
		)
		self.assertEqual(abs(sles[0].stock_value_difference), sles[1].stock_value_difference)


def create_repack_entry(**args):
	args = frappe._dict(args)
	repack = frappe.new_doc("Stock Entry")
	repack.stock_entry_type = "Repack"
	repack.company = args.company or "_Test Company"
	repack.posting_date = args.posting_date
	repack.set_posting_time = 1
	repack.append(
		"items",
		{
			"item_code": "_Test Item for Reposting",
			"s_warehouse": "Stores - _TC",
			"qty": 5,
			"conversion_factor": 1,
			"expense_account": "Stock Adjustment - _TC",
			"cost_center": "Main - _TC",
		},
	)

	repack.append(
		"items",
		{
			"item_code": "_Test Finished Item for Reposting",
			"t_warehouse": "Finished Goods - _TC",
			"qty": 1,
			"conversion_factor": 1,
			"expense_account": "Stock Adjustment - _TC",
			"cost_center": "Main - _TC",
		},
	)

	repack.append(
		"additional_costs",
		{
			"expense_account": "Freight and Forwarding Charges - _TC",
			"description": "transport cost",
			"amount": 40,
		},
	)

	repack.save()
	repack.submit()

	return repack


def create_product_bundle_item(new_item_code, packed_items):
	if not frappe.db.exists("Product Bundle", new_item_code):
		item = frappe.new_doc("Product Bundle")
		item.new_item_code = new_item_code

		for d in packed_items:
			item.append("items", {"item_code": d[0], "qty": d[1]})

		item.save()


def create_items():
	items = [
		"_Test Item for Reposting",
		"_Test Finished Item for Reposting",
		"_Test Subcontracted Item for Reposting",
		"_Test Bundled Item for Reposting",
	]
	for d in items:
		properties = {"valuation_method": "FIFO"}
		if d == "_Test Bundled Item for Reposting":
			properties.update({"is_stock_item": 0})
		elif d == "_Test Subcontracted Item for Reposting":
			properties.update({"is_sub_contracted_item": 1})

		make_item(d, properties=properties)

	return items


def setup_item_valuation_test(
	valuation_method="FIFO", suffix=None, use_batchwise_valuation=1, batches_list=["X", "Y"]
):
	from erpnext.stock.doctype.batch.batch import make_batch
	from erpnext.stock.doctype.item.test_item import make_item
	from erpnext.stock.doctype.warehouse.test_warehouse import create_warehouse

	if not suffix:
		suffix = get_unique_suffix()

	item = make_item(
		f"IV - Test Item {valuation_method} {suffix}",
		dict(valuation_method=valuation_method, has_batch_no=1, create_new_batch=1),
	)
	warehouses = [create_warehouse(f"IV - Test Warehouse {i}") for i in ["J", "K"]]
	batches = [f"IV - Test Batch {i} {valuation_method} {suffix}" for i in batches_list]

	for i, batch_id in enumerate(batches):
		if not frappe.db.exists("Batch", batch_id):
			ubw = use_batchwise_valuation
			if isinstance(use_batchwise_valuation, (list, tuple)):
				ubw = use_batchwise_valuation[i]
			batch = frappe.get_doc(
				frappe._dict(
					doctype="Batch", batch_id=batch_id, item=item.item_code, use_batchwise_valuation=ubw
				)
			).insert()
			batch.use_batchwise_valuation = ubw
			batch.db_update()

	return item.item_code, warehouses, batches


def create_purchase_receipt_entries_for_batchwise_item_valuation_test(pr_entry_list):
	from erpnext.stock.doctype.purchase_receipt.test_purchase_receipt import make_purchase_receipt

	prs = []

	for item, warehouse, batch_no, qty, rate in pr_entry_list:
		pr = make_purchase_receipt(item=item, warehouse=warehouse, qty=qty, rate=rate, batch_no=batch_no)
		prs.append(pr)

	return prs


def create_delivery_note_entries_for_batchwise_item_valuation_test(dn_entry_list):
	from erpnext.selling.doctype.sales_order.sales_order import make_delivery_note
	from erpnext.selling.doctype.sales_order.test_sales_order import make_sales_order

	dns = []
	for item, warehouse, batch_no, qty, rate in dn_entry_list:
		so = make_sales_order(
			rate=rate, qty=qty, item=item, warehouse=warehouse, against_blanket_order=0
		)

		dn = make_delivery_note(so.name)
		dn.items[0].batch_no = batch_no
		dn.insert()
		dn.submit()
		dns.append(dn)
	return dns


def fetch_sle_details_for_doc_list(doc_list, columns, as_dict=1):
	return frappe.db.sql(
		f"""
		SELECT { ', '.join(columns)}
		FROM `tabStock Ledger Entry`
		WHERE
			voucher_no IN %(voucher_nos)s
			and docstatus = 1
		ORDER BY timestamp(posting_date, posting_time) ASC, CREATION ASC
	""",
		dict(voucher_nos=[doc.name for doc in doc_list]),
		as_dict=as_dict,
	)


def get_stock_value_from_q(q):
	return sum(r * q for r, q in json.loads(q))


def create_stock_entry_entries_for_batchwise_item_valuation_test(se_entry_list, purpose):
	ses = []
	for item, source, target, batch, qty, rate, posting_date in se_entry_list:
		args = dict(
			item_code=item,
			qty=qty,
			company="_Test Company",
			batch_no=batch,
			posting_date=posting_date,
			purpose=purpose,
		)

		if purpose == "Material Receipt":
			args.update(dict(to_warehouse=target, rate=rate))

		elif purpose == "Material Issue":
			args.update(dict(from_warehouse=source))

		elif purpose == "Material Transfer":
			args.update(dict(from_warehouse=source, to_warehouse=target))

		else:
			raise ValueError(f"Invalid purpose: {purpose}")
		ses.append(make_stock_entry(**args))

	return ses


def get_unique_suffix():
	# Used to isolate valuation sensitive
	# tests to prevent future tests from failing.
	return str(uuid4())[:8].upper()


class TestDeferredNaming(FrappeTestCase):
	@classmethod
	def setUpClass(cls) -> None:
		super().setUpClass()
		cls.gle_autoname = frappe.get_meta("GL Entry").autoname
		cls.sle_autoname = frappe.get_meta("Stock Ledger Entry").autoname

	def setUp(self) -> None:
		self.item = make_item().name
		self.warehouse = "Stores - TCP1"
		self.company = "_Test Company with perpetual inventory"

	def tearDown(self) -> None:
		make_property_setter(
			doctype="GL Entry",
			for_doctype=True,
			property="autoname",
			value=self.gle_autoname,
			property_type="Data",
			fieldname=None,
		)
		make_property_setter(
			doctype="Stock Ledger Entry",
			for_doctype=True,
			property="autoname",
			value=self.sle_autoname,
			property_type="Data",
			fieldname=None,
		)

		# since deferred naming autocommits, commit all changes to avoid flake
		frappe.db.commit()  # nosemgrep

	@staticmethod
	def get_gle_sles(se):
		filters = {"voucher_type": se.doctype, "voucher_no": se.name}
		gle = set(frappe.get_list("GL Entry", filters, pluck="name"))
		sle = set(frappe.get_list("Stock Ledger Entry", filters, pluck="name"))
		return gle, sle

	def test_deferred_naming(self):
		se = make_stock_entry(
			item_code=self.item, to_warehouse=self.warehouse, qty=10, rate=100, company=self.company
		)

		gle, sle = self.get_gle_sles(se)
		rename_gle_sle_docs()
		renamed_gle, renamed_sle = self.get_gle_sles(se)

		self.assertFalse(gle & renamed_gle, msg="GLEs not renamed")
		self.assertFalse(sle & renamed_sle, msg="SLEs not renamed")
		se.cancel()

	def test_hash_naming(self):
		# disable naming series
		for doctype in ("GL Entry", "Stock Ledger Entry"):
			make_property_setter(
				doctype=doctype,
				for_doctype=True,
				property="autoname",
				value="hash",
				property_type="Data",
				fieldname=None,
			)

		se = make_stock_entry(
			item_code=self.item, to_warehouse=self.warehouse, qty=10, rate=100, company=self.company
		)

		gle, sle = self.get_gle_sles(se)
		rename_gle_sle_docs()
		renamed_gle, renamed_sle = self.get_gle_sles(se)

		self.assertEqual(gle, renamed_gle, msg="GLEs are renamed while using hash naming")
		self.assertEqual(sle, renamed_sle, msg="SLEs are renamed while using hash naming")
		se.cancel()<|MERGE_RESOLUTION|>--- conflicted
+++ resolved
@@ -405,64 +405,6 @@
 		lcv.cancel()
 		pr.cancel()
 
-<<<<<<< HEAD
-=======
-	def test_sub_contracted_item_costing(self):
-		from erpnext.manufacturing.doctype.production_plan.test_production_plan import make_bom
-
-		company = "_Test Company"
-		rm_item_code = "_Test Item for Reposting"
-		subcontracted_item = "_Test Subcontracted Item for Reposting"
-
-		frappe.db.set_value(
-			"Buying Settings", None, "backflush_raw_materials_of_subcontract_based_on", "BOM"
-		)
-		make_bom(item=subcontracted_item, raw_materials=[rm_item_code], currency="INR")
-
-		# Purchase raw materials on supplier warehouse: Qty = 50, Rate = 100
-		pr = make_purchase_receipt(
-			company=company,
-			posting_date="2020-04-10",
-			warehouse="Stores - _TC",
-			item_code=rm_item_code,
-			qty=10,
-			rate=100,
-		)
-
-		# Purchase Receipt for subcontracted item
-		pr1 = make_purchase_receipt(
-			company=company,
-			posting_date="2020-04-20",
-			warehouse="Finished Goods - _TC",
-			supplier_warehouse="Stores - _TC",
-			item_code=subcontracted_item,
-			qty=10,
-			rate=20,
-			is_subcontracted=1,
-		)
-
-		self.assertEqual(pr1.items[0].valuation_rate, 120)
-
-		# Update raw material's valuation via LCV, Additional cost = 50
-		lcv = create_landed_cost_voucher("Purchase Receipt", pr.name, pr.company)
-
-		pr1.reload()
-		self.assertEqual(pr1.items[0].valuation_rate, 125)
-
-		# check outgoing_rate for DN after reposting
-		incoming_rate = frappe.db.get_value(
-			"Stock Ledger Entry",
-			{"voucher_type": "Purchase Receipt", "voucher_no": pr1.name, "item_code": subcontracted_item},
-			"incoming_rate",
-		)
-		self.assertEqual(incoming_rate, 125)
-
-		# cleanup data
-		pr1.cancel()
-		lcv.cancel()
-		pr.cancel()
-
->>>>>>> 5edd1dbb
 	def test_back_dated_entry_not_allowed(self):
 		# Back dated stock transactions are only allowed to stock managers
 		frappe.db.set_value(
