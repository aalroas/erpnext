--- conflicted
+++ resolved
@@ -307,145 +307,6 @@
 		pr.cancel()
 		self.assertTrue(get_gl_entries("Purchase Receipt", pr.name))
 
-<<<<<<< HEAD
-=======
-	def test_subcontracting(self):
-		from erpnext.stock.doctype.stock_entry.test_stock_entry import make_stock_entry
-
-		frappe.db.set_value(
-			"Buying Settings", None, "backflush_raw_materials_of_subcontract_based_on", "BOM"
-		)
-
-		make_stock_entry(
-			item_code="_Test Item", qty=100, target="_Test Warehouse 1 - _TC", basic_rate=100
-		)
-		make_stock_entry(
-			item_code="_Test Item Home Desktop 100",
-			qty=100,
-			target="_Test Warehouse 1 - _TC",
-			basic_rate=100,
-		)
-		pr = make_purchase_receipt(item_code="_Test FG Item", qty=10, rate=500, is_subcontracted=1)
-		self.assertEqual(len(pr.get("supplied_items")), 2)
-
-		rm_supp_cost = sum(d.amount for d in pr.get("supplied_items"))
-		self.assertEqual(pr.get("items")[0].rm_supp_cost, flt(rm_supp_cost, 2))
-
-		pr.cancel()
-
-	def test_subcontracting_gle_fg_item_rate_zero(self):
-		from erpnext.stock.doctype.stock_entry.test_stock_entry import make_stock_entry
-
-		frappe.db.set_value(
-			"Buying Settings", None, "backflush_raw_materials_of_subcontract_based_on", "BOM"
-		)
-
-		se1 = make_stock_entry(
-			item_code="_Test Item",
-			target="Work In Progress - TCP1",
-			qty=100,
-			basic_rate=100,
-			company="_Test Company with perpetual inventory",
-		)
-
-		se2 = make_stock_entry(
-			item_code="_Test Item Home Desktop 100",
-			target="Work In Progress - TCP1",
-			qty=100,
-			basic_rate=100,
-			company="_Test Company with perpetual inventory",
-		)
-
-		pr = make_purchase_receipt(
-			item_code="_Test FG Item",
-			qty=10,
-			rate=0,
-			is_subcontracted=1,
-			company="_Test Company with perpetual inventory",
-			warehouse="Stores - TCP1",
-			supplier_warehouse="Work In Progress - TCP1",
-		)
-
-		gl_entries = get_gl_entries("Purchase Receipt", pr.name)
-
-		self.assertFalse(gl_entries)
-
-		pr.cancel()
-		se1.cancel()
-		se2.cancel()
-
-	def test_subcontracting_over_receipt(self):
-		"""
-		Behaviour: Raise multiple PRs against one PO that in total
-		        receive more than the required qty in the PO.
-		Expected Result: Error Raised for Over Receipt against PO.
-		"""
-		from erpnext.buying.doctype.purchase_order.purchase_order import make_purchase_receipt
-		from erpnext.buying.doctype.purchase_order.purchase_order import (
-			make_rm_stock_entry as make_subcontract_transfer_entry,
-		)
-		from erpnext.buying.doctype.purchase_order.test_purchase_order import (
-			create_purchase_order,
-			make_subcontracted_item,
-			update_backflush_based_on,
-		)
-		from erpnext.stock.doctype.stock_entry.test_stock_entry import make_stock_entry
-
-		update_backflush_based_on("Material Transferred for Subcontract")
-		item_code = "_Test Subcontracted FG Item 1"
-		make_subcontracted_item(item_code=item_code)
-
-		po = create_purchase_order(
-			item_code=item_code,
-			qty=1,
-			include_exploded_items=0,
-			is_subcontracted=1,
-			supplier_warehouse="_Test Warehouse 1 - _TC",
-		)
-
-		# stock raw materials in a warehouse before transfer
-		make_stock_entry(
-			target="_Test Warehouse - _TC", item_code="Test Extra Item 1", qty=10, basic_rate=100
-		)
-		make_stock_entry(
-			target="_Test Warehouse - _TC", item_code="_Test FG Item", qty=1, basic_rate=100
-		)
-		make_stock_entry(
-			target="_Test Warehouse - _TC", item_code="Test Extra Item 2", qty=1, basic_rate=100
-		)
-
-		rm_items = [
-			{
-				"item_code": item_code,
-				"rm_item_code": po.supplied_items[0].rm_item_code,
-				"item_name": "_Test FG Item",
-				"qty": po.supplied_items[0].required_qty,
-				"warehouse": "_Test Warehouse - _TC",
-				"stock_uom": "Nos",
-			},
-			{
-				"item_code": item_code,
-				"rm_item_code": po.supplied_items[1].rm_item_code,
-				"item_name": "Test Extra Item 1",
-				"qty": po.supplied_items[1].required_qty,
-				"warehouse": "_Test Warehouse - _TC",
-				"stock_uom": "Nos",
-			},
-		]
-		rm_item_string = json.dumps(rm_items)
-		se = frappe.get_doc(make_subcontract_transfer_entry(po.name, rm_item_string))
-		se.to_warehouse = "_Test Warehouse 1 - _TC"
-		se.save()
-		se.submit()
-
-		pr1 = make_purchase_receipt(po.name)
-		pr2 = make_purchase_receipt(po.name)
-
-		pr1.submit()
-		self.assertRaises(frappe.ValidationError, pr2.submit)
-		frappe.db.rollback()
-
->>>>>>> 5edd1dbb
 	def test_serial_no_supplier(self):
 		pr = make_purchase_receipt(item_code="_Test Serialized Item With Series", qty=1)
 		pr_row_1_serial_no = pr.get("items")[0].serial_no
@@ -1132,106 +993,6 @@
 		pr.cancel()
 		pr1.cancel()
 
-<<<<<<< HEAD
-=======
-	def test_subcontracted_pr_for_multi_transfer_batches(self):
-		from erpnext.buying.doctype.purchase_order.purchase_order import (
-			make_purchase_receipt,
-			make_rm_stock_entry,
-		)
-		from erpnext.buying.doctype.purchase_order.test_purchase_order import (
-			create_purchase_order,
-			update_backflush_based_on,
-		)
-		from erpnext.stock.doctype.stock_entry.test_stock_entry import make_stock_entry
-
-		update_backflush_based_on("Material Transferred for Subcontract")
-		item_code = "_Test Subcontracted FG Item 3"
-
-		make_item(
-			"Sub Contracted Raw Material 3",
-			{"is_stock_item": 1, "is_sub_contracted_item": 1, "has_batch_no": 1, "create_new_batch": 1},
-		)
-
-		create_subcontracted_item(
-			item_code=item_code, has_batch_no=1, raw_materials=["Sub Contracted Raw Material 3"]
-		)
-
-		order_qty = 500
-		po = create_purchase_order(
-			item_code=item_code,
-			qty=order_qty,
-			is_subcontracted=1,
-			supplier_warehouse="_Test Warehouse 1 - _TC",
-		)
-
-		ste1 = make_stock_entry(
-			target="_Test Warehouse - _TC",
-			item_code="Sub Contracted Raw Material 3",
-			qty=300,
-			basic_rate=100,
-		)
-		ste2 = make_stock_entry(
-			target="_Test Warehouse - _TC",
-			item_code="Sub Contracted Raw Material 3",
-			qty=200,
-			basic_rate=100,
-		)
-
-		transferred_batch = {ste1.items[0].batch_no: 300, ste2.items[0].batch_no: 200}
-
-		rm_items = [
-			{
-				"item_code": item_code,
-				"rm_item_code": "Sub Contracted Raw Material 3",
-				"item_name": "_Test Item",
-				"qty": 300,
-				"warehouse": "_Test Warehouse - _TC",
-				"stock_uom": "Nos",
-				"name": po.supplied_items[0].name,
-			},
-			{
-				"item_code": item_code,
-				"rm_item_code": "Sub Contracted Raw Material 3",
-				"item_name": "_Test Item",
-				"qty": 200,
-				"warehouse": "_Test Warehouse - _TC",
-				"stock_uom": "Nos",
-				"name": po.supplied_items[0].name,
-			},
-		]
-
-		rm_item_string = json.dumps(rm_items)
-		se = frappe.get_doc(make_rm_stock_entry(po.name, rm_item_string))
-		self.assertEqual(len(se.items), 2)
-		se.items[0].batch_no = ste1.items[0].batch_no
-		se.items[1].batch_no = ste2.items[0].batch_no
-		se.submit()
-
-		supplied_qty = frappe.db.get_value(
-			"Purchase Order Item Supplied",
-			{"parent": po.name, "rm_item_code": "Sub Contracted Raw Material 3"},
-			"supplied_qty",
-		)
-
-		self.assertEqual(supplied_qty, 500.00)
-
-		pr = make_purchase_receipt(po.name)
-		pr.save()
-		self.assertEqual(len(pr.supplied_items), 2)
-
-		for row in pr.supplied_items:
-			self.assertEqual(transferred_batch.get(row.batch_no), row.consumed_qty)
-
-		update_backflush_based_on("BOM")
-
-		pr.delete()
-		se.cancel()
-		ste2.cancel()
-		ste1.cancel()
-		po.cancel()
-
->>>>>>> 5edd1dbb
 	def test_po_to_pi_and_po_to_pr_worflow_full(self):
 		"""Test following behaviour:
 		- Create PO
@@ -1560,5 +1321,6 @@
 			pr.submit()
 	return pr
 
+
 test_dependencies = ["BOM", "Item Price", "Location"]
 test_records = frappe.get_test_records("Purchase Receipt")