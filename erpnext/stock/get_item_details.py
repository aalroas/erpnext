# Copyright (c) 2015, Frappe Technologies Pvt. Ltd. and Contributors
# License: GNU General Public License v3. See license.txt


import json

import frappe
from frappe import _, throw
from frappe.model import child_table_fields, default_fields
from frappe.model.meta import get_field_precision
from frappe.utils import add_days, add_months, cint, cstr, flt, getdate

from erpnext import get_company_currency
from erpnext.accounts.doctype.pricing_rule.pricing_rule import (
	get_pricing_rule_for_item,
	set_transaction_type,
)
from erpnext.setup.doctype.brand.brand import get_brand_defaults
from erpnext.setup.doctype.item_group.item_group import get_item_group_defaults
from erpnext.setup.utils import get_exchange_rate
from erpnext.stock.doctype.batch.batch import get_batch_no
from erpnext.stock.doctype.item.item import get_item_defaults, get_uom_conv_factor
from erpnext.stock.doctype.item_manufacturer.item_manufacturer import get_item_manufacturer_part_no
from erpnext.stock.doctype.price_list.price_list import get_price_list_details

sales_doctypes = ["Quotation", "Sales Order", "Delivery Note", "Sales Invoice", "POS Invoice"]
purchase_doctypes = [
	"Material Request",
	"Supplier Quotation",
	"Purchase Order",
	"Purchase Receipt",
	"Purchase Invoice",
]


@frappe.whitelist()
def get_item_details(args, doc=None, for_validate=False, overwrite_warehouse=True):
	"""
	args = {
	        "item_code": "",
	        "warehouse": None,
	        "customer": "",
	        "conversion_rate": 1.0,
	        "selling_price_list": None,
	        "price_list_currency": None,
	        "plc_conversion_rate": 1.0,
	        "doctype": "",
	        "name": "",
	        "supplier": None,
	        "transaction_date": None,
	        "conversion_rate": 1.0,
	        "buying_price_list": None,
	        "is_subcontracted": 0/1,
	        "ignore_pricing_rule": 0/1
	        "project": ""
	        "set_warehouse": ""
	}
	"""

	args = process_args(args)
	for_validate = process_string_args(for_validate)
	overwrite_warehouse = process_string_args(overwrite_warehouse)
	item = frappe.get_cached_doc("Item", args.item_code)
	validate_item_details(args, item)

	out = get_basic_details(args, item, overwrite_warehouse)

	if isinstance(doc, str):
		doc = json.loads(doc)

	if doc and doc.get("doctype") == "Purchase Invoice":
		args["bill_date"] = doc.get("bill_date")

	if doc:
		args["posting_date"] = doc.get("posting_date")
		args["transaction_date"] = doc.get("transaction_date")

	get_item_tax_template(args, item, out)
	out["item_tax_rate"] = get_item_tax_map(
		args.company,
		args.get("item_tax_template")
		if out.get("item_tax_template") is None
		else out.get("item_tax_template"),
		as_json=True,
	)

	get_party_item_code(args, item, out)

	set_valuation_rate(out, args)

	update_party_blanket_order(args, out)

	out.update(get_price_list_rate(args, item))

	if args.customer and cint(args.is_pos):
		out.update(get_pos_profile_item_details(args.company, args, update_data=True))

	if (
		args.get("doctype") == "Material Request"
		and args.get("material_request_type") == "Material Transfer"
	):
		out.update(get_bin_details(args.item_code, args.get("from_warehouse")))

	elif out.get("warehouse"):
		if doc and doc.get("doctype") == "Purchase Order":
			# calculate company_total_stock only for po
			bin_details = get_bin_details(args.item_code, out.warehouse, args.company)
		else:
			bin_details = get_bin_details(args.item_code, out.warehouse)

		out.update(bin_details)

	# update args with out, if key or value not exists
	for key, value in out.items():
		if args.get(key) is None:
			args[key] = value

	data = get_pricing_rule_for_item(args, out.price_list_rate, doc, for_validate=for_validate)

	out.update(data)

	update_stock(args, out)

	if args.transaction_date and item.lead_time_days:
		out.schedule_date = out.lead_time_date = add_days(args.transaction_date, item.lead_time_days)

	if args.get("is_subcontracted"):
		out.bom = args.get("bom") or get_default_bom(args.item_code)

	get_gross_profit(out)
	if args.doctype == "Material Request":
		out.rate = args.rate or out.price_list_rate
		out.amount = flt(args.qty) * flt(out.rate)

	out = remove_standard_fields(out)
	return out


def remove_standard_fields(details):
	for key in child_table_fields + default_fields:
		details.pop(key, None)
	return details


def update_stock(args, out):
	if (
		(
			args.get("doctype") == "Delivery Note"
			or (args.get("doctype") == "Sales Invoice" and args.get("update_stock"))
		)
		and out.warehouse
		and out.stock_qty > 0
	):

		if out.has_batch_no and not args.get("batch_no"):
			out.batch_no = get_batch_no(out.item_code, out.warehouse, out.qty)
			actual_batch_qty = get_batch_qty(out.batch_no, out.warehouse, out.item_code)
			if actual_batch_qty:
				out.update(actual_batch_qty)

		if out.has_serial_no and args.get("batch_no"):
			reserved_so = get_so_reservation_for_item(args)
			out.batch_no = args.get("batch_no")
			out.serial_no = get_serial_no(out, args.serial_no, sales_order=reserved_so)

		elif out.has_serial_no:
			reserved_so = get_so_reservation_for_item(args)
			out.serial_no = get_serial_no(out, args.serial_no, sales_order=reserved_so)

	if not out.serial_no:
		out.pop("serial_no", None)


def set_valuation_rate(out, args):
	if frappe.db.exists("Product Bundle", args.item_code, cache=True):
		valuation_rate = 0.0
		bundled_items = frappe.get_doc("Product Bundle", args.item_code)

		for bundle_item in bundled_items.items:
			valuation_rate += flt(
				get_valuation_rate(bundle_item.item_code, args.company, out.get("warehouse")).get(
					"valuation_rate"
				)
				* bundle_item.qty
			)

		out.update({"valuation_rate": valuation_rate})

	else:
		out.update(get_valuation_rate(args.item_code, args.company, out.get("warehouse")))


def process_args(args):
	if isinstance(args, str):
		args = json.loads(args)

	args = frappe._dict(args)

	if not args.get("price_list"):
		args.price_list = args.get("selling_price_list") or args.get("buying_price_list")

	if args.barcode:
		args.item_code = get_item_code(barcode=args.barcode)
	elif not args.item_code and args.serial_no:
		args.item_code = get_item_code(serial_no=args.serial_no)

	set_transaction_type(args)
	return args


def process_string_args(args):
	if isinstance(args, str):
		args = json.loads(args)
	return args


@frappe.whitelist()
def get_item_code(barcode=None, serial_no=None):
	if barcode:
		item_code = frappe.db.get_value("Item Barcode", {"barcode": barcode}, fieldname=["parent"])
		if not item_code:
			frappe.throw(_("No Item with Barcode {0}").format(barcode))
	elif serial_no:
		item_code = frappe.db.get_value("Serial No", serial_no, "item_code")
		if not item_code:
			frappe.throw(_("No Item with Serial No {0}").format(serial_no))

	return item_code


def validate_item_details(args, item):
	if not args.company:
		throw(_("Please specify Company"))

	from erpnext.stock.doctype.item.item import validate_end_of_life

	validate_end_of_life(item.name, item.end_of_life, item.disabled)

	if args.transaction_type == "selling" and cint(item.has_variants):
		throw(_("Item {0} is a template, please select one of its variants").format(item.name))

	elif args.transaction_type == "buying" and args.doctype != "Material Request":
<<<<<<< HEAD
		if args.get("is_subcontracted") and item.is_stock_item:
			throw(_("Item {0} must be a Non-Stock Item").format(item.name))
=======
		if args.get("is_subcontracted") and item.is_sub_contracted_item != 1:
			throw(_("Item {0} must be a Sub-contracted Item").format(item.name))
>>>>>>> 5edd1dbb


def get_basic_details(args, item, overwrite_warehouse=True):
	"""
	:param args: {
	                "item_code": "",
	                "warehouse": None,
	                "customer": "",
	                "conversion_rate": 1.0,
	                "selling_price_list": None,
	                "price_list_currency": None,
	                "price_list_uom_dependant": None,
	                "plc_conversion_rate": 1.0,
	                "doctype": "",
	                "name": "",
	                "supplier": None,
	                "transaction_date": None,
	                "conversion_rate": 1.0,
	                "buying_price_list": None,
	                "is_subcontracted": 0/1,
	                "ignore_pricing_rule": 0/1
	                "project": "",
	                barcode: "",
	                serial_no: "",
	                currency: "",
	                update_stock: "",
	                price_list: "",
	                company: "",
	                order_type: "",
	                is_pos: "",
	                project: "",
	                qty: "",
	                stock_qty: "",
	                conversion_factor: "",
	                against_blanket_order: 0/1
	        }
	:param item: `item_code` of Item object
	:return: frappe._dict
	"""

	if not item:
		item = frappe.get_doc("Item", args.get("item_code"))

	if item.variant_of:
		item.update_template_tables()

	item_defaults = get_item_defaults(item.name, args.company)
	item_group_defaults = get_item_group_defaults(item.name, args.company)
	brand_defaults = get_brand_defaults(item.name, args.company)

	defaults = frappe._dict(
		{
			"item_defaults": item_defaults,
			"item_group_defaults": item_group_defaults,
			"brand_defaults": brand_defaults,
		}
	)

	warehouse = get_item_warehouse(item, args, overwrite_warehouse, defaults)

	if args.get("doctype") == "Material Request" and not args.get("material_request_type"):
		args["material_request_type"] = frappe.db.get_value(
			"Material Request", args.get("name"), "material_request_type", cache=True
		)

	expense_account = None

	if args.get("doctype") == "Purchase Invoice" and item.is_fixed_asset:
		from erpnext.assets.doctype.asset_category.asset_category import get_asset_category_account

		expense_account = get_asset_category_account(
			fieldname="fixed_asset_account", item=args.item_code, company=args.company
		)

	# Set the UOM to the Default Sales UOM or Default Purchase UOM if configured in the Item Master
	if not args.get("uom"):
		if args.get("doctype") in sales_doctypes:
			args.uom = item.sales_uom if item.sales_uom else item.stock_uom
		elif (args.get("doctype") in ["Purchase Order", "Purchase Receipt", "Purchase Invoice"]) or (
			args.get("doctype") == "Material Request" and args.get("material_request_type") == "Purchase"
		):
			args.uom = item.purchase_uom if item.purchase_uom else item.stock_uom
		else:
			args.uom = item.stock_uom

	if args.get("batch_no") and item.name != frappe.get_cached_value(
		"Batch", args.get("batch_no"), "item"
	):
		args["batch_no"] = ""

	out = frappe._dict(
		{
			"item_code": item.name,
			"item_name": item.item_name,
			"description": cstr(item.description).strip(),
			"image": cstr(item.image).strip(),
			"warehouse": warehouse,
			"income_account": get_default_income_account(
				args, item_defaults, item_group_defaults, brand_defaults
			),
			"expense_account": expense_account
			or get_default_expense_account(args, item_defaults, item_group_defaults, brand_defaults),
			"discount_account": get_default_discount_account(args, item_defaults),
			"provisional_expense_account": get_provisional_account(args, item_defaults),
			"cost_center": get_default_cost_center(
				args, item_defaults, item_group_defaults, brand_defaults
			),
			"has_serial_no": item.has_serial_no,
			"has_batch_no": item.has_batch_no,
			"batch_no": args.get("batch_no"),
			"uom": args.uom,
			"min_order_qty": flt(item.min_order_qty) if args.doctype == "Material Request" else "",
			"qty": flt(args.qty) or 1.0,
			"stock_qty": flt(args.qty) or 1.0,
			"price_list_rate": 0.0,
			"base_price_list_rate": 0.0,
			"rate": 0.0,
			"base_rate": 0.0,
			"amount": 0.0,
			"base_amount": 0.0,
			"net_rate": 0.0,
			"net_amount": 0.0,
			"discount_percentage": 0.0,
			"discount_amount": 0.0,
			"supplier": get_default_supplier(args, item_defaults, item_group_defaults, brand_defaults),
			"update_stock": args.get("update_stock")
			if args.get("doctype") in ["Sales Invoice", "Purchase Invoice"]
			else 0,
			"delivered_by_supplier": item.delivered_by_supplier
			if args.get("doctype") in ["Sales Order", "Sales Invoice"]
			else 0,
			"is_fixed_asset": item.is_fixed_asset,
			"last_purchase_rate": item.last_purchase_rate
			if args.get("doctype") in ["Purchase Order"]
			else 0,
			"transaction_date": args.get("transaction_date"),
			"against_blanket_order": args.get("against_blanket_order"),
			"bom_no": item.get("default_bom"),
			"weight_per_unit": args.get("weight_per_unit") or item.get("weight_per_unit"),
			"weight_uom": args.get("weight_uom") or item.get("weight_uom"),
			"grant_commission": item.get("grant_commission"),
		}
	)

	if item.get("enable_deferred_revenue") or item.get("enable_deferred_expense"):
		out.update(calculate_service_end_date(args, item))

	# calculate conversion factor
	if item.stock_uom == args.uom:
		out.conversion_factor = 1.0
	else:
		out.conversion_factor = args.conversion_factor or get_conversion_factor(item.name, args.uom).get(
			"conversion_factor"
		)

	args.conversion_factor = out.conversion_factor
	out.stock_qty = out.qty * out.conversion_factor
	args.stock_qty = out.stock_qty

	# calculate last purchase rate
	if args.get("doctype") in purchase_doctypes:
		from erpnext.buying.doctype.purchase_order.purchase_order import item_last_purchase_rate

		out.last_purchase_rate = item_last_purchase_rate(
			args.name, args.conversion_rate, item.name, out.conversion_factor
		)

	# if default specified in item is for another company, fetch from company
	for d in [
		["Account", "income_account", "default_income_account"],
		["Account", "expense_account", "default_expense_account"],
		["Cost Center", "cost_center", "cost_center"],
		["Warehouse", "warehouse", ""],
	]:
		if not out[d[1]]:
			out[d[1]] = frappe.get_cached_value("Company", args.company, d[2]) if d[2] else None

	for fieldname in ("item_name", "item_group", "brand", "stock_uom"):
		out[fieldname] = item.get(fieldname)

	if args.get("manufacturer"):
		part_no = get_item_manufacturer_part_no(args.get("item_code"), args.get("manufacturer"))
		if part_no:
			out["manufacturer_part_no"] = part_no
		else:
			out["manufacturer_part_no"] = None
			out["manufacturer"] = None
	else:
		data = frappe.get_value(
			"Item", item.name, ["default_item_manufacturer", "default_manufacturer_part_no"], as_dict=1
		)

		if data:
			out.update(
				{
					"manufacturer": data.default_item_manufacturer,
					"manufacturer_part_no": data.default_manufacturer_part_no,
				}
			)

	child_doctype = args.doctype + " Item"
	meta = frappe.get_meta(child_doctype)
	if meta.get_field("barcode"):
		update_barcode_value(out)

	if out.get("weight_per_unit"):
		out["total_weight"] = out.weight_per_unit * out.stock_qty

	return out


def get_item_warehouse(item, args, overwrite_warehouse, defaults=None):
	if not defaults:
		defaults = frappe._dict(
			{
				"item_defaults": get_item_defaults(item.name, args.company),
				"item_group_defaults": get_item_group_defaults(item.name, args.company),
				"brand_defaults": get_brand_defaults(item.name, args.company),
			}
		)

	if overwrite_warehouse or not args.warehouse:
		warehouse = (
			args.get("set_warehouse")
			or defaults.item_defaults.get("default_warehouse")
			or defaults.item_group_defaults.get("default_warehouse")
			or defaults.brand_defaults.get("default_warehouse")
			or args.get("warehouse")
		)

		if not warehouse:
			defaults = frappe.defaults.get_defaults() or {}
			warehouse_exists = frappe.db.exists(
				"Warehouse", {"name": defaults.default_warehouse, "company": args.company}
			)
			if defaults.get("default_warehouse") and warehouse_exists:
				warehouse = defaults.default_warehouse

	else:
		warehouse = args.get("warehouse")

	if not warehouse:
		default_warehouse = frappe.db.get_single_value("Stock Settings", "default_warehouse")
		if frappe.db.get_value("Warehouse", default_warehouse, "company") == args.company:
			return default_warehouse

	return warehouse


def update_barcode_value(out):
	barcode_data = get_barcode_data([out])

	# If item has one barcode then update the value of the barcode field
	if barcode_data and len(barcode_data.get(out.item_code)) == 1:
		out["barcode"] = barcode_data.get(out.item_code)[0]


def get_barcode_data(items_list):
	# get itemwise batch no data
	# exmaple: {'LED-GRE': [Batch001, Batch002]}
	# where LED-GRE is item code, SN0001 is serial no and Pune is warehouse

	itemwise_barcode = {}
	for item in items_list:
		barcodes = frappe.db.sql(
			"""
			select barcode from `tabItem Barcode` where parent = %s
		""",
			item.item_code,
			as_dict=1,
		)

		for barcode in barcodes:
			if item.item_code not in itemwise_barcode:
				itemwise_barcode.setdefault(item.item_code, [])
			itemwise_barcode[item.item_code].append(barcode.get("barcode"))

	return itemwise_barcode


@frappe.whitelist()
def get_item_tax_info(company, tax_category, item_codes, item_rates=None, item_tax_templates=None):
	out = {}

	if item_tax_templates is None:
		item_tax_templates = {}

	if item_rates is None:
		item_rates = {}

	if isinstance(item_codes, (str,)):
		item_codes = json.loads(item_codes)

	if isinstance(item_rates, (str,)):
		item_rates = json.loads(item_rates)

	if isinstance(item_tax_templates, (str,)):
		item_tax_templates = json.loads(item_tax_templates)

	for item_code in item_codes:
		if not item_code or item_code[1] in out or not item_tax_templates.get(item_code[1]):
			continue

		out[item_code[1]] = {}
		item = frappe.get_cached_doc("Item", item_code[0])
		args = {
			"company": company,
			"tax_category": tax_category,
			"net_rate": item_rates.get(item_code[1]),
		}

		if item_tax_templates:
			args.update({"item_tax_template": item_tax_templates.get(item_code[1])})

		get_item_tax_template(args, item, out[item_code[1]])
		out[item_code[1]]["item_tax_rate"] = get_item_tax_map(
			company, out[item_code[1]].get("item_tax_template"), as_json=True
		)

	return out


def get_item_tax_template(args, item, out):
	"""
	args = {
	        "tax_category": None
	        "item_tax_template": None
	}
	"""
	item_tax_template = None
	if item.taxes:
		item_tax_template = _get_item_tax_template(args, item.taxes, out)

	if not item_tax_template:
		item_group = item.item_group
		while item_group and not item_tax_template:
			item_group_doc = frappe.get_cached_doc("Item Group", item_group)
			item_tax_template = _get_item_tax_template(args, item_group_doc.taxes, out)
			item_group = item_group_doc.parent_item_group


def _get_item_tax_template(args, taxes, out=None, for_validate=False):
	if out is None:
		out = {}
	taxes_with_validity = []
	taxes_with_no_validity = []

	for tax in taxes:
		tax_company = frappe.get_cached_value("Item Tax Template", tax.item_tax_template, "company")
		if tax_company == args["company"]:
			if tax.valid_from or tax.maximum_net_rate:
				# In purchase Invoice first preference will be given to supplier invoice date
				# if supplier date is not present then posting date
				validation_date = (
					args.get("transaction_date") or args.get("bill_date") or args.get("posting_date")
				)

				if getdate(tax.valid_from) <= getdate(validation_date) and is_within_valid_range(args, tax):
					taxes_with_validity.append(tax)
			else:
				taxes_with_no_validity.append(tax)

	if taxes_with_validity:
		taxes = sorted(taxes_with_validity, key=lambda i: i.valid_from, reverse=True)
	else:
		taxes = taxes_with_no_validity

	if for_validate:
		return [
			tax.item_tax_template
			for tax in taxes
			if (
				cstr(tax.tax_category) == cstr(args.get("tax_category"))
				and (tax.item_tax_template not in taxes)
			)
		]

	# all templates have validity and no template is valid
	if not taxes_with_validity and (not taxes_with_no_validity):
		return None

	# do not change if already a valid template
	if args.get("item_tax_template") in {t.item_tax_template for t in taxes}:
		out["item_tax_template"] = args.get("item_tax_template")
		return args.get("item_tax_template")

	for tax in taxes:
		if cstr(tax.tax_category) == cstr(args.get("tax_category")):
			out["item_tax_template"] = tax.item_tax_template
			return tax.item_tax_template
	return None


def is_within_valid_range(args, tax):
	if not flt(tax.maximum_net_rate):
		# No range specified, just ignore
		return True
	elif flt(tax.minimum_net_rate) <= flt(args.get("net_rate")) <= flt(tax.maximum_net_rate):
		return True

	return False


@frappe.whitelist()
def get_item_tax_map(company, item_tax_template, as_json=True):
	item_tax_map = {}
	if item_tax_template:
		template = frappe.get_cached_doc("Item Tax Template", item_tax_template)
		for d in template.taxes:
			if frappe.get_cached_value("Account", d.tax_type, "company") == company:
				item_tax_map[d.tax_type] = d.tax_rate

	return json.dumps(item_tax_map) if as_json else item_tax_map


@frappe.whitelist()
def calculate_service_end_date(args, item=None):
	args = process_args(args)
	if not item:
		item = frappe.get_cached_doc("Item", args.item_code)

	doctype = args.get("parenttype") or args.get("doctype")
	if doctype == "Sales Invoice":
		enable_deferred = "enable_deferred_revenue"
		no_of_months = "no_of_months"
		account = "deferred_revenue_account"
	else:
		enable_deferred = "enable_deferred_expense"
		no_of_months = "no_of_months_exp"
		account = "deferred_expense_account"

	service_start_date = args.service_start_date if args.service_start_date else args.transaction_date
	service_end_date = add_months(service_start_date, item.get(no_of_months))
	deferred_detail = {"service_start_date": service_start_date, "service_end_date": service_end_date}
	deferred_detail[enable_deferred] = item.get(enable_deferred)
	deferred_detail[account] = get_default_deferred_account(args, item, fieldname=account)

	return deferred_detail


def get_default_income_account(args, item, item_group, brand):
	return (
		item.get("income_account")
		or item_group.get("income_account")
		or brand.get("income_account")
		or args.income_account
	)


def get_default_expense_account(args, item, item_group, brand):
	return (
		item.get("expense_account")
		or item_group.get("expense_account")
		or brand.get("expense_account")
		or args.expense_account
	)


def get_provisional_account(args, item):
	return item.get("default_provisional_account") or args.default_provisional_account


def get_default_discount_account(args, item):
	return item.get("default_discount_account") or args.discount_account


def get_default_deferred_account(args, item, fieldname=None):
	if item.get("enable_deferred_revenue") or item.get("enable_deferred_expense"):
		return (
			item.get(fieldname)
			or args.get(fieldname)
			or frappe.get_cached_value("Company", args.company, "default_" + fieldname)
		)
	else:
		return None


def get_default_cost_center(args, item=None, item_group=None, brand=None, company=None):
	cost_center = None

	if not company and args.get("company"):
		company = args.get("company")

	if args.get("project"):
		cost_center = frappe.db.get_value("Project", args.get("project"), "cost_center", cache=True)

	if not cost_center and (item and item_group and brand):
		if args.get("customer"):
			cost_center = (
				item.get("selling_cost_center")
				or item_group.get("selling_cost_center")
				or brand.get("selling_cost_center")
			)
		else:
			cost_center = (
				item.get("buying_cost_center")
				or item_group.get("buying_cost_center")
				or brand.get("buying_cost_center")
			)

	elif not cost_center and args.get("item_code") and company:
		for method in ["get_item_defaults", "get_item_group_defaults", "get_brand_defaults"]:
			path = "erpnext.stock.get_item_details.{0}".format(method)
			data = frappe.get_attr(path)(args.get("item_code"), company)

			if data and (data.selling_cost_center or data.buying_cost_center):
				return data.selling_cost_center or data.buying_cost_center

	if not cost_center and args.get("cost_center"):
		cost_center = args.get("cost_center")

	if (
		company
		and cost_center
		and frappe.get_cached_value("Cost Center", cost_center, "company") != company
	):
		return None

	if not cost_center and company:
		cost_center = frappe.get_cached_value("Company", company, "cost_center")

	return cost_center


def get_default_supplier(args, item, item_group, brand):
	return (
		item.get("default_supplier")
		or item_group.get("default_supplier")
		or brand.get("default_supplier")
	)


def get_price_list_rate(args, item_doc, out=None):
	if out is None:
		out = frappe._dict()

	meta = frappe.get_meta(args.parenttype or args.doctype)

	if meta.get_field("currency") or args.get("currency"):
		if not args.get("price_list_currency") or not args.get("plc_conversion_rate"):
			# if currency and plc_conversion_rate exist then
			# `get_price_list_currency_and_exchange_rate` has already been called
			pl_details = get_price_list_currency_and_exchange_rate(args)
			args.update(pl_details)

		if meta.get_field("currency"):
			validate_conversion_rate(args, meta)

		price_list_rate = get_price_list_rate_for(args, item_doc.name)

		# variant
		if price_list_rate is None and item_doc.variant_of:
			price_list_rate = get_price_list_rate_for(args, item_doc.variant_of)

		# insert in database
		if price_list_rate is None:
			if args.price_list and args.rate:
				insert_item_price(args)
			return out

		out.price_list_rate = (
			flt(price_list_rate) * flt(args.plc_conversion_rate) / flt(args.conversion_rate)
		)

		if not out.price_list_rate and args.transaction_type == "buying":
			from erpnext.stock.doctype.item.item import get_last_purchase_details

			out.update(get_last_purchase_details(item_doc.name, args.name, args.conversion_rate))

	return out


def insert_item_price(args):
	"""Insert Item Price if Price List and Price List Rate are specified and currency is the same"""
	if frappe.db.get_value(
		"Price List", args.price_list, "currency", cache=True
	) == args.currency and cint(
		frappe.db.get_single_value("Stock Settings", "auto_insert_price_list_rate_if_missing")
	):
		if frappe.has_permission("Item Price", "write"):
			price_list_rate = (
				args.rate / args.get("conversion_factor") if args.get("conversion_factor") else args.rate
			)

			item_price = frappe.db.get_value(
				"Item Price",
				{"item_code": args.item_code, "price_list": args.price_list, "currency": args.currency},
				["name", "price_list_rate"],
				as_dict=1,
			)
			if item_price and item_price.name:
				if item_price.price_list_rate != price_list_rate and frappe.db.get_single_value(
					"Stock Settings", "update_existing_price_list_rate"
				):
					frappe.db.set_value("Item Price", item_price.name, "price_list_rate", price_list_rate)
					frappe.msgprint(
						_("Item Price updated for {0} in Price List {1}").format(args.item_code, args.price_list),
						alert=True,
					)
			else:
				item_price = frappe.get_doc(
					{
						"doctype": "Item Price",
						"price_list": args.price_list,
						"item_code": args.item_code,
						"currency": args.currency,
						"price_list_rate": price_list_rate,
					}
				)
				item_price.insert()
				frappe.msgprint(
					_("Item Price added for {0} in Price List {1}").format(args.item_code, args.price_list),
					alert=True,
				)


def get_item_price(args, item_code, ignore_party=False):
	"""
	Get name, price_list_rate from Item Price based on conditions
	        Check if the desired qty is within the increment of the packing list.
	:param args: dict (or frappe._dict) with mandatory fields price_list, uom
	        optional fields transaction_date, customer, supplier
	:param item_code: str, Item Doctype field item_code
	"""

	args["item_code"] = item_code

	conditions = """where item_code=%(item_code)s
		and price_list=%(price_list)s
		and ifnull(uom, '') in ('', %(uom)s)"""

	conditions += "and ifnull(batch_no, '') in ('', %(batch_no)s)"

	if not ignore_party:
		if args.get("customer"):
			conditions += " and customer=%(customer)s"
		elif args.get("supplier"):
			conditions += " and supplier=%(supplier)s"
		else:
			conditions += "and (customer is null or customer = '') and (supplier is null or supplier = '')"

	if args.get("transaction_date"):
		conditions += """ and %(transaction_date)s between
			ifnull(valid_from, '2000-01-01') and ifnull(valid_upto, '2500-12-31')"""

	if args.get("posting_date"):
		conditions += """ and %(posting_date)s between
			ifnull(valid_from, '2000-01-01') and ifnull(valid_upto, '2500-12-31')"""

	return frappe.db.sql(
		""" select name, price_list_rate, uom
		from `tabItem Price` {conditions}
		order by valid_from desc, batch_no desc, uom desc """.format(
			conditions=conditions
		),
		args,
	)


def get_price_list_rate_for(args, item_code):
	"""
	:param customer: link to Customer DocType
	:param supplier: link to Supplier DocType
	:param price_list: str (Standard Buying or Standard Selling)
	:param item_code: str, Item Doctype field item_code
	:param qty: Desired Qty
	:param transaction_date: Date of the price
	"""
	item_price_args = {
		"item_code": item_code,
		"price_list": args.get("price_list"),
		"customer": args.get("customer"),
		"supplier": args.get("supplier"),
		"uom": args.get("uom"),
		"transaction_date": args.get("transaction_date"),
		"posting_date": args.get("posting_date"),
		"batch_no": args.get("batch_no"),
	}

	item_price_data = 0
	price_list_rate = get_item_price(item_price_args, item_code)
	if price_list_rate:
		desired_qty = args.get("qty")
		if desired_qty and check_packing_list(price_list_rate[0][0], desired_qty, item_code):
			item_price_data = price_list_rate
	else:
		for field in ["customer", "supplier"]:
			del item_price_args[field]

		general_price_list_rate = get_item_price(
			item_price_args, item_code, ignore_party=args.get("ignore_party")
		)

		if not general_price_list_rate and args.get("uom") != args.get("stock_uom"):
			item_price_args["uom"] = args.get("stock_uom")
			general_price_list_rate = get_item_price(
				item_price_args, item_code, ignore_party=args.get("ignore_party")
			)

		if general_price_list_rate:
			item_price_data = general_price_list_rate

	if item_price_data:
		if item_price_data[0][2] == args.get("uom"):
			return item_price_data[0][1]
		elif not args.get("price_list_uom_dependant"):
			return flt(item_price_data[0][1] * flt(args.get("conversion_factor", 1)))
		else:
			return item_price_data[0][1]


def check_packing_list(price_list_rate_name, desired_qty, item_code):
	"""
	Check if the desired qty is within the increment of the packing list.
	:param price_list_rate_name: Name of Item Price
	:param desired_qty: Desired Qt
	:param item_code: str, Item Doctype field item_code
	:param qty: Desired Qt
	"""

	flag = True
	item_price = frappe.get_doc("Item Price", price_list_rate_name)
	if item_price.packing_unit:
		packing_increment = desired_qty % item_price.packing_unit

		if packing_increment != 0:
			flag = False

	return flag


def validate_conversion_rate(args, meta):
	from erpnext.controllers.accounts_controller import validate_conversion_rate

	company_currency = frappe.get_cached_value("Company", args.company, "default_currency")
	if not args.conversion_rate and args.currency == company_currency:
		args.conversion_rate = 1.0

	if (
		not args.ignore_conversion_rate
		and args.conversion_rate == 1
		and args.currency != company_currency
	):
		args.conversion_rate = (
			get_exchange_rate(args.currency, company_currency, args.transaction_date, "for_buying") or 1.0
		)

	# validate currency conversion rate
	validate_conversion_rate(
		args.currency, args.conversion_rate, meta.get_label("conversion_rate"), args.company
	)

	args.conversion_rate = flt(
		args.conversion_rate,
		get_field_precision(meta.get_field("conversion_rate"), frappe._dict({"fields": args})),
	)

	if args.price_list:
		if not args.plc_conversion_rate and args.price_list_currency == frappe.db.get_value(
			"Price List", args.price_list, "currency", cache=True
		):
			args.plc_conversion_rate = 1.0

		# validate price list currency conversion rate
		if not args.get("price_list_currency"):
			throw(_("Price List Currency not selected"))
		else:
			validate_conversion_rate(
				args.price_list_currency,
				args.plc_conversion_rate,
				meta.get_label("plc_conversion_rate"),
				args.company,
			)

			if meta.get_field("plc_conversion_rate"):
				args.plc_conversion_rate = flt(
					args.plc_conversion_rate,
					get_field_precision(meta.get_field("plc_conversion_rate"), frappe._dict({"fields": args})),
				)


def get_party_item_code(args, item_doc, out):
	if args.transaction_type == "selling" and args.customer:
		out.customer_item_code = None

		if args.quotation_to and args.quotation_to != "Customer":
			return

		customer_item_code = item_doc.get("customer_items", {"customer_name": args.customer})

		if customer_item_code:
			out.customer_item_code = customer_item_code[0].ref_code
		else:
			customer_group = frappe.get_cached_value("Customer", args.customer, "customer_group")
			customer_group_item_code = item_doc.get("customer_items", {"customer_group": customer_group})
			if customer_group_item_code and not customer_group_item_code[0].customer_name:
				out.customer_item_code = customer_group_item_code[0].ref_code

	if args.transaction_type == "buying" and args.supplier:
		item_supplier = item_doc.get("supplier_items", {"supplier": args.supplier})
		out.supplier_part_no = item_supplier[0].supplier_part_no if item_supplier else None


def get_pos_profile_item_details(company, args, pos_profile=None, update_data=False):
	res = frappe._dict()

	if not frappe.flags.pos_profile and not pos_profile:
		pos_profile = frappe.flags.pos_profile = get_pos_profile(company, args.get("pos_profile"))

	if pos_profile:
		for fieldname in ("income_account", "cost_center", "warehouse", "expense_account"):
			if (not args.get(fieldname) or update_data) and pos_profile.get(fieldname):
				res[fieldname] = pos_profile.get(fieldname)

		if res.get("warehouse"):
			res.actual_qty = get_bin_details(args.item_code, res.warehouse).get("actual_qty")

	return res


@frappe.whitelist()
def get_pos_profile(company, pos_profile=None, user=None):
	if pos_profile:
		return frappe.get_cached_doc("POS Profile", pos_profile)

	if not user:
		user = frappe.session["user"]

	condition = "pfu.user = %(user)s AND pfu.default=1"
	if user and company:
		condition = "pfu.user = %(user)s AND pf.company = %(company)s AND pfu.default=1"

	pos_profile = frappe.db.sql(
		"""SELECT pf.*
		FROM
			`tabPOS Profile` pf LEFT JOIN `tabPOS Profile User` pfu
		ON
				pf.name = pfu.parent
		WHERE
			{cond} AND pf.disabled = 0
	""".format(
			cond=condition
		),
		{"user": user, "company": company},
		as_dict=1,
	)

	if not pos_profile and company:
		pos_profile = frappe.db.sql(
			"""SELECT pf.*
			FROM
				`tabPOS Profile` pf LEFT JOIN `tabPOS Profile User` pfu
			ON
					pf.name = pfu.parent
			WHERE
				pf.company = %(company)s AND pf.disabled = 0
		""",
			{"company": company},
			as_dict=1,
		)

	return pos_profile and pos_profile[0] or None


def get_serial_nos_by_fifo(args, sales_order=None):
	if frappe.db.get_single_value("Stock Settings", "automatically_set_serial_nos_based_on_fifo"):
		return "\n".join(
			frappe.db.sql_list(
				"""select name from `tabSerial No`
			where item_code=%(item_code)s and warehouse=%(warehouse)s and
			sales_order=IF(%(sales_order)s IS NULL, sales_order, %(sales_order)s)
			order by timestamp(purchase_date, purchase_time)
			asc limit %(qty)s""",
				{
					"item_code": args.item_code,
					"warehouse": args.warehouse,
					"qty": abs(cint(args.stock_qty)),
					"sales_order": sales_order,
				},
			)
		)


def get_serial_no_batchwise(args, sales_order=None):
	if frappe.db.get_single_value("Stock Settings", "automatically_set_serial_nos_based_on_fifo"):
		return "\n".join(
			frappe.db.sql_list(
				"""select name from `tabSerial No`
			where item_code=%(item_code)s and warehouse=%(warehouse)s and
			sales_order=IF(%(sales_order)s IS NULL, sales_order, %(sales_order)s)
			and batch_no=IF(%(batch_no)s IS NULL, batch_no, %(batch_no)s) order
			by timestamp(purchase_date, purchase_time) asc limit %(qty)s""",
				{
					"item_code": args.item_code,
					"warehouse": args.warehouse,
					"batch_no": args.batch_no,
					"qty": abs(cint(args.stock_qty)),
					"sales_order": sales_order,
				},
			)
		)


@frappe.whitelist()
def get_conversion_factor(item_code, uom):
	variant_of = frappe.db.get_value("Item", item_code, "variant_of", cache=True)
	filters = {"parent": item_code, "uom": uom}
	if variant_of:
		filters["parent"] = ("in", (item_code, variant_of))
	conversion_factor = frappe.db.get_value("UOM Conversion Detail", filters, "conversion_factor")
	if not conversion_factor:
		stock_uom = frappe.db.get_value("Item", item_code, "stock_uom")
		conversion_factor = get_uom_conv_factor(uom, stock_uom)
	return {"conversion_factor": conversion_factor or 1.0}


@frappe.whitelist()
def get_projected_qty(item_code, warehouse):
	return {
		"projected_qty": frappe.db.get_value(
			"Bin", {"item_code": item_code, "warehouse": warehouse}, "projected_qty"
		)
	}


@frappe.whitelist()
def get_bin_details(item_code, warehouse, company=None):
	bin_details = frappe.db.get_value(
		"Bin",
		{"item_code": item_code, "warehouse": warehouse},
		["projected_qty", "actual_qty", "reserved_qty"],
		as_dict=True,
		cache=True,
	) or {"projected_qty": 0, "actual_qty": 0, "reserved_qty": 0}
	if company:
		bin_details["company_total_stock"] = get_company_total_stock(item_code, company)
	return bin_details


def get_company_total_stock(item_code, company):
	return frappe.db.sql(
		"""SELECT sum(actual_qty) from
		(`tabBin` INNER JOIN `tabWarehouse` ON `tabBin`.warehouse = `tabWarehouse`.name)
		WHERE `tabWarehouse`.company = %s and `tabBin`.item_code = %s""",
		(company, item_code),
	)[0][0]


@frappe.whitelist()
def get_serial_no_details(item_code, warehouse, stock_qty, serial_no):
	args = frappe._dict(
		{"item_code": item_code, "warehouse": warehouse, "stock_qty": stock_qty, "serial_no": serial_no}
	)
	serial_no = get_serial_no(args)
	return {"serial_no": serial_no}


@frappe.whitelist()
def get_bin_details_and_serial_nos(
	item_code, warehouse, has_batch_no=None, stock_qty=None, serial_no=None
):
	bin_details_and_serial_nos = {}
	bin_details_and_serial_nos.update(get_bin_details(item_code, warehouse))
	if flt(stock_qty) > 0:
		if has_batch_no:
			args = frappe._dict({"item_code": item_code, "warehouse": warehouse, "stock_qty": stock_qty})
			serial_no = get_serial_no(args)
			bin_details_and_serial_nos.update({"serial_no": serial_no})
			return bin_details_and_serial_nos

		bin_details_and_serial_nos.update(
			get_serial_no_details(item_code, warehouse, stock_qty, serial_no)
		)
	return bin_details_and_serial_nos


@frappe.whitelist()
def get_batch_qty_and_serial_no(batch_no, stock_qty, warehouse, item_code, has_serial_no):
	batch_qty_and_serial_no = {}
	batch_qty_and_serial_no.update(get_batch_qty(batch_no, warehouse, item_code))

	if (flt(batch_qty_and_serial_no.get("actual_batch_qty")) >= flt(stock_qty)) and has_serial_no:
		args = frappe._dict(
			{"item_code": item_code, "warehouse": warehouse, "stock_qty": stock_qty, "batch_no": batch_no}
		)
		serial_no = get_serial_no(args)
		batch_qty_and_serial_no.update({"serial_no": serial_no})
	return batch_qty_and_serial_no


@frappe.whitelist()
def get_batch_qty(batch_no, warehouse, item_code):
	from erpnext.stock.doctype.batch import batch

	if batch_no:
		return {"actual_batch_qty": batch.get_batch_qty(batch_no, warehouse)}


@frappe.whitelist()
def apply_price_list(args, as_doc=False):
	"""Apply pricelist on a document-like dict object and return as
	{'parent': dict, 'children': list}

	:param args: See below
	:param as_doc: Updates value in the passed dict

	        args = {
	                "doctype": "",
	                "name": "",
	                "items": [{"doctype": "", "name": "", "item_code": "", "brand": "", "item_group": ""}, ...],
	                "conversion_rate": 1.0,
	                "selling_price_list": None,
	                "price_list_currency": None,
	                "price_list_uom_dependant": None,
	                "plc_conversion_rate": 1.0,
	                "doctype": "",
	                "name": "",
	                "supplier": None,
	                "transaction_date": None,
	                "conversion_rate": 1.0,
	                "buying_price_list": None,
	                "ignore_pricing_rule": 0/1
	        }
	"""
	args = process_args(args)

	parent = get_price_list_currency_and_exchange_rate(args)
	args.update(parent)

	children = []

	if "items" in args:
		item_list = args.get("items")
		args.update(parent)

		for item in item_list:
			args_copy = frappe._dict(args.copy())
			args_copy.update(item)
			item_details = apply_price_list_on_item(args_copy)
			children.append(item_details)

	if as_doc:
		args.price_list_currency = (parent.price_list_currency,)
		args.plc_conversion_rate = parent.plc_conversion_rate
		if args.get("items"):
			for i, item in enumerate(args.get("items")):
				for fieldname in children[i]:
					# if the field exists in the original doc
					# update the value
					if fieldname in item and fieldname not in ("name", "doctype"):
						item[fieldname] = children[i][fieldname]
		return args
	else:
		return {"parent": parent, "children": children}


def apply_price_list_on_item(args):
	item_doc = frappe.db.get_value("Item", args.item_code, ["name", "variant_of"], as_dict=1)
	item_details = get_price_list_rate(args, item_doc)

	item_details.update(get_pricing_rule_for_item(args, item_details.price_list_rate))

	return item_details


def get_price_list_currency_and_exchange_rate(args):
	if not args.price_list:
		return {}

	if args.doctype in ["Quotation", "Sales Order", "Delivery Note", "Sales Invoice"]:
		args.update({"exchange_rate": "for_selling"})
	elif args.doctype in ["Purchase Order", "Purchase Receipt", "Purchase Invoice"]:
		args.update({"exchange_rate": "for_buying"})

	price_list_details = get_price_list_details(args.price_list)

	price_list_currency = price_list_details.get("currency")
	price_list_uom_dependant = price_list_details.get("price_list_uom_dependant")

	plc_conversion_rate = args.plc_conversion_rate
	company_currency = get_company_currency(args.company)

	if (not plc_conversion_rate) or (
		price_list_currency
		and args.price_list_currency
		and price_list_currency != args.price_list_currency
	):
		# cksgb 19/09/2016: added args.transaction_date as posting_date argument for get_exchange_rate
		plc_conversion_rate = (
			get_exchange_rate(
				price_list_currency, company_currency, args.transaction_date, args.exchange_rate
			)
			or plc_conversion_rate
		)

	return frappe._dict(
		{
			"price_list_currency": price_list_currency,
			"price_list_uom_dependant": price_list_uom_dependant,
			"plc_conversion_rate": plc_conversion_rate or 1,
		}
	)


@frappe.whitelist()
def get_default_bom(item_code=None):
	if item_code:
		bom = frappe.db.get_value(
			"BOM", {"docstatus": 1, "is_default": 1, "is_active": 1, "item": item_code}
		)
		if bom:
			return bom


@frappe.whitelist()
def get_valuation_rate(item_code, company, warehouse=None):
	item = get_item_defaults(item_code, company)
	item_group = get_item_group_defaults(item_code, company)
	brand = get_brand_defaults(item_code, company)
	# item = frappe.get_doc("Item", item_code)
	if item.get("is_stock_item"):
		if not warehouse:
			warehouse = (
				item.get("default_warehouse")
				or item_group.get("default_warehouse")
				or brand.get("default_warehouse")
			)

		return frappe.db.get_value(
			"Bin", {"item_code": item_code, "warehouse": warehouse}, ["valuation_rate"], as_dict=True
		) or {"valuation_rate": 0}

	elif not item.get("is_stock_item"):
		valuation_rate = frappe.db.sql(
			"""select sum(base_net_amount) / sum(qty*conversion_factor)
			from `tabPurchase Invoice Item`
			where item_code = %s and docstatus=1""",
			item_code,
		)

		if valuation_rate:
			return {"valuation_rate": valuation_rate[0][0] or 0.0}
	else:
		return {"valuation_rate": 0.0}


def get_gross_profit(out):
	if out.valuation_rate:
		out.update({"gross_profit": ((out.base_rate - out.valuation_rate) * out.stock_qty)})

	return out


@frappe.whitelist()
def get_serial_no(args, serial_nos=None, sales_order=None):
	serial_no = None
	if isinstance(args, str):
		args = json.loads(args)
		args = frappe._dict(args)
	if args.get("doctype") == "Sales Invoice" and not args.get("update_stock"):
		return ""
	if args.get("warehouse") and args.get("stock_qty") and args.get("item_code"):
		has_serial_no = frappe.get_value("Item", {"item_code": args.item_code}, "has_serial_no")
		if args.get("batch_no") and has_serial_no == 1:
			return get_serial_no_batchwise(args, sales_order)
		elif has_serial_no == 1:
			args = json.dumps(
				{
					"item_code": args.get("item_code"),
					"warehouse": args.get("warehouse"),
					"stock_qty": args.get("stock_qty"),
				}
			)
			args = process_args(args)
			serial_no = get_serial_nos_by_fifo(args, sales_order)

	if not serial_no and serial_nos:
		# For POS
		serial_no = serial_nos

	return serial_no


def update_party_blanket_order(args, out):
	if out["against_blanket_order"]:
		blanket_order_details = get_blanket_order_details(args)
		if blanket_order_details:
			out.update(blanket_order_details)


@frappe.whitelist()
def get_blanket_order_details(args):
	if isinstance(args, str):
		args = frappe._dict(json.loads(args))

	blanket_order_details = None
	condition = ""
	if args.item_code:
		if args.customer and args.doctype == "Sales Order":
			condition = " and bo.customer=%(customer)s"
		elif args.supplier and args.doctype == "Purchase Order":
			condition = " and bo.supplier=%(supplier)s"
		if args.blanket_order:
			condition += " and bo.name =%(blanket_order)s"
		if args.transaction_date:
			condition += " and bo.to_date>=%(transaction_date)s"

		blanket_order_details = frappe.db.sql(
			"""
				select boi.rate as blanket_order_rate, bo.name as blanket_order
				from `tabBlanket Order` bo, `tabBlanket Order Item` boi
				where bo.company=%(company)s and boi.item_code=%(item_code)s
					and bo.docstatus=1 and bo.name = boi.parent {0}
			""".format(
				condition
			),
			args,
			as_dict=True,
		)

		blanket_order_details = blanket_order_details[0] if blanket_order_details else ""
	return blanket_order_details


def get_so_reservation_for_item(args):
	reserved_so = None
	if args.get("against_sales_order"):
		if get_reserved_qty_for_so(args.get("against_sales_order"), args.get("item_code")):
			reserved_so = args.get("against_sales_order")
	elif args.get("against_sales_invoice"):
		sales_order = frappe.db.sql(
			"""select sales_order from `tabSales Invoice Item` where
		parent=%s and item_code=%s""",
			(args.get("against_sales_invoice"), args.get("item_code")),
		)
		if sales_order and sales_order[0]:
			if get_reserved_qty_for_so(sales_order[0][0], args.get("item_code")):
				reserved_so = sales_order[0]
	elif args.get("sales_order"):
		if get_reserved_qty_for_so(args.get("sales_order"), args.get("item_code")):
			reserved_so = args.get("sales_order")
	return reserved_so


def get_reserved_qty_for_so(sales_order, item_code):
	reserved_qty = frappe.db.sql(
		"""select sum(qty) from `tabSales Order Item`
	where parent=%s and item_code=%s and ensure_delivery_based_on_produced_serial_no=1
	""",
		(sales_order, item_code),
	)
	if reserved_qty and reserved_qty[0][0]:
		return reserved_qty[0][0]
	else:
		return 0<|MERGE_RESOLUTION|>--- conflicted
+++ resolved
@@ -240,13 +240,8 @@
 		throw(_("Item {0} is a template, please select one of its variants").format(item.name))
 
 	elif args.transaction_type == "buying" and args.doctype != "Material Request":
-<<<<<<< HEAD
 		if args.get("is_subcontracted") and item.is_stock_item:
 			throw(_("Item {0} must be a Non-Stock Item").format(item.name))
-=======
-		if args.get("is_subcontracted") and item.is_sub_contracted_item != 1:
-			throw(_("Item {0} must be a Sub-contracted Item").format(item.name))
->>>>>>> 5edd1dbb
 
 
 def get_basic_details(args, item, overwrite_warehouse=True):
