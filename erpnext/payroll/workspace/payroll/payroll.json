--- conflicted
+++ resolved
@@ -332,11 +332,7 @@
    "type": "Link"
   }
  ],
-<<<<<<< HEAD
  "modified": "2021-09-30 20:22:16.234761",
-=======
- "modified": "2021-08-05 12:16:01.335325",
->>>>>>> 8eacaddd
  "modified_by": "Administrator",
  "module": "Payroll",
  "name": "Payroll",
