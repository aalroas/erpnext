--- conflicted
+++ resolved
@@ -680,7 +680,6 @@
 				component_row.set(attr, component_data.get(attr))
 
 		if additional_salary:
-<<<<<<< HEAD
 			component_row.is_recurring_additional_salary = is_recurring
 			if additional_salary.overwrite:
 				component_row.additional_amount = flt(flt(amount) - flt(component_row.get("default_amount", 0)),
@@ -688,10 +687,6 @@
 			else:
 				component_row.default_amount = 0
 				component_row.additional_amount = amount
-=======
-			component_row.default_amount = 0
-			component_row.additional_amount = amount
->>>>>>> b27eeb54
 			component_row.additional_salary = additional_salary.name
 			component_row.deduct_full_tax_on_selected_payroll_date = \
 				additional_salary.deduct_full_tax_on_selected_payroll_date
