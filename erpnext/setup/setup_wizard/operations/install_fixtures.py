# Copyright (c) 2015, Frappe Technologies Pvt. Ltd. and Contributors
# License: GNU General Public License v3. See license.txt

from __future__ import unicode_literals

import frappe, os, json

from frappe import _
from frappe.desk.page.setup_wizard.setup_wizard import make_records
from frappe.utils import cstr, getdate
from frappe.desk.doctype.global_search_settings.global_search_settings import update_global_search_doctypes

from erpnext.accounts.doctype.account.account import RootNotEditable
from erpnext.regional.address_template.setup import set_up_address_templates
from frappe.utils.nestedset import rebuild_tree

default_lead_sources = ["Existing Customer", "Reference", "Advertisement",
	"Cold Calling", "Exhibition", "Supplier Reference", "Mass Mailing",
	"Customer's Vendor", "Campaign", "Walk In"]

default_sales_partner_type = ["Channel Partner", "Distributor", "Dealer", "Agent",
	"Retailer", "Implementation Partner", "Reseller"]

def install(country=None):
	records = [
		# domains
		{ 'doctype': 'Domain', 'domain': 'Distribution'},
		{ 'doctype': 'Domain', 'domain': 'Manufacturing'},
		{ 'doctype': 'Domain', 'domain': 'Retail'},
		{ 'doctype': 'Domain', 'domain': 'Services'},
		{ 'doctype': 'Domain', 'domain': 'Education'},
		{ 'doctype': 'Domain', 'domain': 'Healthcare'},
		{ 'doctype': 'Domain', 'domain': 'Agriculture'},
		{ 'doctype': 'Domain', 'domain': 'Non Profit'},

		# ensure at least an empty Address Template exists for this Country
		{'doctype':"Address Template", "country": country},

		# item group
		{'doctype': 'Item Group', 'item_group_name': _('All Item Groups'),
			'is_group': 1, 'parent_item_group': ''},
		{'doctype': 'Item Group', 'item_group_name': _('Products'),
			'is_group': 0, 'parent_item_group': _('All Item Groups'), "show_in_website": 1 },
		{'doctype': 'Item Group', 'item_group_name': _('Raw Material'),
			'is_group': 0, 'parent_item_group': _('All Item Groups') },
		{'doctype': 'Item Group', 'item_group_name': _('Services'),
			'is_group': 0, 'parent_item_group': _('All Item Groups') },
		{'doctype': 'Item Group', 'item_group_name': _('Sub Assemblies'),
			'is_group': 0, 'parent_item_group': _('All Item Groups') },
		{'doctype': 'Item Group', 'item_group_name': _('Consumable'),
			'is_group': 0, 'parent_item_group': _('All Item Groups') },

		# salary component
		{'doctype': 'Salary Component', 'salary_component': _('Income Tax'), 'description': _('Income Tax'), 'type': 'Deduction', 'is_income_tax_component': 1},
		{'doctype': 'Salary Component', 'salary_component': _('Basic'), 'description': _('Basic'), 'type': 'Earning'},
		{'doctype': 'Salary Component', 'salary_component': _('Arrear'), 'description': _('Arrear'), 'type': 'Earning'},
		{'doctype': 'Salary Component', 'salary_component': _('Leave Encashment'), 'description': _('Leave Encashment'), 'type': 'Earning'},


		# expense claim type
		{'doctype': 'Expense Claim Type', 'name': _('Calls'), 'expense_type': _('Calls')},
		{'doctype': 'Expense Claim Type', 'name': _('Food'), 'expense_type': _('Food')},
		{'doctype': 'Expense Claim Type', 'name': _('Medical'), 'expense_type': _('Medical')},
		{'doctype': 'Expense Claim Type', 'name': _('Others'), 'expense_type': _('Others')},
		{'doctype': 'Expense Claim Type', 'name': _('Travel'), 'expense_type': _('Travel')},

		# leave type
		{'doctype': 'Leave Type', 'leave_type_name': _('Casual Leave'), 'name': _('Casual Leave'),
			'allow_encashment': 1, 'is_carry_forward': 1, 'max_continuous_days_allowed': '3', 'include_holiday': 1},
		{'doctype': 'Leave Type', 'leave_type_name': _('Compensatory Off'), 'name': _('Compensatory Off'),
			'allow_encashment': 0, 'is_carry_forward': 0, 'include_holiday': 1, 'is_compensatory':1 },
		{'doctype': 'Leave Type', 'leave_type_name': _('Sick Leave'), 'name': _('Sick Leave'),
			'allow_encashment': 0, 'is_carry_forward': 0, 'include_holiday': 1},
		{'doctype': 'Leave Type', 'leave_type_name': _('Privilege Leave'), 'name': _('Privilege Leave'),
			'allow_encashment': 0, 'is_carry_forward': 0, 'include_holiday': 1},
		{'doctype': 'Leave Type', 'leave_type_name': _('Leave Without Pay'), 'name': _('Leave Without Pay'),
			'allow_encashment': 0, 'is_carry_forward': 0, 'is_lwp':1, 'include_holiday': 1},

		# Employment Type
		{'doctype': 'Employment Type', 'employee_type_name': _('Full-time')},
		{'doctype': 'Employment Type', 'employee_type_name': _('Part-time')},
		{'doctype': 'Employment Type', 'employee_type_name': _('Probation')},
		{'doctype': 'Employment Type', 'employee_type_name': _('Contract')},
		{'doctype': 'Employment Type', 'employee_type_name': _('Commission')},
		{'doctype': 'Employment Type', 'employee_type_name': _('Piecework')},
		{'doctype': 'Employment Type', 'employee_type_name': _('Intern')},
		{'doctype': 'Employment Type', 'employee_type_name': _('Apprentice')},


		# Stock Entry Type
		{'doctype': 'Stock Entry Type', 'name': 'Material Issue', 'purpose': 'Material Issue'},
		{'doctype': 'Stock Entry Type', 'name': 'Material Receipt', 'purpose': 'Material Receipt'},
		{'doctype': 'Stock Entry Type', 'name': 'Material Transfer', 'purpose': 'Material Transfer'},
		{'doctype': 'Stock Entry Type', 'name': 'Manufacture', 'purpose': 'Manufacture'},
		{'doctype': 'Stock Entry Type', 'name': 'Repack', 'purpose': 'Repack'},
		{'doctype': 'Stock Entry Type', 'name': 'Send to Subcontractor', 'purpose': 'Send to Subcontractor'},
		{'doctype': 'Stock Entry Type', 'name': 'Material Transfer for Manufacture', 'purpose': 'Material Transfer for Manufacture'},
		{'doctype': 'Stock Entry Type', 'name': 'Material Consumption for Manufacture', 'purpose': 'Material Consumption for Manufacture'},

		# Designation
		{'doctype': 'Designation', 'designation_name': _('CEO')},
		{'doctype': 'Designation', 'designation_name': _('Manager')},
		{'doctype': 'Designation', 'designation_name': _('Analyst')},
		{'doctype': 'Designation', 'designation_name': _('Engineer')},
		{'doctype': 'Designation', 'designation_name': _('Accountant')},
		{'doctype': 'Designation', 'designation_name': _('Secretary')},
		{'doctype': 'Designation', 'designation_name': _('Associate')},
		{'doctype': 'Designation', 'designation_name': _('Administrative Officer')},
		{'doctype': 'Designation', 'designation_name': _('Business Development Manager')},
		{'doctype': 'Designation', 'designation_name': _('HR Manager')},
		{'doctype': 'Designation', 'designation_name': _('Project Manager')},
		{'doctype': 'Designation', 'designation_name': _('Head of Marketing and Sales')},
		{'doctype': 'Designation', 'designation_name': _('Software Developer')},
		{'doctype': 'Designation', 'designation_name': _('Designer')},
		{'doctype': 'Designation', 'designation_name': _('Researcher')},

		# territory: with two default territories, one for home country and one named Rest of the World
		{'doctype': 'Territory', 'territory_name': _('All Territories'), 'is_group': 1, 'name': _('All Territories'), 'parent_territory': ''},
		{'doctype': 'Territory', 'territory_name': country.replace("'", ""), 'is_group': 0, 'parent_territory': _('All Territories')},
		{'doctype': 'Territory', 'territory_name': _("Rest Of The World"), 'is_group': 0, 'parent_territory': _('All Territories')},

		# customer group
		{'doctype': 'Customer Group', 'customer_group_name': _('All Customer Groups'), 'is_group': 1, 	'name': _('All Customer Groups'), 'parent_customer_group': ''},
		{'doctype': 'Customer Group', 'customer_group_name': _('Individual'), 'is_group': 0, 'parent_customer_group': _('All Customer Groups')},
		{'doctype': 'Customer Group', 'customer_group_name': _('Commercial'), 'is_group': 0, 'parent_customer_group': _('All Customer Groups')},
		{'doctype': 'Customer Group', 'customer_group_name': _('Non Profit'), 'is_group': 0, 'parent_customer_group': _('All Customer Groups')},
		{'doctype': 'Customer Group', 'customer_group_name': _('Government'), 'is_group': 0, 'parent_customer_group': _('All Customer Groups')},

		# supplier group
		{'doctype': 'Supplier Group', 'supplier_group_name': _('All Supplier Groups'), 'is_group': 1, 'name': _('All Supplier Groups'), 'parent_supplier_group': ''},
		{'doctype': 'Supplier Group', 'supplier_group_name': _('Services'), 'is_group': 0, 'parent_supplier_group': _('All Supplier Groups')},
		{'doctype': 'Supplier Group', 'supplier_group_name': _('Local'), 'is_group': 0, 'parent_supplier_group': _('All Supplier Groups')},
		{'doctype': 'Supplier Group', 'supplier_group_name': _('Raw Material'), 'is_group': 0, 'parent_supplier_group': _('All Supplier Groups')},
		{'doctype': 'Supplier Group', 'supplier_group_name': _('Electrical'), 'is_group': 0, 'parent_supplier_group': _('All Supplier Groups')},
		{'doctype': 'Supplier Group', 'supplier_group_name': _('Hardware'), 'is_group': 0, 'parent_supplier_group': _('All Supplier Groups')},
		{'doctype': 'Supplier Group', 'supplier_group_name': _('Pharmaceutical'), 'is_group': 0, 'parent_supplier_group': _('All Supplier Groups')},
		{'doctype': 'Supplier Group', 'supplier_group_name': _('Distributor'), 'is_group': 0, 'parent_supplier_group': _('All Supplier Groups')},

		# Sales Person
		{'doctype': 'Sales Person', 'sales_person_name': _('Sales Team'), 'is_group': 1, "parent_sales_person": ""},

		# Mode of Payment
		{'doctype': 'Mode of Payment',
			'mode_of_payment': 'Check' if country=="United States" else _('Cheque'),
			'type': 'Bank'},
		{'doctype': 'Mode of Payment', 'mode_of_payment': _('Cash'),
			'type': 'Cash'},
		{'doctype': 'Mode of Payment', 'mode_of_payment': _('Credit Card'),
			'type': 'Bank'},
		{'doctype': 'Mode of Payment', 'mode_of_payment': _('Wire Transfer'),
			'type': 'Bank'},
		{'doctype': 'Mode of Payment', 'mode_of_payment': _('Bank Draft'),
			'type': 'Bank'},

		# Activity Type
		{'doctype': 'Activity Type', 'activity_type': _('Planning')},
		{'doctype': 'Activity Type', 'activity_type': _('Research')},
		{'doctype': 'Activity Type', 'activity_type': _('Proposal Writing')},
		{'doctype': 'Activity Type', 'activity_type': _('Execution')},
		{'doctype': 'Activity Type', 'activity_type': _('Communication')},

		{'doctype': "Item Attribute", "attribute_name": _("Size"), "item_attribute_values": [
			{"attribute_value": _("Extra Small"), "abbr": "XS"},
			{"attribute_value": _("Small"), "abbr": "S"},
			{"attribute_value": _("Medium"), "abbr": "M"},
			{"attribute_value": _("Large"), "abbr": "L"},
			{"attribute_value": _("Extra Large"), "abbr": "XL"}
		]},

		{'doctype': "Item Attribute", "attribute_name": _("Colour"), "item_attribute_values": [
			{"attribute_value": _("Red"), "abbr": "RED"},
			{"attribute_value": _("Green"), "abbr": "GRE"},
			{"attribute_value": _("Blue"), "abbr": "BLU"},
			{"attribute_value": _("Black"), "abbr": "BLA"},
			{"attribute_value": _("White"), "abbr": "WHI"}
		]},

		# Issue Priority
		{'doctype': 'Issue Priority', 'name': _('Low')},
		{'doctype': 'Issue Priority', 'name': _('Medium')},
		{'doctype': 'Issue Priority', 'name': _('High')},

		#Job Applicant Source
		{'doctype': 'Job Applicant Source', 'source_name': _('Website Listing')},
		{'doctype': 'Job Applicant Source', 'source_name': _('Walk In')},
		{'doctype': 'Job Applicant Source', 'source_name': _('Employee Referral')},
		{'doctype': 'Job Applicant Source', 'source_name': _('Campaign')},

		{'doctype': "Email Account", "email_id": "sales@example.com", "append_to": "Opportunity"},
		{'doctype': "Email Account", "email_id": "support@example.com", "append_to": "Issue"},
		{'doctype': "Email Account", "email_id": "jobs@example.com", "append_to": "Job Applicant"},

		{'doctype': "Party Type", "party_type": "Customer", "account_type": "Receivable"},
		{'doctype': "Party Type", "party_type": "Supplier", "account_type": "Payable"},
		{'doctype': "Party Type", "party_type": "Employee", "account_type": "Payable"},
		{'doctype': "Party Type", "party_type": "Member", "account_type": "Receivable"},
		{'doctype': "Party Type", "party_type": "Shareholder", "account_type": "Payable"},
		{'doctype': "Party Type", "party_type": "Student", "account_type": "Receivable"},
		{'doctype': "Party Type", "party_type": "Donor", "account_type": "Receivable"},

		{'doctype': "Opportunity Type", "name": "Hub"},
		{'doctype': "Opportunity Type", "name": _("Sales")},
		{'doctype': "Opportunity Type", "name": _("Support")},
		{'doctype': "Opportunity Type", "name": _("Maintenance")},

		{'doctype': "Project Type", "project_type": "Internal"},
		{'doctype': "Project Type", "project_type": "External"},
		{'doctype': "Project Type", "project_type": "Other"},

		{"doctype": "Offer Term", "offer_term": _("Date of Joining")},
		{"doctype": "Offer Term", "offer_term": _("Annual Salary")},
		{"doctype": "Offer Term", "offer_term": _("Probationary Period")},
		{"doctype": "Offer Term", "offer_term": _("Employee Benefits")},
		{"doctype": "Offer Term", "offer_term": _("Working Hours")},
		{"doctype": "Offer Term", "offer_term": _("Stock Options")},
		{"doctype": "Offer Term", "offer_term": _("Department")},
		{"doctype": "Offer Term", "offer_term": _("Job Description")},
		{"doctype": "Offer Term", "offer_term": _("Responsibilities")},
		{"doctype": "Offer Term", "offer_term": _("Leaves per Year")},
		{"doctype": "Offer Term", "offer_term": _("Notice Period")},
		{"doctype": "Offer Term", "offer_term": _("Incentives")},

		{'doctype': "Print Heading", 'print_heading': _("Credit Note")},
		{'doctype': "Print Heading", 'print_heading': _("Debit Note")},

		# Assessment Group
		{'doctype': 'Assessment Group', 'assessment_group_name': _('All Assessment Groups'),
			'is_group': 1, 'parent_assessment_group': ''},

		# Share Management
		{"doctype": "Share Type", "title": _("Equity")},
		{"doctype": "Share Type", "title": _("Preference")},

		# Market Segments
		{"doctype": "Market Segment", "market_segment": _("Lower Income")},
		{"doctype": "Market Segment", "market_segment": _("Middle Income")},
		{"doctype": "Market Segment", "market_segment": _("Upper Income")},

		# Sales Stages
		{"doctype": "Sales Stage", "stage_name": _("Prospecting")},
		{"doctype": "Sales Stage", "stage_name": _("Qualification")},
		{"doctype": "Sales Stage", "stage_name": _("Needs Analysis")},
		{"doctype": "Sales Stage", "stage_name": _("Value Proposition")},
		{"doctype": "Sales Stage", "stage_name": _("Identifying Decision Makers")},
		{"doctype": "Sales Stage", "stage_name": _("Perception Analysis")},
		{"doctype": "Sales Stage", "stage_name": _("Proposal/Price Quote")},
		{"doctype": "Sales Stage", "stage_name": _("Negotiation/Review")},

		# Warehouse Type
		{'doctype': 'Warehouse Type', 'name': 'Transit'},
	]

	from erpnext.setup.setup_wizard.data.industry_type import get_industry_types
	records += [{"doctype":"Industry Type", "industry": d} for d in get_industry_types()]
	# records += [{"doctype":"Operation", "operation": d} for d in get_operations()]
	records += [{'doctype': 'Lead Source', 'source_name': _(d)} for d in default_lead_sources]

	records += [{'doctype': 'Sales Partner Type', 'sales_partner_type': _(d)} for d in default_sales_partner_type]

	base_path = frappe.get_app_path("erpnext", "hr", "doctype")
	response = frappe.read_file(os.path.join(base_path, "leave_application/leave_application_email_template.html"))

	records += [{'doctype': 'Email Template', 'name': _("Leave Approval Notification"), 'response': response,\
		'subject': _("Leave Approval Notification"), 'owner': frappe.session.user}]

	records += [{'doctype': 'Email Template', 'name': _("Leave Status Notification"), 'response': response,\
		'subject': _("Leave Status Notification"), 'owner': frappe.session.user}]

	base_path = frappe.get_app_path("erpnext", "stock", "doctype")
	response = frappe.read_file(os.path.join(base_path, "delivery_trip/dispatch_notification_template.html"))

	records += [{'doctype': 'Email Template', 'name': _("Dispatch Notification"), 'response': response,\
		'subject': _("Your order is out for delivery!"), 'owner': frappe.session.user}]

	# Records for the Supplier Scorecard
	from erpnext.buying.doctype.supplier_scorecard.supplier_scorecard import make_default_records

	make_default_records()
	make_records(records)
	set_up_address_templates(default_country=country)
	set_more_defaults()
	update_global_search_doctypes()

def set_more_defaults():
	# Do more setup stuff that can be done here with no dependencies
	update_selling_defaults()
	update_buying_defaults()
	update_hr_defaults()
	add_uom_data()
	update_item_variant_settings()

def update_selling_defaults():
	selling_settings = frappe.get_doc("Selling Settings")
	selling_settings.set_default_customer_group_and_territory()
	selling_settings.cust_master_name = "Customer Name"
	selling_settings.so_required = "No"
	selling_settings.dn_required = "No"
	selling_settings.allow_multiple_items = 1
	selling_settings.sales_update_frequency = "Each Transaction"
	selling_settings.save()

def update_buying_defaults():
	buying_settings = frappe.get_doc("Buying Settings")
	buying_settings.supp_master_name = "Supplier Name"
	buying_settings.po_required = "No"
	buying_settings.pr_required = "No"
	buying_settings.maintain_same_rate = 1
	buying_settings.allow_multiple_items = 1
	buying_settings.save()

def update_hr_defaults():
	hr_settings = frappe.get_doc("HR Settings")
	hr_settings.emp_created_by = "Naming Series"
	hr_settings.leave_approval_notification_template = _("Leave Approval Notification")
	hr_settings.leave_status_notification_template = _("Leave Status Notification")
	hr_settings.save()

def update_item_variant_settings():
	# set no copy fields of an item doctype to item variant settings
	doc = frappe.get_doc('Item Variant Settings')
	doc.set_default_fields()
	doc.save()

def add_uom_data():
	# add UOMs
	uoms = json.loads(open(frappe.get_app_path("erpnext", "setup", "setup_wizard", "data", "uom_data.json")).read())
	for d in uoms:
		if not frappe.db.exists('UOM', _(d.get("uom_name"))):
			uom_doc = frappe.get_doc({
				"doctype": "UOM",
				"uom_name": _(d.get("uom_name")),
				"name": _(d.get("uom_name")),
				"must_be_whole_number": d.get("must_be_whole_number")
			}).db_insert()

	# bootstrap uom conversion factors
	uom_conversions = json.loads(open(frappe.get_app_path("erpnext", "setup", "setup_wizard", "data", "uom_conversion_data.json")).read())
	for d in uom_conversions:
		if not frappe.db.exists("UOM Category", _(d.get("category"))):
			frappe.get_doc({
				"doctype": "UOM Category",
				"category_name": _(d.get("category"))
			}).db_insert()

		if not frappe.db.exists("UOM Conversion Factor", {"from_uom": _(d.get("from_uom")), "to_uom": _(d.get("to_uom"))}):
			uom_conversion = frappe.get_doc({
				"doctype": "UOM Conversion Factor",
				"category": _(d.get("category")),
				"from_uom": _(d.get("from_uom")),
				"to_uom": _(d.get("to_uom")),
				"value": d.get("value")
			}).insert(ignore_permissions=True)

def add_market_segments():
	records = [
		# Market Segments
		{"doctype": "Market Segment", "market_segment": _("Lower Income")},
		{"doctype": "Market Segment", "market_segment": _("Middle Income")},
		{"doctype": "Market Segment", "market_segment": _("Upper Income")}
	]

	make_records(records)

def add_sale_stages():
	# Sale Stages
	records = [
		{"doctype": "Sales Stage", "stage_name": _("Prospecting")},
		{"doctype": "Sales Stage", "stage_name": _("Qualification")},
		{"doctype": "Sales Stage", "stage_name": _("Needs Analysis")},
		{"doctype": "Sales Stage", "stage_name": _("Value Proposition")},
		{"doctype": "Sales Stage", "stage_name": _("Identifying Decision Makers")},
		{"doctype": "Sales Stage", "stage_name": _("Perception Analysis")},
		{"doctype": "Sales Stage", "stage_name": _("Proposal/Price Quote")},
		{"doctype": "Sales Stage", "stage_name": _("Negotiation/Review")}
	]
	for sales_stage in records:
		frappe.get_doc(sales_stage).db_insert()

def install_company(args):
	records = [
		# Fiscal Year
		{
			'doctype': "Fiscal Year",
			'year': get_fy_details(args.fy_start_date, args.fy_end_date),
			'year_start_date': args.fy_start_date,
			'year_end_date': args.fy_end_date
		},

		# Company
		{
			"doctype":"Company",
			'company_name': args.company_name,
			'enable_perpetual_inventory': 1,
			'abbr': args.company_abbr,
			'default_currency': args.currency,
			'country': args.country,
			'create_chart_of_accounts_based_on': 'Standard Template',
			'chart_of_accounts': args.chart_of_accounts,
			'domain': args.domain
		}
	]

	make_records(records)


def install_post_company_fixtures(args=None):
	records = [
		# Department
		{'doctype': 'Department', 'department_name': _('All Departments'), 'is_group': 1, 'parent_department': ''},
		{'doctype': 'Department', 'department_name': _('Accounts'), 'parent_department': _('All Departments'), 'company': args.company_name},
		{'doctype': 'Department', 'department_name': _('Marketing'), 'parent_department': _('All Departments'), 'company': args.company_name},
		{'doctype': 'Department', 'department_name': _('Sales'), 'parent_department': _('All Departments'), 'company': args.company_name},
		{'doctype': 'Department', 'department_name': _('Purchase'), 'parent_department': _('All Departments'), 'company': args.company_name},
		{'doctype': 'Department', 'department_name': _('Operations'), 'parent_department': _('All Departments'), 'company': args.company_name},
		{'doctype': 'Department', 'department_name': _('Production'), 'parent_department': _('All Departments'), 'company': args.company_name},
		{'doctype': 'Department', 'department_name': _('Dispatch'), 'parent_department': _('All Departments'), 'company': args.company_name},
		{'doctype': 'Department', 'department_name': _('Customer Service'), 'parent_department': _('All Departments'), 'company': args.company_name},
		{'doctype': 'Department', 'department_name': _('Human Resources'), 'parent_department': _('All Departments'), 'company': args.company_name},
		{'doctype': 'Department', 'department_name': _('Management'), 'parent_department': _('All Departments'), 'company': args.company_name},
		{'doctype': 'Department', 'department_name': _('Quality Management'), 'parent_department': _('All Departments'), 'company': args.company_name},
		{'doctype': 'Department', 'department_name': _('Research & Development'), 'parent_department': _('All Departments'), 'company': args.company_name},
		{'doctype': 'Department', 'department_name': _('Legal'), 'parent_department': _('All Departments'), 'company': args.company_name},
	]

	# Make root department with NSM updation
	make_records(records[:1])

	frappe.local.flags.ignore_update_nsm = True
	make_records(records[1:])
	frappe.local.flags.ignore_update_nsm = False

	rebuild_tree("Department", "parent_department")


def install_defaults(args=None):
	records = [
		# Price Lists
		{ "doctype": "Price List", "price_list_name": _("Standard Buying"), "enabled": 1, "buying": 1, "selling": 0, "currency": args.currency },
		{ "doctype": "Price List", "price_list_name": _("Standard Selling"), "enabled": 1, "buying": 0, "selling": 1, "currency": args.currency },
	]

	make_records(records)

	# enable default currency
	frappe.db.set_value("Currency", args.get("currency"), "enabled", 1)
	frappe.db.set_value("Stock Settings", None, "email_footer_address", args.get("company_name"))

	set_global_defaults(args)
	set_active_domains(args)
	update_stock_settings()
	update_shopping_cart_settings(args)
	create_bank_account(args)

def set_global_defaults(args):
	global_defaults = frappe.get_doc("Global Defaults", "Global Defaults")
	current_fiscal_year = frappe.get_all("Fiscal Year")[0]

	global_defaults.update({
		'current_fiscal_year': current_fiscal_year.name,
		'default_currency': args.get('currency'),
		'default_company':args.get('company_name')	,
		"country": args.get("country"),
	})

	global_defaults.save()

def set_active_domains(args):
	frappe.get_single('Domain Settings').set_active_domains(args.get('domains'))

def update_stock_settings():
	stock_settings = frappe.get_doc("Stock Settings")
	stock_settings.item_naming_by = "Item Code"
	stock_settings.valuation_method = "FIFO"
	stock_settings.default_warehouse = frappe.db.get_value('Warehouse', {'warehouse_name': _('Stores')})
	stock_settings.stock_uom = _("Nos")
	stock_settings.auto_indent = 1
	stock_settings.auto_insert_price_list_rate_if_missing = 1
	stock_settings.automatically_set_serial_nos_based_on_fifo = 1
	stock_settings.set_qty_in_transactions_based_on_serial_no_input = 1
	stock_settings.save()

<<<<<<< HEAD
	if args.bank_account:
		company_name = args.company_name
		bank_account_group =  frappe.db.get_value("Account",
			{"account_type": "Bank", "is_group": 1, "root_type": "Asset",
				"company": company_name})
		if bank_account_group:
			bank_account = frappe.get_doc({
				"doctype": "Account",
				'account_name': args.bank_account,
				'parent_account': bank_account_group,
				'is_group':0,
				'company': company_name,
				"account_type": "Bank",
			})
			try:
				doc = bank_account.insert()

				frappe.db.set_value("Company", args.company_name, "default_bank_account", bank_account.name, update_modified=False)

			except RootNotEditable:
				frappe.throw(_("Bank account cannot be named as {0}").format(args.bank_account))
			except frappe.DuplicateEntryError:
				# bank account same as a CoA entry
				pass

	# Now, with fixtures out of the way, onto concrete stuff
	records = [

		# Shopping cart: needs price lists
		{
			"doctype": "E Commerce Settings",
			"enabled": 1,
			'company': args.company_name,
			# uh oh
			'price_list': frappe.db.get_value("Price List", {"selling": 1}),
			'default_customer_group': _("Individual"),
			'quotation_series': "QTN-",
		},
	]

	make_records(records)

=======
def create_bank_account(args):
	if not args.bank_account:
		return

	company_name = args.company_name
	bank_account_group =  frappe.db.get_value("Account",
		{"account_type": "Bank", "is_group": 1, "root_type": "Asset",
			"company": company_name})
	if bank_account_group:
		bank_account = frappe.get_doc({
			"doctype": "Account",
			'account_name': args.bank_account,
			'parent_account': bank_account_group,
			'is_group':0,
			'company': company_name,
			"account_type": "Bank",
		})
		try:
			doc = bank_account.insert()

			frappe.db.set_value("Company", args.company_name, "default_bank_account", bank_account.name, update_modified=False)

		except RootNotEditable:
			frappe.throw(_("Bank account cannot be named as {0}").format(args.bank_account))
		except frappe.DuplicateEntryError:
			# bank account same as a CoA entry
			pass

def update_shopping_cart_settings(args):
	shopping_cart = frappe.get_doc("Shopping Cart Settings")
	shopping_cart.update({
		"enabled": 1,
		'company': args.company_name,
		'price_list': frappe.db.get_value("Price List", {"selling": 1}),
		'default_customer_group': _("Individual"),
		'quotation_series': "QTN-",
	})
	shopping_cart.update_single(shopping_cart.get_valid_dict())
>>>>>>> 0c482fde

def get_fy_details(fy_start_date, fy_end_date):
	start_year = getdate(fy_start_date).year
	if start_year == getdate(fy_end_date).year:
		fy = cstr(start_year)
	else:
		fy = cstr(start_year) + '-' + cstr(start_year + 1)
	return fy<|MERGE_RESOLUTION|>--- conflicted
+++ resolved
@@ -479,50 +479,6 @@
 	stock_settings.set_qty_in_transactions_based_on_serial_no_input = 1
 	stock_settings.save()
 
-<<<<<<< HEAD
-	if args.bank_account:
-		company_name = args.company_name
-		bank_account_group =  frappe.db.get_value("Account",
-			{"account_type": "Bank", "is_group": 1, "root_type": "Asset",
-				"company": company_name})
-		if bank_account_group:
-			bank_account = frappe.get_doc({
-				"doctype": "Account",
-				'account_name': args.bank_account,
-				'parent_account': bank_account_group,
-				'is_group':0,
-				'company': company_name,
-				"account_type": "Bank",
-			})
-			try:
-				doc = bank_account.insert()
-
-				frappe.db.set_value("Company", args.company_name, "default_bank_account", bank_account.name, update_modified=False)
-
-			except RootNotEditable:
-				frappe.throw(_("Bank account cannot be named as {0}").format(args.bank_account))
-			except frappe.DuplicateEntryError:
-				# bank account same as a CoA entry
-				pass
-
-	# Now, with fixtures out of the way, onto concrete stuff
-	records = [
-
-		# Shopping cart: needs price lists
-		{
-			"doctype": "E Commerce Settings",
-			"enabled": 1,
-			'company': args.company_name,
-			# uh oh
-			'price_list': frappe.db.get_value("Price List", {"selling": 1}),
-			'default_customer_group': _("Individual"),
-			'quotation_series': "QTN-",
-		},
-	]
-
-	make_records(records)
-
-=======
 def create_bank_account(args):
 	if not args.bank_account:
 		return
@@ -552,7 +508,7 @@
 			pass
 
 def update_shopping_cart_settings(args):
-	shopping_cart = frappe.get_doc("Shopping Cart Settings")
+	shopping_cart = frappe.get_doc("E Commerce Settings")
 	shopping_cart.update({
 		"enabled": 1,
 		'company': args.company_name,
@@ -561,7 +517,6 @@
 		'quotation_series': "QTN-",
 	})
 	shopping_cart.update_single(shopping_cart.get_valid_dict())
->>>>>>> 0c482fde
 
 def get_fy_details(fy_start_date, fy_end_date):
 	start_year = getdate(fy_start_date).year
