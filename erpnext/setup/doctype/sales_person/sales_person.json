--- conflicted
+++ resolved
@@ -145,11 +145,7 @@
  "idx": 1,
  "is_tree": 1,
  "links": [],
-<<<<<<< HEAD
- "modified": "2020-03-18 18:35:42.754124",
-=======
  "modified": "2020-03-18 18:26:01.076203",
->>>>>>> 09f6199b
  "modified_by": "Administrator",
  "module": "Setup",
  "name": "Sales Person",
