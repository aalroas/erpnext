--- conflicted
+++ resolved
@@ -874,11 +874,7 @@
  "index_web_pages_for_search": 1,
  "istable": 1,
  "links": [],
-<<<<<<< HEAD
- "modified": "2022-06-16 06:00:01.624317",
-=======
  "modified": "2022-06-17 05:29:40.602349",
->>>>>>> 9aea0179
  "modified_by": "Administrator",
  "module": "Buying",
  "name": "Purchase Order Item",
