--- conflicted
+++ resolved
@@ -385,34 +385,6 @@
 		new_item_with_tax.delete()
 		frappe.get_doc("Item Tax Template", "Test Update Items Template - _TC").delete()
 
-<<<<<<< HEAD
-=======
-	def test_update_child_uom_conv_factor_change(self):
-		po = create_purchase_order(item_code="_Test FG Item", is_subcontracted=1)
-		total_reqd_qty = sum([d.get("required_qty") for d in po.as_dict().get("supplied_items")])
-
-		trans_item = json.dumps(
-			[
-				{
-					"item_code": po.get("items")[0].item_code,
-					"rate": po.get("items")[0].rate,
-					"qty": po.get("items")[0].qty,
-					"uom": "_Test UOM 1",
-					"conversion_factor": 2,
-					"docname": po.get("items")[0].name,
-				}
-			]
-		)
-		update_child_qty_rate("Purchase Order", trans_item, po.name)
-		po.reload()
-
-		total_reqd_qty_after_change = sum(
-			d.get("required_qty") for d in po.as_dict().get("supplied_items")
-		)
-
-		self.assertEqual(total_reqd_qty_after_change, 2 * total_reqd_qty)
-
->>>>>>> 5edd1dbb
 	def test_update_qty(self):
 		po = create_purchase_order()
 
@@ -571,13 +543,6 @@
 		)
 		automatically_fetch_payment_terms(enable=0)
 
-<<<<<<< HEAD
-=======
-	def test_subcontracting(self):
-		po = create_purchase_order(item_code="_Test FG Item", is_subcontracted=1)
-		self.assertEqual(len(po.get("supplied_items")), 2)
-
->>>>>>> 5edd1dbb
 	def test_warehouse_company_validation(self):
 		from erpnext.stock.utils import InvalidWarehouseCompany
 
@@ -742,382 +707,6 @@
 		pi.insert()
 		self.assertTrue(pi.get("payment_schedule"))
 
-<<<<<<< HEAD
-=======
-	def test_reserved_qty_subcontract_po(self):
-		# Make stock available for raw materials
-		make_stock_entry(target="_Test Warehouse - _TC", qty=10, basic_rate=100)
-		make_stock_entry(
-			target="_Test Warehouse - _TC", item_code="_Test Item Home Desktop 100", qty=20, basic_rate=100
-		)
-		make_stock_entry(
-			target="_Test Warehouse 1 - _TC", item_code="_Test Item", qty=30, basic_rate=100
-		)
-		make_stock_entry(
-			target="_Test Warehouse 1 - _TC",
-			item_code="_Test Item Home Desktop 100",
-			qty=30,
-			basic_rate=100,
-		)
-
-		bin1 = frappe.db.get_value(
-			"Bin",
-			filters={"warehouse": "_Test Warehouse - _TC", "item_code": "_Test Item"},
-			fieldname=["reserved_qty_for_sub_contract", "projected_qty", "modified"],
-			as_dict=1,
-		)
-
-		# Submit PO
-		po = create_purchase_order(item_code="_Test FG Item", is_subcontracted=1)
-
-		bin2 = frappe.db.get_value(
-			"Bin",
-			filters={"warehouse": "_Test Warehouse - _TC", "item_code": "_Test Item"},
-			fieldname=["reserved_qty_for_sub_contract", "projected_qty", "modified"],
-			as_dict=1,
-		)
-
-		self.assertEqual(bin2.reserved_qty_for_sub_contract, bin1.reserved_qty_for_sub_contract + 10)
-		self.assertEqual(bin2.projected_qty, bin1.projected_qty - 10)
-		self.assertNotEqual(bin1.modified, bin2.modified)
-
-		# Create stock transfer
-		rm_item = [
-			{
-				"item_code": "_Test FG Item",
-				"rm_item_code": "_Test Item",
-				"item_name": "_Test Item",
-				"qty": 6,
-				"warehouse": "_Test Warehouse - _TC",
-				"rate": 100,
-				"amount": 600,
-				"stock_uom": "Nos",
-			}
-		]
-		rm_item_string = json.dumps(rm_item)
-		se = frappe.get_doc(make_subcontract_transfer_entry(po.name, rm_item_string))
-		se.to_warehouse = "_Test Warehouse 1 - _TC"
-		se.save()
-		se.submit()
-
-		bin3 = frappe.db.get_value(
-			"Bin",
-			filters={"warehouse": "_Test Warehouse - _TC", "item_code": "_Test Item"},
-			fieldname="reserved_qty_for_sub_contract",
-			as_dict=1,
-		)
-
-		self.assertEqual(bin3.reserved_qty_for_sub_contract, bin2.reserved_qty_for_sub_contract - 6)
-
-		# close PO
-		po.update_status("Closed")
-		bin4 = frappe.db.get_value(
-			"Bin",
-			filters={"warehouse": "_Test Warehouse - _TC", "item_code": "_Test Item"},
-			fieldname="reserved_qty_for_sub_contract",
-			as_dict=1,
-		)
-
-		self.assertEqual(bin4.reserved_qty_for_sub_contract, bin1.reserved_qty_for_sub_contract)
-
-		# Re-open PO
-		po.update_status("Submitted")
-		bin5 = frappe.db.get_value(
-			"Bin",
-			filters={"warehouse": "_Test Warehouse - _TC", "item_code": "_Test Item"},
-			fieldname="reserved_qty_for_sub_contract",
-			as_dict=1,
-		)
-
-		self.assertEqual(bin5.reserved_qty_for_sub_contract, bin2.reserved_qty_for_sub_contract - 6)
-
-		make_stock_entry(
-			target="_Test Warehouse 1 - _TC", item_code="_Test Item", qty=40, basic_rate=100
-		)
-		make_stock_entry(
-			target="_Test Warehouse 1 - _TC",
-			item_code="_Test Item Home Desktop 100",
-			qty=40,
-			basic_rate=100,
-		)
-
-		# make Purchase Receipt against PO
-		pr = make_purchase_receipt(po.name)
-		pr.supplier_warehouse = "_Test Warehouse 1 - _TC"
-		pr.save()
-		pr.submit()
-
-		bin6 = frappe.db.get_value(
-			"Bin",
-			filters={"warehouse": "_Test Warehouse - _TC", "item_code": "_Test Item"},
-			fieldname="reserved_qty_for_sub_contract",
-			as_dict=1,
-		)
-
-		self.assertEqual(bin6.reserved_qty_for_sub_contract, bin1.reserved_qty_for_sub_contract)
-
-		# Cancel PR
-		pr.cancel()
-		bin7 = frappe.db.get_value(
-			"Bin",
-			filters={"warehouse": "_Test Warehouse - _TC", "item_code": "_Test Item"},
-			fieldname="reserved_qty_for_sub_contract",
-			as_dict=1,
-		)
-
-		self.assertEqual(bin7.reserved_qty_for_sub_contract, bin2.reserved_qty_for_sub_contract - 6)
-
-		# Make Purchase Invoice
-		pi = make_pi_from_po(po.name)
-		pi.update_stock = 1
-		pi.supplier_warehouse = "_Test Warehouse 1 - _TC"
-		pi.insert()
-		pi.submit()
-		bin8 = frappe.db.get_value(
-			"Bin",
-			filters={"warehouse": "_Test Warehouse - _TC", "item_code": "_Test Item"},
-			fieldname="reserved_qty_for_sub_contract",
-			as_dict=1,
-		)
-
-		self.assertEqual(bin8.reserved_qty_for_sub_contract, bin1.reserved_qty_for_sub_contract)
-
-		# Cancel PR
-		pi.cancel()
-		bin9 = frappe.db.get_value(
-			"Bin",
-			filters={"warehouse": "_Test Warehouse - _TC", "item_code": "_Test Item"},
-			fieldname="reserved_qty_for_sub_contract",
-			as_dict=1,
-		)
-
-		self.assertEqual(bin9.reserved_qty_for_sub_contract, bin2.reserved_qty_for_sub_contract - 6)
-
-		# Cancel Stock Entry
-		se.cancel()
-		bin10 = frappe.db.get_value(
-			"Bin",
-			filters={"warehouse": "_Test Warehouse - _TC", "item_code": "_Test Item"},
-			fieldname="reserved_qty_for_sub_contract",
-			as_dict=1,
-		)
-
-		self.assertEqual(bin10.reserved_qty_for_sub_contract, bin1.reserved_qty_for_sub_contract + 10)
-
-		# Cancel PO
-		po.reload()
-		po.cancel()
-		bin11 = frappe.db.get_value(
-			"Bin",
-			filters={"warehouse": "_Test Warehouse - _TC", "item_code": "_Test Item"},
-			fieldname="reserved_qty_for_sub_contract",
-			as_dict=1,
-		)
-
-		self.assertEqual(bin11.reserved_qty_for_sub_contract, bin1.reserved_qty_for_sub_contract)
-
-	def test_exploded_items_in_subcontracted(self):
-		item_code = "_Test Subcontracted FG Item 11"
-		make_subcontracted_item(item_code=item_code)
-
-		po = create_purchase_order(
-			item_code=item_code,
-			qty=1,
-			is_subcontracted=1,
-			supplier_warehouse="_Test Warehouse 1 - _TC",
-			include_exploded_items=1,
-		)
-
-		name = frappe.db.get_value("BOM", {"item": item_code}, "name")
-		bom = frappe.get_doc("BOM", name)
-
-		exploded_items = sorted(
-			[d.item_code for d in bom.exploded_items if not d.get("sourced_by_supplier")]
-		)
-		supplied_items = sorted([d.rm_item_code for d in po.supplied_items])
-		self.assertEqual(exploded_items, supplied_items)
-
-		po1 = create_purchase_order(
-			item_code=item_code,
-			qty=1,
-			is_subcontracted=1,
-			supplier_warehouse="_Test Warehouse 1 - _TC",
-			include_exploded_items=0,
-		)
-
-		supplied_items1 = sorted([d.rm_item_code for d in po1.supplied_items])
-		bom_items = sorted([d.item_code for d in bom.items if not d.get("sourced_by_supplier")])
-
-		self.assertEqual(supplied_items1, bom_items)
-
-	def test_backflush_based_on_stock_entry(self):
-		item_code = "_Test Subcontracted FG Item 1"
-		make_subcontracted_item(item_code=item_code)
-		make_item("Sub Contracted Raw Material 1", {"is_stock_item": 1, "is_sub_contracted_item": 1})
-
-		update_backflush_based_on("Material Transferred for Subcontract")
-
-		order_qty = 5
-		po = create_purchase_order(
-			item_code=item_code,
-			qty=order_qty,
-			is_subcontracted=1,
-			supplier_warehouse="_Test Warehouse 1 - _TC",
-		)
-
-		make_stock_entry(
-			target="_Test Warehouse - _TC", item_code="_Test Item Home Desktop 100", qty=20, basic_rate=100
-		)
-		make_stock_entry(
-			target="_Test Warehouse - _TC", item_code="Test Extra Item 1", qty=100, basic_rate=100
-		)
-		make_stock_entry(
-			target="_Test Warehouse - _TC", item_code="Test Extra Item 2", qty=10, basic_rate=100
-		)
-		make_stock_entry(
-			target="_Test Warehouse - _TC",
-			item_code="Sub Contracted Raw Material 1",
-			qty=10,
-			basic_rate=100,
-		)
-
-		rm_items = [
-			{
-				"item_code": item_code,
-				"rm_item_code": "Sub Contracted Raw Material 1",
-				"item_name": "_Test Item",
-				"qty": 10,
-				"warehouse": "_Test Warehouse - _TC",
-				"stock_uom": "Nos",
-			},
-			{
-				"item_code": item_code,
-				"rm_item_code": "_Test Item Home Desktop 100",
-				"item_name": "_Test Item Home Desktop 100",
-				"qty": 20,
-				"warehouse": "_Test Warehouse - _TC",
-				"stock_uom": "Nos",
-			},
-			{
-				"item_code": item_code,
-				"rm_item_code": "Test Extra Item 1",
-				"item_name": "Test Extra Item 1",
-				"qty": 10,
-				"warehouse": "_Test Warehouse - _TC",
-				"stock_uom": "Nos",
-			},
-			{
-				"item_code": item_code,
-				"rm_item_code": "Test Extra Item 2",
-				"stock_uom": "Nos",
-				"qty": 10,
-				"warehouse": "_Test Warehouse - _TC",
-				"item_name": "Test Extra Item 2",
-			},
-		]
-
-		rm_item_string = json.dumps(rm_items)
-		se = frappe.get_doc(make_subcontract_transfer_entry(po.name, rm_item_string))
-		se.submit()
-
-		pr = make_purchase_receipt(po.name)
-
-		received_qty = 2
-		# partial receipt
-		pr.get("items")[0].qty = received_qty
-		pr.save()
-		pr.submit()
-
-		transferred_items = sorted(
-			[d.item_code for d in se.get("items") if se.purchase_order == po.name]
-		)
-		issued_items = sorted([d.rm_item_code for d in pr.get("supplied_items")])
-
-		self.assertEqual(transferred_items, issued_items)
-		self.assertEqual(pr.get("items")[0].rm_supp_cost, 2000)
-
-		transferred_rm_map = frappe._dict()
-		for item in rm_items:
-			transferred_rm_map[item.get("rm_item_code")] = item
-
-		update_backflush_based_on("BOM")
-
-	def test_supplied_qty_against_subcontracted_po(self):
-		item_code = "_Test Subcontracted FG Item 5"
-		make_item("Sub Contracted Raw Material 4", {"is_stock_item": 1, "is_sub_contracted_item": 1})
-
-		make_subcontracted_item(item_code=item_code, raw_materials=["Sub Contracted Raw Material 4"])
-
-		update_backflush_based_on("Material Transferred for Subcontract")
-
-		order_qty = 250
-		po = create_purchase_order(
-			item_code=item_code,
-			qty=order_qty,
-			is_subcontracted=1,
-			supplier_warehouse="_Test Warehouse 1 - _TC",
-			do_not_save=True,
-		)
-
-		# Add same subcontracted items multiple times
-		po.append(
-			"items",
-			{
-				"item_code": item_code,
-				"qty": order_qty,
-				"schedule_date": add_days(nowdate(), 1),
-				"warehouse": "_Test Warehouse - _TC",
-			},
-		)
-
-		po.set_missing_values()
-		po.submit()
-
-		# Material receipt entry for the raw materials which will be send to supplier
-		make_stock_entry(
-			target="_Test Warehouse - _TC",
-			item_code="Sub Contracted Raw Material 4",
-			qty=500,
-			basic_rate=100,
-		)
-
-		rm_items = [
-			{
-				"item_code": item_code,
-				"rm_item_code": "Sub Contracted Raw Material 4",
-				"item_name": "_Test Item",
-				"qty": 250,
-				"warehouse": "_Test Warehouse - _TC",
-				"stock_uom": "Nos",
-				"name": po.supplied_items[0].name,
-			},
-			{
-				"item_code": item_code,
-				"rm_item_code": "Sub Contracted Raw Material 4",
-				"item_name": "_Test Item",
-				"qty": 250,
-				"warehouse": "_Test Warehouse - _TC",
-				"stock_uom": "Nos",
-			},
-		]
-
-		# Raw Materials transfer entry from stores to supplier's warehouse
-		rm_item_string = json.dumps(rm_items)
-		se = frappe.get_doc(make_subcontract_transfer_entry(po.name, rm_item_string))
-		se.submit()
-
-		# Test po_detail field has value or not
-		for item_row in se.items:
-			self.assertEqual(item_row.po_detail, po.supplied_items[item_row.idx - 1].name)
-
-		po_doc = frappe.get_doc("Purchase Order", po.name)
-		for row in po_doc.supplied_items:
-			# Valid that whether transferred quantity is matching with supplied qty or not in the purchase order
-			self.assertEqual(row.supplied_qty, 250.0)
-
-		update_backflush_based_on("BOM")
-
->>>>>>> 5edd1dbb
 	def test_advance_payment_entry_unlink_against_purchase_order(self):
 		from erpnext.accounts.doctype.payment_entry.test_payment_entry import get_payment_entry
 
