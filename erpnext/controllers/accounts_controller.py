# Copyright (c) 2015, Frappe Technologies Pvt. Ltd. and Contributors
# License: GNU General Public License v3. See license.txt


import json

import frappe
from frappe import _, throw
from frappe.model.workflow import get_workflow_name, is_transition_condition_satisfied
from frappe.query_builder.functions import Sum
from frappe.utils import (
	add_days,
	add_months,
	cint,
	flt,
	fmt_money,
	formatdate,
	get_last_day,
	get_link_to_form,
	getdate,
	nowdate,
	today,
)

import erpnext
from erpnext.accounts.doctype.accounting_dimension.accounting_dimension import (
	get_accounting_dimensions,
)
from erpnext.accounts.doctype.pricing_rule.utils import (
	apply_pricing_rule_for_free_items,
	apply_pricing_rule_on_transaction,
	get_applied_pricing_rules,
)
from erpnext.accounts.party import (
	get_party_account,
	get_party_account_currency,
	get_party_gle_currency,
	validate_party_frozen_disabled,
)
from erpnext.accounts.utils import get_account_currency, get_fiscal_years, validate_fiscal_year
from erpnext.buying.utils import update_last_purchase_rate
from erpnext.controllers.print_settings import (
	set_print_templates_for_item_table,
	set_print_templates_for_taxes,
)
from erpnext.controllers.sales_and_purchase_return import validate_return
from erpnext.exceptions import InvalidCurrency
from erpnext.setup.utils import get_exchange_rate
from erpnext.stock.doctype.packed_item.packed_item import make_packing_list
from erpnext.stock.get_item_details import (
	_get_item_tax_template,
	get_conversion_factor,
	get_item_details,
	get_item_tax_map,
	get_item_warehouse,
)
from erpnext.utilities.transaction_base import TransactionBase


class AccountMissingError(frappe.ValidationError):
	pass


force_item_fields = (
	"item_group",
	"brand",
	"stock_uom",
	"is_fixed_asset",
	"item_tax_rate",
	"pricing_rules",
	"weight_per_unit",
	"weight_uom",
	"total_weight",
)


class AccountsController(TransactionBase):
	def __init__(self, *args, **kwargs):
		super(AccountsController, self).__init__(*args, **kwargs)

	def get_print_settings(self):
		print_setting_fields = []
		items_field = self.meta.get_field("items")

		if items_field and items_field.fieldtype == "Table":
			print_setting_fields += ["compact_item_print", "print_uom_after_quantity"]

		taxes_field = self.meta.get_field("taxes")
		if taxes_field and taxes_field.fieldtype == "Table":
			print_setting_fields += ["print_taxes_with_zero_amount"]

		return print_setting_fields

	@property
	def company_currency(self):
		if not hasattr(self, "__company_currency"):
			self.__company_currency = erpnext.get_company_currency(self.company)

		return self.__company_currency

	def onload(self):
		self.set_onload(
			"make_payment_via_journal_entry",
			frappe.db.get_single_value("Accounts Settings", "make_payment_via_journal_entry"),
		)

		if self.is_new():
			relevant_docs = (
				"Quotation",
				"Purchase Order",
				"Sales Order",
				"Purchase Invoice",
				"Sales Invoice",
			)
			if self.doctype in relevant_docs:
				self.set_payment_schedule()

	def ensure_supplier_is_not_blocked(self):
		is_supplier_payment = self.doctype == "Payment Entry" and self.party_type == "Supplier"
		is_buying_invoice = self.doctype in ["Purchase Invoice", "Purchase Order"]
		supplier = None
		supplier_name = None

		if is_buying_invoice or is_supplier_payment:
			supplier_name = self.supplier if is_buying_invoice else self.party
			supplier = frappe.get_doc("Supplier", supplier_name)

		if supplier and supplier_name and supplier.on_hold:
			if (is_buying_invoice and supplier.hold_type in ["All", "Invoices"]) or (
				is_supplier_payment and supplier.hold_type in ["All", "Payments"]
			):
				if not supplier.release_date or getdate(nowdate()) <= supplier.release_date:
					frappe.msgprint(
						_("{0} is blocked so this transaction cannot proceed").format(supplier_name),
						raise_exception=1,
					)

	def validate(self):
		if not self.get("is_return") and not self.get("is_debit_note"):
			self.validate_qty_is_not_zero()

		if self.get("_action") and self._action != "update_after_submit":
			self.set_missing_values(for_validate=True)

		self.ensure_supplier_is_not_blocked()

		self.validate_date_with_fiscal_year()
		self.validate_party_accounts()

		self.validate_inter_company_reference()

		self.disable_pricing_rule_on_internal_transfer()
		self.set_incoming_rate()

		if self.meta.get_field("currency"):
			self.calculate_taxes_and_totals()

			if not self.meta.get_field("is_return") or not self.is_return:
				self.validate_value("base_grand_total", ">=", 0)

			validate_return(self)
			self.set_total_in_words()

		self.validate_all_documents_schedule()

		if self.meta.get_field("taxes_and_charges"):
			self.validate_enabled_taxes_and_charges()
			self.validate_tax_account_company()

		self.validate_party()
		self.validate_currency()
		self.validate_party_account_currency()

		if self.doctype in ["Purchase Invoice", "Sales Invoice"]:
			pos_check_field = "is_pos" if self.doctype == "Sales Invoice" else "is_paid"
			if cint(self.allocate_advances_automatically) and not cint(self.get(pos_check_field)):
				self.set_advances()

			self.set_advance_gain_or_loss()

			if self.is_return:
				self.validate_qty()
			else:
				self.validate_deferred_start_and_end_date()

			self.validate_deferred_income_expense_account()
			self.set_inter_company_account()

		if self.doctype == "Purchase Invoice":
			self.calculate_paid_amount()
			# apply tax withholding only if checked and applicable
			self.set_tax_withholding()

		validate_regional(self)

		validate_einvoice_fields(self)

		if self.doctype != "Material Request":
			apply_pricing_rule_on_transaction(self)

	def before_cancel(self):
		validate_einvoice_fields(self)

	def on_trash(self):
		# delete sl and gl entries on deletion of transaction
		if frappe.db.get_single_value("Accounts Settings", "delete_linked_ledger_entries"):
			frappe.db.sql(
				"delete from `tabGL Entry` where voucher_type=%s and voucher_no=%s", (self.doctype, self.name)
			)
			frappe.db.sql(
				"delete from `tabStock Ledger Entry` where voucher_type=%s and voucher_no=%s",
				(self.doctype, self.name),
			)

	def validate_deferred_income_expense_account(self):
		field_map = {
			"Sales Invoice": "deferred_revenue_account",
			"Purchase Invoice": "deferred_expense_account",
		}

		for item in self.get("items"):
			if item.get("enable_deferred_revenue") or item.get("enable_deferred_expense"):
				if not item.get(field_map.get(self.doctype)):
					default_deferred_account = frappe.db.get_value(
						"Company", self.company, "default_" + field_map.get(self.doctype)
					)
					if not default_deferred_account:
						frappe.throw(
							_(
								"Row #{0}: Please update deferred revenue/expense account in item row or default account in company master"
							).format(item.idx)
						)
					else:
						item.set(field_map.get(self.doctype), default_deferred_account)

	def validate_deferred_start_and_end_date(self):
		for d in self.items:
			if d.get("enable_deferred_revenue") or d.get("enable_deferred_expense"):
				if not (d.service_start_date and d.service_end_date):
					frappe.throw(
						_("Row #{0}: Service Start and End Date is required for deferred accounting").format(d.idx)
					)
				elif getdate(d.service_start_date) > getdate(d.service_end_date):
					frappe.throw(
						_("Row #{0}: Service Start Date cannot be greater than Service End Date").format(d.idx)
					)
				elif getdate(self.posting_date) > getdate(d.service_end_date):
					frappe.throw(
						_("Row #{0}: Service End Date cannot be before Invoice Posting Date").format(d.idx)
					)

	def validate_invoice_documents_schedule(self):
		self.validate_payment_schedule_dates()
		self.set_due_date()
		self.set_payment_schedule()
		self.validate_payment_schedule_amount()
		if not self.get("ignore_default_payment_terms_template"):
			self.validate_due_date()
		self.validate_advance_entries()

	def validate_non_invoice_documents_schedule(self):
		self.set_payment_schedule()
		self.validate_payment_schedule_dates()
		self.validate_payment_schedule_amount()

	def validate_all_documents_schedule(self):
		if self.doctype in ("Sales Invoice", "Purchase Invoice") and not self.is_return:
			self.validate_invoice_documents_schedule()
		elif self.doctype in ("Quotation", "Purchase Order", "Sales Order"):
			self.validate_non_invoice_documents_schedule()

	def before_print(self, settings=None):
		if self.doctype in [
			"Purchase Order",
			"Sales Order",
			"Sales Invoice",
			"Purchase Invoice",
			"Supplier Quotation",
			"Purchase Receipt",
			"Delivery Note",
			"Quotation",
		]:
			if self.get("group_same_items"):
				self.group_similar_items()

			df = self.meta.get_field("discount_amount")
			if self.get("discount_amount") and hasattr(self, "taxes") and not len(self.taxes):
				df.set("print_hide", 0)
				self.discount_amount = -self.discount_amount
			else:
				df.set("print_hide", 1)

		set_print_templates_for_item_table(self, settings)
		set_print_templates_for_taxes(self, settings)

	def calculate_paid_amount(self):
		if hasattr(self, "is_pos") or hasattr(self, "is_paid"):
			is_paid = self.get("is_pos") or self.get("is_paid")

			if is_paid:
				if not self.cash_bank_account:
					# show message that the amount is not paid
					frappe.throw(
						_("Note: Payment Entry will not be created since 'Cash or Bank Account' was not specified")
					)

				if cint(self.is_return) and self.grand_total > self.paid_amount:
					self.paid_amount = flt(flt(self.grand_total), self.precision("paid_amount"))

				elif not flt(self.paid_amount) and flt(self.outstanding_amount) > 0:
					self.paid_amount = flt(flt(self.outstanding_amount), self.precision("paid_amount"))

				self.base_paid_amount = flt(
					self.paid_amount * self.conversion_rate, self.precision("base_paid_amount")
				)

	def set_missing_values(self, for_validate=False):
		if frappe.flags.in_test:
			for fieldname in ["posting_date", "transaction_date"]:
				if self.meta.get_field(fieldname) and not self.get(fieldname):
					self.set(fieldname, today())
					break

	def calculate_taxes_and_totals(self):
		from erpnext.controllers.taxes_and_totals import calculate_taxes_and_totals

		calculate_taxes_and_totals(self)

		if self.doctype in (
			"Sales Order",
			"Delivery Note",
			"Sales Invoice",
			"POS Invoice",
		):
			self.calculate_commission()
			self.calculate_contribution()

	def validate_date_with_fiscal_year(self):
		if self.meta.get_field("fiscal_year"):
			date_field = None
			if self.meta.get_field("posting_date"):
				date_field = "posting_date"
			elif self.meta.get_field("transaction_date"):
				date_field = "transaction_date"

			if date_field and self.get(date_field):
				validate_fiscal_year(
					self.get(date_field), self.fiscal_year, self.company, self.meta.get_label(date_field), self
				)

	def validate_party_accounts(self):
		if self.doctype not in ("Sales Invoice", "Purchase Invoice"):
			return

		if self.doctype == "Sales Invoice":
			party_account_field = "debit_to"
			item_field = "income_account"
		else:
			party_account_field = "credit_to"
			item_field = "expense_account"

		for item in self.get("items"):
			if item.get(item_field) == self.get(party_account_field):
				frappe.throw(
					_("Row {0}: {1} {2} cannot be same as {3} (Party Account) {4}").format(
						item.idx,
						frappe.bold(frappe.unscrub(item_field)),
						item.get(item_field),
						frappe.bold(frappe.unscrub(party_account_field)),
						self.get(party_account_field),
					)
				)

	def validate_inter_company_reference(self):
		if self.doctype not in ("Purchase Invoice", "Purchase Receipt", "Purchase Order"):
			return

		if self.is_internal_transfer():
			if not (
				self.get("inter_company_reference")
				or self.get("inter_company_invoice_reference")
				or self.get("inter_company_order_reference")
			):
				msg = _("Internal Sale or Delivery Reference missing.")
				msg += _("Please create purchase from internal sale or delivery document itself")
				frappe.throw(msg, title=_("Internal Sales Reference Missing"))

	def disable_pricing_rule_on_internal_transfer(self):
		if not self.get("ignore_pricing_rule") and self.is_internal_transfer():
			self.ignore_pricing_rule = 1
			frappe.msgprint(
				_("Disabled pricing rules since this {} is an internal transfer").format(self.doctype),
				alert=1,
			)

	def validate_due_date(self):
		if self.get("is_pos"):
			return

		from erpnext.accounts.party import validate_due_date

		if self.doctype == "Sales Invoice":
			if not self.due_date:
				frappe.throw(_("Due Date is mandatory"))

			validate_due_date(
				self.posting_date,
				self.due_date,
				"Customer",
				self.customer,
				self.company,
				self.payment_terms_template,
			)
		elif self.doctype == "Purchase Invoice":
			validate_due_date(
				self.bill_date or self.posting_date,
				self.due_date,
				"Supplier",
				self.supplier,
				self.company,
				self.bill_date,
				self.payment_terms_template,
			)

	def set_price_list_currency(self, buying_or_selling):
		if self.meta.get_field("posting_date"):
			transaction_date = self.posting_date
		else:
			transaction_date = self.transaction_date

		if self.meta.get_field("currency"):
			# price list part
			if buying_or_selling.lower() == "selling":
				fieldname = "selling_price_list"
				args = "for_selling"
			else:
				fieldname = "buying_price_list"
				args = "for_buying"

			if self.meta.get_field(fieldname) and self.get(fieldname):
				self.price_list_currency = frappe.db.get_value("Price List", self.get(fieldname), "currency")

				if self.price_list_currency == self.company_currency:
					self.plc_conversion_rate = 1.0

				elif not self.plc_conversion_rate:
					self.plc_conversion_rate = get_exchange_rate(
						self.price_list_currency, self.company_currency, transaction_date, args
					)

			# currency
			if not self.currency:
				self.currency = self.price_list_currency
				self.conversion_rate = self.plc_conversion_rate
			elif self.currency == self.company_currency:
				self.conversion_rate = 1.0
			elif not self.conversion_rate:
				self.conversion_rate = get_exchange_rate(
					self.currency, self.company_currency, transaction_date, args
				)

	def set_missing_item_details(self, for_validate=False):
		"""set missing item values"""
		from erpnext.stock.doctype.serial_no.serial_no import get_serial_nos

		if hasattr(self, "items"):
			parent_dict = {}
			for fieldname in self.meta.get_valid_columns():
				parent_dict[fieldname] = self.get(fieldname)

			if self.doctype in ["Quotation", "Sales Order", "Delivery Note", "Sales Invoice"]:
				document_type = "{} Item".format(self.doctype)
				parent_dict.update({"document_type": document_type})

			# party_name field used for customer in quotation
			if (
				self.doctype == "Quotation"
				and self.quotation_to == "Customer"
				and parent_dict.get("party_name")
			):
				parent_dict.update({"customer": parent_dict.get("party_name")})

			self.pricing_rules = []
			for item in self.get("items"):
				if item.get("item_code"):
					args = parent_dict.copy()
					args.update(item.as_dict())

					args["doctype"] = self.doctype
					args["name"] = self.name
					args["child_docname"] = item.name
					args["ignore_pricing_rule"] = (
						self.ignore_pricing_rule if hasattr(self, "ignore_pricing_rule") else 0
					)

					if not args.get("transaction_date"):
						args["transaction_date"] = args.get("posting_date")

					if self.get("is_subcontracted"):
						args["is_subcontracted"] = self.is_subcontracted

					ret = get_item_details(args, self, for_validate=True, overwrite_warehouse=False)

					for fieldname, value in ret.items():
						if item.meta.get_field(fieldname) and value is not None:
							if item.get(fieldname) is None or fieldname in force_item_fields:
								item.set(fieldname, value)

							elif fieldname in ["cost_center", "conversion_factor"] and not item.get(fieldname):
								item.set(fieldname, value)

							elif fieldname == "serial_no":
								# Ensure that serial numbers are matched against Stock UOM
								item_conversion_factor = item.get("conversion_factor") or 1.0
								item_qty = abs(item.get("qty")) * item_conversion_factor

								if item_qty != len(get_serial_nos(item.get("serial_no"))):
									item.set(fieldname, value)

							elif (
								ret.get("pricing_rule_removed")
								and value is not None
								and fieldname
								in [
									"discount_percentage",
									"discount_amount",
									"rate",
									"margin_rate_or_amount",
									"margin_type",
									"remove_free_item",
								]
							):
								# reset pricing rule fields if pricing_rule_removed
								item.set(fieldname, value)

					if self.doctype in ["Purchase Invoice", "Sales Invoice"] and item.meta.get_field(
						"is_fixed_asset"
					):
						item.set("is_fixed_asset", ret.get("is_fixed_asset", 0))

					# Double check for cost center
					# Items add via promotional scheme may not have cost center set
					if hasattr(item, "cost_center") and not item.get("cost_center"):
						item.set(
							"cost_center", self.get("cost_center") or erpnext.get_default_cost_center(self.company)
						)

					if ret.get("pricing_rules"):
						self.apply_pricing_rule_on_items(item, ret)
						self.set_pricing_rule_details(item, ret)

			if self.doctype == "Purchase Invoice":
				self.set_expense_account(for_validate)

	def apply_pricing_rule_on_items(self, item, pricing_rule_args):
		if not pricing_rule_args.get("validate_applied_rule", 0):
			# if user changed the discount percentage then set user's discount percentage ?
			if pricing_rule_args.get("price_or_product_discount") == "Price":
				item.set("pricing_rules", pricing_rule_args.get("pricing_rules"))
				item.set("discount_percentage", pricing_rule_args.get("discount_percentage"))
				item.set("discount_amount", pricing_rule_args.get("discount_amount"))
				if pricing_rule_args.get("pricing_rule_for") == "Rate":
					item.set("price_list_rate", pricing_rule_args.get("price_list_rate"))

				if item.get("price_list_rate"):
					item.rate = flt(
						item.price_list_rate * (1.0 - (flt(item.discount_percentage) / 100.0)),
						item.precision("rate"),
					)

					if item.get("discount_amount"):
						item.rate = item.price_list_rate - item.discount_amount

				if item.get("apply_discount_on_discounted_rate") and pricing_rule_args.get("rate"):
					item.rate = pricing_rule_args.get("rate")

			elif pricing_rule_args.get("free_item_data"):
				apply_pricing_rule_for_free_items(self, pricing_rule_args.get("free_item_data"))

		elif pricing_rule_args.get("validate_applied_rule"):
			for pricing_rule in get_applied_pricing_rules(item.get("pricing_rules")):
				pricing_rule_doc = frappe.get_cached_doc("Pricing Rule", pricing_rule)
				for field in ["discount_percentage", "discount_amount", "rate"]:
					if item.get(field) < pricing_rule_doc.get(field):
						title = get_link_to_form("Pricing Rule", pricing_rule)

						frappe.msgprint(
							_("Row {0}: user has not applied the rule {1} on the item {2}").format(
								item.idx, frappe.bold(title), frappe.bold(item.item_code)
							)
						)

	def set_pricing_rule_details(self, item_row, args):
		pricing_rules = get_applied_pricing_rules(args.get("pricing_rules"))
		if not pricing_rules:
			return

		for pricing_rule in pricing_rules:
			self.append(
				"pricing_rules",
				{
					"pricing_rule": pricing_rule,
					"item_code": item_row.item_code,
					"child_docname": item_row.name,
					"rule_applied": True,
				},
			)

	def set_taxes(self):
		if not self.meta.get_field("taxes"):
			return

		tax_master_doctype = self.meta.get_field("taxes_and_charges").options

		if (self.is_new() or self.is_pos_profile_changed()) and not self.get("taxes"):
			if self.company and not self.get("taxes_and_charges"):
				# get the default tax master
				self.taxes_and_charges = frappe.db.get_value(
					tax_master_doctype, {"is_default": 1, "company": self.company}
				)

			self.append_taxes_from_master(tax_master_doctype)

	def is_pos_profile_changed(self):
		if (
			self.doctype == "Sales Invoice"
			and self.is_pos
			and self.pos_profile != frappe.db.get_value("Sales Invoice", self.name, "pos_profile")
		):
			return True

	def append_taxes_from_master(self, tax_master_doctype=None):
		if self.get("taxes_and_charges"):
			if not tax_master_doctype:
				tax_master_doctype = self.meta.get_field("taxes_and_charges").options

			self.extend("taxes", get_taxes_and_charges(tax_master_doctype, self.get("taxes_and_charges")))

	def set_other_charges(self):
		self.set("taxes", [])
		self.set_taxes()

	def validate_enabled_taxes_and_charges(self):
		taxes_and_charges_doctype = self.meta.get_options("taxes_and_charges")
		if frappe.db.get_value(taxes_and_charges_doctype, self.taxes_and_charges, "disabled"):
			frappe.throw(
				_("{0} '{1}' is disabled").format(taxes_and_charges_doctype, self.taxes_and_charges)
			)

	def validate_tax_account_company(self):
		for d in self.get("taxes"):
			if d.account_head:
				tax_account_company = frappe.db.get_value("Account", d.account_head, "company")
				if tax_account_company != self.company:
					frappe.throw(
						_("Row #{0}: Account {1} does not belong to company {2}").format(
							d.idx, d.account_head, self.company
						)
					)

	def get_gl_dict(self, args, account_currency=None, item=None):
		"""this method populates the common properties of a gl entry record"""

		posting_date = args.get("posting_date") or self.get("posting_date")
		fiscal_years = get_fiscal_years(posting_date, company=self.company)
		if len(fiscal_years) > 1:
			frappe.throw(
				_("Multiple fiscal years exist for the date {0}. Please set company in Fiscal Year").format(
					formatdate(posting_date)
				)
			)
		else:
			fiscal_year = fiscal_years[0][0]

		gl_dict = frappe._dict(
			{
				"company": self.company,
				"posting_date": posting_date,
				"fiscal_year": fiscal_year,
				"voucher_type": self.doctype,
				"voucher_no": self.name,
				"remarks": self.get("remarks") or self.get("remark"),
				"debit": 0,
				"credit": 0,
				"debit_in_account_currency": 0,
				"credit_in_account_currency": 0,
				"is_opening": self.get("is_opening") or "No",
				"party_type": None,
				"party": None,
				"project": self.get("project"),
				"post_net_value": args.get("post_net_value"),
			}
		)

		accounting_dimensions = get_accounting_dimensions()
		dimension_dict = frappe._dict()

		for dimension in accounting_dimensions:
			dimension_dict[dimension] = self.get(dimension)
			if item and item.get(dimension):
				dimension_dict[dimension] = item.get(dimension)

		gl_dict.update(dimension_dict)
		gl_dict.update(args)

		if not account_currency:
			account_currency = get_account_currency(gl_dict.account)

		if gl_dict.account and self.doctype not in [
			"Journal Entry",
			"Period Closing Voucher",
			"Payment Entry",
			"Purchase Receipt",
			"Purchase Invoice",
			"Stock Entry",
		]:
			self.validate_account_currency(gl_dict.account, account_currency)

		if gl_dict.account and self.doctype not in [
			"Journal Entry",
			"Period Closing Voucher",
			"Payment Entry",
		]:
			set_balance_in_account_currency(
				gl_dict, account_currency, self.get("conversion_rate"), self.company_currency
			)

		return gl_dict

	def validate_qty_is_not_zero(self):
		if self.doctype != "Purchase Receipt":
			for item in self.items:
				if not item.qty:
					frappe.throw(_("Item quantity can not be zero"))

	def validate_account_currency(self, account, account_currency=None):
		valid_currency = [self.company_currency]
		if self.get("currency") and self.currency != self.company_currency:
			valid_currency.append(self.currency)

		if account_currency not in valid_currency:
			frappe.throw(
				_("Account {0} is invalid. Account Currency must be {1}").format(
					account, (" " + _("or") + " ").join(valid_currency)
				)
			)

	def clear_unallocated_advances(self, childtype, parentfield):
		self.set(parentfield, self.get(parentfield, {"allocated_amount": ["not in", [0, None, ""]]}))

		frappe.db.sql(
			"""delete from `tab%s` where parentfield=%s and parent = %s
			and allocated_amount = 0"""
			% (childtype, "%s", "%s"),
			(parentfield, self.name),
		)

	@frappe.whitelist()
	def apply_shipping_rule(self):
		if self.shipping_rule:
			shipping_rule = frappe.get_doc("Shipping Rule", self.shipping_rule)
			shipping_rule.apply(self)
			self.calculate_taxes_and_totals()

	def get_shipping_address(self):
		"""Returns Address object from shipping address fields if present"""

		# shipping address fields can be `shipping_address_name` or `shipping_address`
		# try getting value from both

		for fieldname in ("shipping_address_name", "shipping_address"):
			shipping_field = self.meta.get_field(fieldname)
			if shipping_field and shipping_field.fieldtype == "Link":
				if self.get(fieldname):
					return frappe.get_doc("Address", self.get(fieldname))

		return {}

	@frappe.whitelist()
	def set_advances(self):
		"""Returns list of advances against Account, Party, Reference"""

		res = self.get_advance_entries()

		self.set("advances", [])
		advance_allocated = 0
		for d in res:
			if d.against_order:
				allocated_amount = flt(d.amount)
			else:
				if self.get("party_account_currency") == self.company_currency:
					amount = self.get("base_rounded_total") or self.base_grand_total
				else:
					amount = self.get("rounded_total") or self.grand_total

				allocated_amount = min(amount - advance_allocated, d.amount)
			advance_allocated += flt(allocated_amount)

			advance_row = {
				"doctype": self.doctype + " Advance",
				"reference_type": d.reference_type,
				"reference_name": d.reference_name,
				"reference_row": d.reference_row,
				"remarks": d.remarks,
				"advance_amount": flt(d.amount),
				"allocated_amount": allocated_amount,
				"ref_exchange_rate": flt(d.exchange_rate),  # exchange_rate of advance entry
			}

			self.append("advances", advance_row)

	def get_advance_entries(self, include_unallocated=True):
		if self.doctype == "Sales Invoice":
			party_account = self.debit_to
			party_type = "Customer"
			party = self.customer
			amount_field = "credit_in_account_currency"
			order_field = "sales_order"
			order_doctype = "Sales Order"
		else:
			party_account = self.credit_to
			party_type = "Supplier"
			party = self.supplier
			amount_field = "debit_in_account_currency"
			order_field = "purchase_order"
			order_doctype = "Purchase Order"

		order_list = list(set(d.get(order_field) for d in self.get("items") if d.get(order_field)))

		journal_entries = get_advance_journal_entries(
			party_type, party, party_account, amount_field, order_doctype, order_list, include_unallocated
		)

		payment_entries = get_advance_payment_entries(
			party_type, party, party_account, order_doctype, order_list, include_unallocated
		)

		res = journal_entries + payment_entries

		return res

	def is_inclusive_tax(self):
		is_inclusive = cint(
			frappe.db.get_single_value("Accounts Settings", "show_inclusive_tax_in_print")
		)

		if is_inclusive:
			is_inclusive = 0
			if self.get("taxes", filters={"included_in_print_rate": 1}):
				is_inclusive = 1

		return is_inclusive

	def validate_advance_entries(self):
		order_field = "sales_order" if self.doctype == "Sales Invoice" else "purchase_order"
		order_list = list(set(d.get(order_field) for d in self.get("items") if d.get(order_field)))

		if not order_list:
			return

		advance_entries = self.get_advance_entries(include_unallocated=False)

		if advance_entries:
			advance_entries_against_si = [d.reference_name for d in self.get("advances")]
			for d in advance_entries:
				if not advance_entries_against_si or d.reference_name not in advance_entries_against_si:
					frappe.msgprint(
						_(
							"Payment Entry {0} is linked against Order {1}, check if it should be pulled as advance in this invoice."
						).format(d.reference_name, d.against_order)
					)

	def set_advance_gain_or_loss(self):
		if self.get("conversion_rate") == 1 or not self.get("advances"):
			return

		is_purchase_invoice = self.doctype == "Purchase Invoice"
		party_account = self.credit_to if is_purchase_invoice else self.debit_to
		if get_account_currency(party_account) != self.currency:
			return

		for d in self.get("advances"):
			advance_exchange_rate = d.ref_exchange_rate
			if d.allocated_amount and self.conversion_rate != advance_exchange_rate:

				base_allocated_amount_in_ref_rate = advance_exchange_rate * d.allocated_amount
				base_allocated_amount_in_inv_rate = self.conversion_rate * d.allocated_amount
				difference = base_allocated_amount_in_ref_rate - base_allocated_amount_in_inv_rate

				d.exchange_gain_loss = difference

	def make_exchange_gain_loss_gl_entries(self, gl_entries):
		if self.get("doctype") in ["Purchase Invoice", "Sales Invoice"]:
			for d in self.get("advances"):
				if d.exchange_gain_loss:
					is_purchase_invoice = self.get("doctype") == "Purchase Invoice"
					party = self.supplier if is_purchase_invoice else self.customer
					party_account = self.credit_to if is_purchase_invoice else self.debit_to
					party_type = "Supplier" if is_purchase_invoice else "Customer"

					gain_loss_account = frappe.db.get_value("Company", self.company, "exchange_gain_loss_account")
					if not gain_loss_account:
						frappe.throw(
							_("Please set default Exchange Gain/Loss Account in Company {}").format(self.get("company"))
						)
					account_currency = get_account_currency(gain_loss_account)
					if account_currency != self.company_currency:
						frappe.throw(
							_("Currency for {0} must be {1}").format(gain_loss_account, self.company_currency)
						)

					# for purchase
					dr_or_cr = "debit" if d.exchange_gain_loss > 0 else "credit"
					if not is_purchase_invoice:
						# just reverse for sales?
						dr_or_cr = "debit" if dr_or_cr == "credit" else "credit"

					gl_entries.append(
						self.get_gl_dict(
							{
								"account": gain_loss_account,
								"account_currency": account_currency,
								"against": party,
								dr_or_cr + "_in_account_currency": abs(d.exchange_gain_loss),
								dr_or_cr: abs(d.exchange_gain_loss),
								"cost_center": self.cost_center or erpnext.get_default_cost_center(self.company),
								"project": self.project,
							},
							item=d,
						)
					)

					dr_or_cr = "debit" if dr_or_cr == "credit" else "credit"

					gl_entries.append(
						self.get_gl_dict(
							{
								"account": party_account,
								"party_type": party_type,
								"party": party,
								"against": gain_loss_account,
								dr_or_cr + "_in_account_currency": flt(abs(d.exchange_gain_loss) / self.conversion_rate),
								dr_or_cr: abs(d.exchange_gain_loss),
								"cost_center": self.cost_center,
								"project": self.project,
							},
							self.party_account_currency,
							item=self,
						)
					)

	def update_against_document_in_jv(self):
		"""
		Links invoice and advance voucher:
		        1. cancel advance voucher
		        2. split into multiple rows if partially adjusted, assign against voucher
		        3. submit advance voucher
		"""

		if self.doctype == "Sales Invoice":
			party_type = "Customer"
			party = self.customer
			party_account = self.debit_to
			dr_or_cr = "credit_in_account_currency"
		else:
			party_type = "Supplier"
			party = self.supplier
			party_account = self.credit_to
			dr_or_cr = "debit_in_account_currency"

		lst = []
		for d in self.get("advances"):
			if flt(d.allocated_amount) > 0:
				args = frappe._dict(
					{
						"voucher_type": d.reference_type,
						"voucher_no": d.reference_name,
						"voucher_detail_no": d.reference_row,
						"against_voucher_type": self.doctype,
						"against_voucher": self.name,
						"account": party_account,
						"party_type": party_type,
						"party": party,
						"is_advance": "Yes",
						"dr_or_cr": dr_or_cr,
						"unadjusted_amount": flt(d.advance_amount),
						"allocated_amount": flt(d.allocated_amount),
						"precision": d.precision("advance_amount"),
						"exchange_rate": (
							self.conversion_rate if self.party_account_currency != self.company_currency else 1
						),
						"grand_total": (
							self.base_grand_total
							if self.party_account_currency == self.company_currency
							else self.grand_total
						),
						"outstanding_amount": self.outstanding_amount,
						"difference_account": frappe.db.get_value(
							"Company", self.company, "exchange_gain_loss_account"
						),
						"exchange_gain_loss": flt(d.get("exchange_gain_loss")),
					}
				)
				lst.append(args)

		if lst:
			from erpnext.accounts.utils import reconcile_against_document

			reconcile_against_document(lst)

	def on_cancel(self):
		from erpnext.accounts.utils import unlink_ref_doc_from_payment_entries

		if self.doctype in ["Sales Invoice", "Purchase Invoice"]:
			if frappe.db.get_single_value("Accounts Settings", "unlink_payment_on_cancellation_of_invoice"):
				unlink_ref_doc_from_payment_entries(self)

		elif self.doctype in ["Sales Order", "Purchase Order"]:
			if frappe.db.get_single_value(
				"Accounts Settings", "unlink_advance_payment_on_cancelation_of_order"
			):
				unlink_ref_doc_from_payment_entries(self)

			if self.doctype == "Sales Order":
				self.unlink_ref_doc_from_po()

	def unlink_ref_doc_from_po(self):
		so_items = []
		for item in self.items:
			so_items.append(item.name)

		linked_po = list(
			set(
				frappe.get_all(
					"Purchase Order Item",
					filters={
						"sales_order": self.name,
						"sales_order_item": ["in", so_items],
						"docstatus": ["<", 2],
					},
					pluck="parent",
				)
			)
		)

		if linked_po:
			frappe.db.set_value(
				"Purchase Order Item",
				{"sales_order": self.name, "sales_order_item": ["in", so_items], "docstatus": ["<", 2]},
				{"sales_order": None, "sales_order_item": None},
			)

			frappe.msgprint(_("Purchase Orders {0} are un-linked").format("\n".join(linked_po)))

	def get_tax_map(self):
		tax_map = {}
		for tax in self.get("taxes"):
			tax_map.setdefault(tax.account_head, 0.0)
			tax_map[tax.account_head] += tax.tax_amount

		return tax_map

	def get_amount_and_base_amount(self, item, enable_discount_accounting):
		amount = item.net_amount
		base_amount = item.base_net_amount

		if (
			enable_discount_accounting
			and self.get("discount_amount")
			and self.get("additional_discount_account")
		):
			amount = item.amount
			base_amount = item.base_amount

		return amount, base_amount

	def get_tax_amounts(self, tax, enable_discount_accounting):
		amount = tax.tax_amount_after_discount_amount
		base_amount = tax.base_tax_amount_after_discount_amount

		if (
			enable_discount_accounting
			and self.get("discount_amount")
			and self.get("additional_discount_account")
			and self.get("apply_discount_on") == "Grand Total"
		):
			amount = tax.tax_amount
			base_amount = tax.base_tax_amount

		return amount, base_amount

	def make_discount_gl_entries(self, gl_entries):
		if self.doctype == "Purchase Invoice":
			enable_discount_accounting = cint(
				frappe.db.get_single_value("Buying Settings", "enable_discount_accounting")
			)
		elif self.doctype == "Sales Invoice":
			enable_discount_accounting = cint(
				frappe.db.get_single_value("Selling Settings", "enable_discount_accounting")
			)

		if enable_discount_accounting:
			if self.doctype == "Purchase Invoice":
				dr_or_cr = "credit"
				rev_dr_cr = "debit"
				supplier_or_customer = self.supplier

			else:
				dr_or_cr = "debit"
				rev_dr_cr = "credit"
				supplier_or_customer = self.customer

			for item in self.get("items"):
				if item.get("discount_amount") and item.get("discount_account"):
					discount_amount = item.discount_amount * item.qty
					if self.doctype == "Purchase Invoice":
						income_or_expense_account = (
							item.expense_account
							if (not item.enable_deferred_expense or self.is_return)
							else item.deferred_expense_account
						)
					else:
						income_or_expense_account = (
							item.income_account
							if (not item.enable_deferred_revenue or self.is_return)
							else item.deferred_revenue_account
						)

					account_currency = get_account_currency(item.discount_account)
					gl_entries.append(
						self.get_gl_dict(
							{
								"account": item.discount_account,
								"against": supplier_or_customer,
								dr_or_cr: flt(
									discount_amount * self.get("conversion_rate"), item.precision("discount_amount")
								),
								dr_or_cr + "_in_account_currency": flt(discount_amount, item.precision("discount_amount")),
								"cost_center": item.cost_center,
								"project": item.project,
							},
							account_currency,
							item=item,
						)
					)

					account_currency = get_account_currency(income_or_expense_account)
					gl_entries.append(
						self.get_gl_dict(
							{
								"account": income_or_expense_account,
								"against": supplier_or_customer,
								rev_dr_cr: flt(
									discount_amount * self.get("conversion_rate"), item.precision("discount_amount")
								),
								rev_dr_cr
								+ "_in_account_currency": flt(discount_amount, item.precision("discount_amount")),
								"cost_center": item.cost_center,
								"project": item.project or self.project,
							},
							account_currency,
							item=item,
						)
					)

			if self.get("discount_amount") and self.get("additional_discount_account"):
				gl_entries.append(
					self.get_gl_dict(
						{
							"account": self.additional_discount_account,
							"against": supplier_or_customer,
							dr_or_cr: self.discount_amount,
							"cost_center": self.cost_center,
						},
						item=self,
					)
				)

	def validate_multiple_billing(self, ref_dt, item_ref_dn, based_on, parentfield):
		from erpnext.controllers.status_updater import get_allowance_for

		item_allowance = {}
		global_qty_allowance, global_amount_allowance = None, None

		role_allowed_to_over_bill = frappe.db.get_single_value(
			"Accounts Settings", "role_allowed_to_over_bill"
		)
		user_roles = frappe.get_roles()

		total_overbilled_amt = 0.0

		for item in self.get("items"):
			if not item.get(item_ref_dn):
				continue

			ref_amt = flt(
				frappe.db.get_value(ref_dt + " Item", item.get(item_ref_dn), based_on),
				self.precision(based_on, item),
			)
			if not ref_amt:
				frappe.msgprint(
					_("System will not check overbilling since amount for Item {0} in {1} is zero").format(
						item.item_code, ref_dt
					),
					title=_("Warning"),
					indicator="orange",
				)
				continue

			already_billed = self.get_billed_amount_for_item(item, item_ref_dn, based_on)

			total_billed_amt = flt(
				flt(already_billed) + flt(item.get(based_on)), self.precision(based_on, item)
			)

			allowance, item_allowance, global_qty_allowance, global_amount_allowance = get_allowance_for(
				item.item_code, item_allowance, global_qty_allowance, global_amount_allowance, "amount"
			)

			max_allowed_amt = flt(ref_amt * (100 + allowance) / 100)

			if total_billed_amt < 0 and max_allowed_amt < 0:
				# while making debit note against purchase return entry(purchase receipt) getting overbill error
				total_billed_amt = abs(total_billed_amt)
				max_allowed_amt = abs(max_allowed_amt)

			overbill_amt = total_billed_amt - max_allowed_amt
			total_overbilled_amt += overbill_amt

			if overbill_amt > 0.01 and role_allowed_to_over_bill not in user_roles:
				if self.doctype != "Purchase Invoice":
					self.throw_overbill_exception(item, max_allowed_amt)
				elif not cint(
					frappe.db.get_single_value(
						"Buying Settings", "bill_for_rejected_quantity_in_purchase_invoice"
					)
				):
					self.throw_overbill_exception(item, max_allowed_amt)

		if role_allowed_to_over_bill in user_roles and total_overbilled_amt > 0.1:
			frappe.msgprint(
				_("Overbilling of {} ignored because you have {} role.").format(
					total_overbilled_amt, role_allowed_to_over_bill
				),
				indicator="orange",
				alert=True,
			)

	def get_billed_amount_for_item(self, item, item_ref_dn, based_on):
		"""
		Returns Sum of Amount of
		Sales/Purchase Invoice Items
		that are linked to `item_ref_dn` (`dn_detail` / `pr_detail`)
		that are submitted OR not submitted but are under current invoice
		"""

		from frappe.query_builder import Criterion
		from frappe.query_builder.functions import Sum

		item_doctype = frappe.qb.DocType(item.doctype)
		based_on_field = frappe.qb.Field(based_on)
		join_field = frappe.qb.Field(item_ref_dn)

		result = (
			frappe.qb.from_(item_doctype)
			.select(Sum(based_on_field))
			.where(join_field == item.get(item_ref_dn))
			.where(
				Criterion.any(
					[  # select all items from other invoices OR current invoices
						Criterion.all(
							[  # for selecting items from other invoices
								item_doctype.docstatus == 1,
								item_doctype.parent != self.name,
							]
						),
						Criterion.all(
							[  # for selecting items from current invoice, that are linked to same reference
								item_doctype.docstatus == 0,
								item_doctype.parent == self.name,
								item_doctype.name != item.name,
							]
						),
					]
				)
			)
		).run()

		return result[0][0] if result else 0

	def throw_overbill_exception(self, item, max_allowed_amt):
		frappe.throw(
			_(
				"Cannot overbill for Item {0} in row {1} more than {2}. To allow over-billing, please set allowance in Accounts Settings"
			).format(item.item_code, item.idx, max_allowed_amt)
		)

	def get_company_default(self, fieldname, ignore_validation=False):
		from erpnext.accounts.utils import get_company_default

		return get_company_default(self.company, fieldname, ignore_validation=ignore_validation)

	def get_stock_items(self):
		stock_items = []
		item_codes = list(set(item.item_code for item in self.get("items")))
		if item_codes:
			stock_items = frappe.db.get_values(
				"Item", {"name": ["in", item_codes], "is_stock_item": 1}, pluck="name", cache=True
			)

		return stock_items

	def set_total_advance_paid(self):
		if self.doctype == "Sales Order":
			dr_or_cr = "credit_in_account_currency"
			rev_dr_or_cr = "debit_in_account_currency"
			party = self.customer
		else:
			dr_or_cr = "debit_in_account_currency"
			rev_dr_or_cr = "credit_in_account_currency"
			party = self.supplier

		advance = frappe.db.sql(
			"""
			select
				account_currency, sum({dr_or_cr}) - sum({rev_dr_cr}) as amount
			from
				`tabGL Entry`
			where
				against_voucher_type = %s and against_voucher = %s and party=%s
				and docstatus = 1
		""".format(
				dr_or_cr=dr_or_cr, rev_dr_cr=rev_dr_or_cr
			),
			(self.doctype, self.name, party),
			as_dict=1,
		)  # nosec

		if advance:
			advance = advance[0]

			advance_paid = flt(advance.amount, self.precision("advance_paid"))
			formatted_advance_paid = fmt_money(
				advance_paid, precision=self.precision("advance_paid"), currency=advance.account_currency
			)

			frappe.db.set_value(self.doctype, self.name, "party_account_currency", advance.account_currency)

			if advance.account_currency == self.currency:
				order_total = self.get("rounded_total") or self.grand_total
				precision = "rounded_total" if self.get("rounded_total") else "grand_total"
			else:
				order_total = self.get("base_rounded_total") or self.base_grand_total
				precision = "base_rounded_total" if self.get("base_rounded_total") else "base_grand_total"

			formatted_order_total = fmt_money(
				order_total, precision=self.precision(precision), currency=advance.account_currency
			)

			if self.currency == self.company_currency and advance_paid > order_total:
				frappe.throw(
					_(
						"Total advance ({0}) against Order {1} cannot be greater than the Grand Total ({2})"
					).format(formatted_advance_paid, self.name, formatted_order_total)
				)

			frappe.db.set_value(self.doctype, self.name, "advance_paid", advance_paid)

	@property
	def company_abbr(self):
		if not hasattr(self, "_abbr"):
			self._abbr = frappe.db.get_value("Company", self.company, "abbr")

		return self._abbr

	def raise_missing_debit_credit_account_error(self, party_type, party):
		"""Raise an error if debit to/credit to account does not exist."""
		db_or_cr = (
			frappe.bold("Debit To") if self.doctype == "Sales Invoice" else frappe.bold("Credit To")
		)
		rec_or_pay = "Receivable" if self.doctype == "Sales Invoice" else "Payable"

		link_to_party = frappe.utils.get_link_to_form(party_type, party)
		link_to_company = frappe.utils.get_link_to_form("Company", self.company)

		message = _("{0} Account not found against Customer {1}.").format(
			db_or_cr, frappe.bold(party) or ""
		)
		message += "<br>" + _("Please set one of the following:") + "<br>"
		message += (
			"<br><ul><li>"
			+ _("'Account' in the Accounting section of Customer {0}").format(link_to_party)
			+ "</li>"
		)
		message += (
			"<li>"
			+ _("'Default {0} Account' in Company {1}").format(rec_or_pay, link_to_company)
			+ "</li></ul>"
		)

		frappe.throw(message, title=_("Account Missing"), exc=AccountMissingError)

	def validate_party(self):
		party_type, party = self.get_party()
		validate_party_frozen_disabled(party_type, party)

	def get_party(self):
		party_type = None
		if self.doctype in ("Opportunity", "Quotation", "Sales Order", "Delivery Note", "Sales Invoice"):
			party_type = "Customer"

		elif self.doctype in (
			"Supplier Quotation",
			"Purchase Order",
			"Purchase Receipt",
			"Purchase Invoice",
		):
			party_type = "Supplier"

		elif self.meta.get_field("customer"):
			party_type = "Customer"

		elif self.meta.get_field("supplier"):
			party_type = "Supplier"

		party = self.get(party_type.lower()) if party_type else None

		return party_type, party

	def validate_currency(self):
		if self.get("currency"):
			party_type, party = self.get_party()
			if party_type and party:
				party_account_currency = get_party_account_currency(party_type, party, self.company)

				if (
					party_account_currency
					and party_account_currency != self.company_currency
					and self.currency != party_account_currency
				):
					frappe.throw(
						_("Accounting Entry for {0}: {1} can only be made in currency: {2}").format(
							party_type, party, party_account_currency
						),
						InvalidCurrency,
					)

				# Note: not validating with gle account because we don't have the account
				# at quotation / sales order level and we shouldn't stop someone
				# from creating a sales invoice if sales order is already created

	def validate_party_account_currency(self):
		if self.doctype not in ("Sales Invoice", "Purchase Invoice"):
			return

		if self.is_opening == "Yes":
			return

		party_type, party = self.get_party()
		party_gle_currency = get_party_gle_currency(party_type, party, self.company)
		party_account = (
			self.get("debit_to") if self.doctype == "Sales Invoice" else self.get("credit_to")
		)
		party_account_currency = get_account_currency(party_account)

		if not party_gle_currency and (party_account_currency != self.currency):
			frappe.throw(
				_("Party Account {0} currency and document currency should be same").format(
					frappe.bold(party_account)
				)
			)

	def delink_advance_entries(self, linked_doc_name):
		total_allocated_amount = 0
		for adv in self.advances:
			consider_for_total_advance = True
			if adv.reference_name == linked_doc_name:
				frappe.db.sql(
					"""delete from `tab{0} Advance`
					where name = %s""".format(
						self.doctype
					),
					adv.name,
				)
				consider_for_total_advance = False

			if consider_for_total_advance:
				total_allocated_amount += flt(adv.allocated_amount, adv.precision("allocated_amount"))

		frappe.db.set_value(
			self.doctype, self.name, "total_advance", total_allocated_amount, update_modified=False
		)

	def group_similar_items(self):
		group_item_qty = {}
		group_item_amount = {}
		# to update serial number in print
		count = 0

		for item in self.items:
			group_item_qty[item.item_code] = group_item_qty.get(item.item_code, 0) + item.qty
			group_item_amount[item.item_code] = group_item_amount.get(item.item_code, 0) + item.amount

		duplicate_list = []
		for item in self.items:
			if item.item_code in group_item_qty:
				count += 1
				item.qty = group_item_qty[item.item_code]
				item.amount = group_item_amount[item.item_code]

				if item.qty:
					item.rate = flt(flt(item.amount) / flt(item.qty), item.precision("rate"))
				else:
					item.rate = 0

				item.idx = count
				del group_item_qty[item.item_code]
			else:
				duplicate_list.append(item)
		for item in duplicate_list:
			self.remove(item)

	def set_payment_schedule(self):
		if self.doctype == "Sales Invoice" and self.is_pos:
			self.payment_terms_template = ""
			return

		party_account_currency = self.get("party_account_currency")
		if not party_account_currency:
			party_type, party = self.get_party()

			if party_type and party:
				party_account_currency = get_party_account_currency(party_type, party, self.company)

		posting_date = self.get("bill_date") or self.get("posting_date") or self.get("transaction_date")
		date = self.get("due_date")
		due_date = date or posting_date

		base_grand_total = self.get("base_rounded_total") or self.base_grand_total
		grand_total = self.get("rounded_total") or self.grand_total

		if self.doctype in ("Sales Invoice", "Purchase Invoice"):
			base_grand_total = base_grand_total - flt(self.base_write_off_amount)
			grand_total = grand_total - flt(self.write_off_amount)
			po_or_so, doctype, fieldname = self.get_order_details()
			automatically_fetch_payment_terms = cint(
				frappe.db.get_single_value("Accounts Settings", "automatically_fetch_payment_terms")
			)

		if self.get("total_advance"):
			if party_account_currency == self.company_currency:
				base_grand_total -= self.get("total_advance")
				grand_total = flt(
					base_grand_total / self.get("conversion_rate"), self.precision("grand_total")
				)
			else:
				grand_total -= self.get("total_advance")
				base_grand_total = flt(
					grand_total * self.get("conversion_rate"), self.precision("base_grand_total")
				)

		if not self.get("payment_schedule"):
			if (
				self.doctype in ["Sales Invoice", "Purchase Invoice"]
				and automatically_fetch_payment_terms
				and self.linked_order_has_payment_terms(po_or_so, fieldname, doctype)
			):
				self.fetch_payment_terms_from_order(po_or_so, doctype)
				if self.get("payment_terms_template"):
					self.ignore_default_payment_terms_template = 1
			elif self.get("payment_terms_template"):
				data = get_payment_terms(
					self.payment_terms_template, posting_date, grand_total, base_grand_total
				)
				for item in data:
					self.append("payment_schedule", item)
			elif self.doctype not in ["Purchase Receipt"]:
				data = dict(
					due_date=due_date,
					invoice_portion=100,
					payment_amount=grand_total,
					base_payment_amount=base_grand_total,
				)
				self.append("payment_schedule", data)

		for d in self.get("payment_schedule"):
			if d.invoice_portion:
				d.payment_amount = flt(
					grand_total * flt(d.invoice_portion / 100), d.precision("payment_amount")
				)
				d.base_payment_amount = flt(
					base_grand_total * flt(d.invoice_portion / 100), d.precision("base_payment_amount")
				)
				d.outstanding = d.payment_amount
			elif not d.invoice_portion:
				d.base_payment_amount = flt(
					d.payment_amount * self.get("conversion_rate"), d.precision("base_payment_amount")
				)

	def get_order_details(self):
		if self.doctype == "Sales Invoice":
			po_or_so = self.get("items")[0].get("sales_order")
			po_or_so_doctype = "Sales Order"
			po_or_so_doctype_name = "sales_order"

		else:
			po_or_so = self.get("items")[0].get("purchase_order")
			po_or_so_doctype = "Purchase Order"
			po_or_so_doctype_name = "purchase_order"

		return po_or_so, po_or_so_doctype, po_or_so_doctype_name

	def linked_order_has_payment_terms(self, po_or_so, fieldname, doctype):
		if po_or_so and self.all_items_have_same_po_or_so(po_or_so, fieldname):
			if self.linked_order_has_payment_terms_template(po_or_so, doctype):
				return True
			elif self.linked_order_has_payment_schedule(po_or_so):
				return True

		return False

	def all_items_have_same_po_or_so(self, po_or_so, fieldname):
		for item in self.get("items"):
			if item.get(fieldname) != po_or_so:
				return False

		return True

	def linked_order_has_payment_terms_template(self, po_or_so, doctype):
		return frappe.get_value(doctype, po_or_so, "payment_terms_template")

	def linked_order_has_payment_schedule(self, po_or_so):
		return frappe.get_all("Payment Schedule", filters={"parent": po_or_so})

	def fetch_payment_terms_from_order(self, po_or_so, po_or_so_doctype):
		"""
		Fetch Payment Terms from Purchase/Sales Order on creating a new Purchase/Sales Invoice.
		"""
		po_or_so = frappe.get_cached_doc(po_or_so_doctype, po_or_so)

		self.payment_schedule = []
		self.payment_terms_template = po_or_so.payment_terms_template

		for schedule in po_or_so.payment_schedule:
			payment_schedule = {
				"payment_term": schedule.payment_term,
				"due_date": schedule.due_date,
				"invoice_portion": schedule.invoice_portion,
				"mode_of_payment": schedule.mode_of_payment,
				"description": schedule.description,
			}

			if schedule.discount_type == "Percentage":
				payment_schedule["discount_type"] = schedule.discount_type
				payment_schedule["discount"] = schedule.discount

			if not schedule.invoice_portion:
				payment_schedule["payment_amount"] = schedule.payment_amount

			self.append("payment_schedule", payment_schedule)

	def set_due_date(self):
		due_dates = [d.due_date for d in self.get("payment_schedule") if d.due_date]
		if due_dates:
			self.due_date = max(due_dates)

	def validate_payment_schedule_dates(self):
		dates = []
		li = []

		if self.doctype == "Sales Invoice" and self.is_pos:
			return

		for d in self.get("payment_schedule"):
			if self.doctype == "Sales Order" and getdate(d.due_date) < getdate(self.transaction_date):
				frappe.throw(
					_("Row {0}: Due Date in the Payment Terms table cannot be before Posting Date").format(d.idx)
				)
			elif d.due_date in dates:
				li.append(_("{0} in row {1}").format(d.due_date, d.idx))
			dates.append(d.due_date)

		if li:
			duplicates = "<br>" + "<br>".join(li)
			frappe.throw(
				_("Rows with duplicate due dates in other rows were found: {0}").format(duplicates)
			)

	def validate_payment_schedule_amount(self):
		if self.doctype == "Sales Invoice" and self.is_pos:
			return

		party_account_currency = self.get("party_account_currency")
		if not party_account_currency:
			party_type, party = self.get_party()

			if party_type and party:
				party_account_currency = get_party_account_currency(party_type, party, self.company)

		if self.get("payment_schedule"):
			total = 0
			base_total = 0
			for d in self.get("payment_schedule"):
				total += flt(d.payment_amount, d.precision("payment_amount"))
				base_total += flt(d.base_payment_amount, d.precision("base_payment_amount"))

			base_grand_total = self.get("base_rounded_total") or self.base_grand_total
			grand_total = self.get("rounded_total") or self.grand_total

			if self.doctype in ("Sales Invoice", "Purchase Invoice"):
				base_grand_total = base_grand_total - flt(self.base_write_off_amount)
				grand_total = grand_total - flt(self.write_off_amount)

			if self.get("total_advance"):
				if party_account_currency == self.company_currency:
					base_grand_total -= self.get("total_advance")
					grand_total = flt(
						base_grand_total / self.get("conversion_rate"), self.precision("grand_total")
					)
				else:
					grand_total -= self.get("total_advance")
					base_grand_total = flt(
						grand_total * self.get("conversion_rate"), self.precision("base_grand_total")
					)

			if (
				flt(total, self.precision("grand_total")) - flt(grand_total, self.precision("grand_total"))
				> 0.1
				or flt(base_total, self.precision("base_grand_total"))
				- flt(base_grand_total, self.precision("base_grand_total"))
				> 0.1
			):
				frappe.throw(
					_("Total Payment Amount in Payment Schedule must be equal to Grand / Rounded Total")
				)

	def is_rounded_total_disabled(self):
		if self.meta.get_field("disable_rounded_total"):
			return self.disable_rounded_total
		else:
			return frappe.db.get_single_value("Global Defaults", "disable_rounded_total")

	def set_inter_company_account(self):
		"""
		Set intercompany account for inter warehouse transactions
		This account will be used in case billing company and internal customer's
		representation company is same
		"""

		if self.is_internal_transfer() and not self.unrealized_profit_loss_account:
			unrealized_profit_loss_account = frappe.db.get_value(
				"Company", self.company, "unrealized_profit_loss_account"
			)

			if not unrealized_profit_loss_account:
				msg = _(
					"Please select Unrealized Profit / Loss account or add default Unrealized Profit / Loss account account for company {0}"
				).format(frappe.bold(self.company))
				frappe.throw(msg)

			self.unrealized_profit_loss_account = unrealized_profit_loss_account

	def is_internal_transfer(self):
		"""
		It will an internal transfer if its an internal customer and representation
		company is same as billing company
		"""
		if self.doctype in ("Sales Invoice", "Delivery Note", "Sales Order"):
			internal_party_field = "is_internal_customer"
		elif self.doctype in ("Purchase Invoice", "Purchase Receipt", "Purchase Order"):
			internal_party_field = "is_internal_supplier"
		else:
			return False

		if self.get(internal_party_field) and (self.represents_company == self.company):
			return True

		return False

	def process_common_party_accounting(self):
		is_invoice = self.doctype in ["Sales Invoice", "Purchase Invoice"]
		if not is_invoice:
			return

		if frappe.db.get_single_value("Accounts Settings", "enable_common_party_accounting"):
			party_link = self.get_common_party_link()
			if party_link and self.outstanding_amount:
				self.create_advance_and_reconcile(party_link)

	def get_common_party_link(self):
		party_type, party = self.get_party()
		return frappe.db.get_value(
			doctype="Party Link",
			filters={"secondary_role": party_type, "secondary_party": party},
			fieldname=["primary_role", "primary_party"],
			as_dict=True,
		)

	def create_advance_and_reconcile(self, party_link):
		secondary_party_type, secondary_party = self.get_party()
		primary_party_type, primary_party = party_link.primary_role, party_link.primary_party

		primary_account = get_party_account(primary_party_type, primary_party, self.company)
		secondary_account = get_party_account(secondary_party_type, secondary_party, self.company)

		jv = frappe.new_doc("Journal Entry")
		jv.voucher_type = "Journal Entry"
		jv.posting_date = self.posting_date
		jv.company = self.company
		jv.remark = "Adjustment for {} {}".format(self.doctype, self.name)

		reconcilation_entry = frappe._dict()
		advance_entry = frappe._dict()

		reconcilation_entry.account = secondary_account
		reconcilation_entry.party_type = secondary_party_type
		reconcilation_entry.party = secondary_party
		reconcilation_entry.reference_type = self.doctype
		reconcilation_entry.reference_name = self.name
		reconcilation_entry.cost_center = self.cost_center

		advance_entry.account = primary_account
		advance_entry.party_type = primary_party_type
		advance_entry.party = primary_party
		advance_entry.cost_center = self.cost_center
		advance_entry.is_advance = "Yes"

		if self.doctype == "Sales Invoice":
			reconcilation_entry.credit_in_account_currency = self.outstanding_amount
			advance_entry.debit_in_account_currency = self.outstanding_amount
		else:
			advance_entry.credit_in_account_currency = self.outstanding_amount
			reconcilation_entry.debit_in_account_currency = self.outstanding_amount

		jv.append("accounts", reconcilation_entry)
		jv.append("accounts", advance_entry)

		jv.save()
		jv.submit()


@frappe.whitelist()
def get_tax_rate(account_head):
	return frappe.db.get_value("Account", account_head, ["tax_rate", "account_name"], as_dict=True)


@frappe.whitelist()
def get_default_taxes_and_charges(master_doctype, tax_template=None, company=None):
	if not company:
		return {}

	if tax_template and company:
		tax_template_company = frappe.db.get_value(master_doctype, tax_template, "company")
		if tax_template_company == company:
			return

	default_tax = frappe.db.get_value(master_doctype, {"is_default": 1, "company": company})

	return {
		"taxes_and_charges": default_tax,
		"taxes": get_taxes_and_charges(master_doctype, default_tax),
	}


@frappe.whitelist()
def get_taxes_and_charges(master_doctype, master_name):
	if not master_name:
		return
	from frappe.model import child_table_fields, default_fields

	tax_master = frappe.get_doc(master_doctype, master_name)

	taxes_and_charges = []
	for i, tax in enumerate(tax_master.get("taxes")):
		tax = tax.as_dict()

		for fieldname in default_fields + child_table_fields:
			if fieldname in tax:
				del tax[fieldname]

		taxes_and_charges.append(tax)

	return taxes_and_charges


def validate_conversion_rate(currency, conversion_rate, conversion_rate_label, company):
	"""common validation for currency and price list currency"""

	company_currency = frappe.get_cached_value("Company", company, "default_currency")

	if not conversion_rate:
		throw(
			_("{0} is mandatory. Maybe Currency Exchange record is not created for {1} to {2}.").format(
				conversion_rate_label, currency, company_currency
			)
		)


def validate_taxes_and_charges(tax):
	if tax.charge_type in ["Actual", "On Net Total", "On Paid Amount"] and tax.row_id:
		frappe.throw(
			_("Can refer row only if the charge type is 'On Previous Row Amount' or 'Previous Row Total'")
		)
	elif tax.charge_type in ["On Previous Row Amount", "On Previous Row Total"]:
		if cint(tax.idx) == 1:
			frappe.throw(
				_(
					"Cannot select charge type as 'On Previous Row Amount' or 'On Previous Row Total' for first row"
				)
			)
		elif not tax.row_id:
			frappe.throw(
				_("Please specify a valid Row ID for row {0} in table {1}").format(tax.idx, _(tax.doctype))
			)
		elif tax.row_id and cint(tax.row_id) >= cint(tax.idx):
			frappe.throw(
				_("Cannot refer row number greater than or equal to current row number for this Charge type")
			)

	if tax.charge_type == "Actual":
		tax.rate = None


def validate_account_head(idx, account, company, context=""):
	account_company = frappe.get_cached_value("Account", account, "company")

	if account_company != company:
		frappe.throw(
			_("Row {0}: {3} Account {1} does not belong to Company {2}").format(
				idx, frappe.bold(account), frappe.bold(company), context
			),
			title=_("Invalid Account"),
		)


def validate_cost_center(tax, doc):
	if not tax.cost_center:
		return

	company = frappe.get_cached_value("Cost Center", tax.cost_center, "company")

	if company != doc.company:
		frappe.throw(
			_("Row {0}: Cost Center {1} does not belong to Company {2}").format(
				tax.idx, frappe.bold(tax.cost_center), frappe.bold(doc.company)
			),
			title=_("Invalid Cost Center"),
		)


def validate_inclusive_tax(tax, doc):
	def _on_previous_row_error(row_range):
		throw(
			_("To include tax in row {0} in Item rate, taxes in rows {1} must also be included").format(
				tax.idx, row_range
			)
		)

	if cint(getattr(tax, "included_in_print_rate", None)):
		if tax.charge_type == "Actual":
			# inclusive tax cannot be of type Actual
			throw(
				_("Charge of type 'Actual' in row {0} cannot be included in Item Rate or Paid Amount").format(
					tax.idx
				)
			)
		elif tax.charge_type == "On Previous Row Amount" and not cint(
			doc.get("taxes")[cint(tax.row_id) - 1].included_in_print_rate
		):
			# referred row should also be inclusive
			_on_previous_row_error(tax.row_id)
		elif tax.charge_type == "On Previous Row Total" and not all(
			[cint(t.included_in_print_rate) for t in doc.get("taxes")[: cint(tax.row_id) - 1]]
		):
			# all rows about the referred tax should be inclusive
			_on_previous_row_error("1 - %d" % (tax.row_id,))
		elif tax.get("category") == "Valuation":
			frappe.throw(_("Valuation type charges can not be marked as Inclusive"))


def set_balance_in_account_currency(
	gl_dict, account_currency=None, conversion_rate=None, company_currency=None
):
	if (not conversion_rate) and (account_currency != company_currency):
		frappe.throw(
			_("Account: {0} with currency: {1} can not be selected").format(
				gl_dict.account, account_currency
			)
		)

	gl_dict["account_currency"] = (
		company_currency if account_currency == company_currency else account_currency
	)

	# set debit/credit in account currency if not provided
	if flt(gl_dict.debit) and not flt(gl_dict.debit_in_account_currency):
		gl_dict.debit_in_account_currency = (
			gl_dict.debit
			if account_currency == company_currency
			else flt(gl_dict.debit / conversion_rate, 2)
		)

	if flt(gl_dict.credit) and not flt(gl_dict.credit_in_account_currency):
		gl_dict.credit_in_account_currency = (
			gl_dict.credit
			if account_currency == company_currency
			else flt(gl_dict.credit / conversion_rate, 2)
		)


def get_advance_journal_entries(
	party_type,
	party,
	party_account,
	amount_field,
	order_doctype,
	order_list,
	include_unallocated=True,
):
	dr_or_cr = (
		"credit_in_account_currency" if party_type == "Customer" else "debit_in_account_currency"
	)

	conditions = []
	if include_unallocated:
		conditions.append("ifnull(t2.reference_name, '')=''")

	if order_list:
		order_condition = ", ".join(["%s"] * len(order_list))
		conditions.append(
			" (t2.reference_type = '{0}' and ifnull(t2.reference_name, '') in ({1}))".format(
				order_doctype, order_condition
			)
		)

	reference_condition = " and (" + " or ".join(conditions) + ")" if conditions else ""

	# nosemgrep
	journal_entries = frappe.db.sql(
		"""
		select
			"Journal Entry" as reference_type, t1.name as reference_name,
			t1.remark as remarks, t2.{0} as amount, t2.name as reference_row,
			t2.reference_name as against_order, t2.exchange_rate
		from
			`tabJournal Entry` t1, `tabJournal Entry Account` t2
		where
			t1.name = t2.parent and t2.account = %s
			and t2.party_type = %s and t2.party = %s
			and t2.is_advance = 'Yes' and t1.docstatus = 1
			and {1} > 0 {2}
		order by t1.posting_date""".format(
			amount_field, dr_or_cr, reference_condition
		),
		[party_account, party_type, party] + order_list,
		as_dict=1,
	)

	return list(journal_entries)


def get_advance_payment_entries(
	party_type,
	party,
	party_account,
	order_doctype,
	order_list=None,
	include_unallocated=True,
	against_all_orders=False,
	limit=None,
	condition=None,
):
	party_account_field = "paid_from" if party_type == "Customer" else "paid_to"
	currency_field = (
		"paid_from_account_currency" if party_type == "Customer" else "paid_to_account_currency"
	)
	payment_type = "Receive" if party_type == "Customer" else "Pay"
	exchange_rate_field = (
		"source_exchange_rate" if payment_type == "Receive" else "target_exchange_rate"
	)

	payment_entries_against_order, unallocated_payment_entries = [], []
	limit_cond = "limit %s" % limit if limit else ""

	if order_list or against_all_orders:
		if order_list:
			reference_condition = " and t2.reference_name in ({0})".format(
				", ".join(["%s"] * len(order_list))
			)
		else:
			reference_condition = ""
			order_list = []

		payment_entries_against_order = frappe.db.sql(
			"""
			select
				"Payment Entry" as reference_type, t1.name as reference_name,
				t1.remarks, t2.allocated_amount as amount, t2.name as reference_row,
				t2.reference_name as against_order, t1.posting_date,
				t1.{0} as currency, t1.{4} as exchange_rate
			from `tabPayment Entry` t1, `tabPayment Entry Reference` t2
			where
				t1.name = t2.parent and t1.{1} = %s and t1.payment_type = %s
				and t1.party_type = %s and t1.party = %s and t1.docstatus = 1
				and t2.reference_doctype = %s {2}
			order by t1.posting_date {3}
		""".format(
				currency_field, party_account_field, reference_condition, limit_cond, exchange_rate_field
			),
			[party_account, payment_type, party_type, party, order_doctype] + order_list,
			as_dict=1,
		)

	if include_unallocated:
		unallocated_payment_entries = frappe.db.sql(
			"""
				select "Payment Entry" as reference_type, name as reference_name, posting_date,
				remarks, unallocated_amount as amount, {2} as exchange_rate, {3} as currency
				from `tabPayment Entry`
				where
					{0} = %s and party_type = %s and party = %s and payment_type = %s
					and docstatus = 1 and unallocated_amount > 0 {condition}
				order by posting_date {1}
			""".format(
				party_account_field, limit_cond, exchange_rate_field, currency_field, condition=condition or ""
			),
			(party_account, party_type, party, payment_type),
			as_dict=1,
		)

	return list(payment_entries_against_order) + list(unallocated_payment_entries)


def update_invoice_status():
	"""Updates status as Overdue for applicable invoices. Runs daily."""
	today = getdate()
	payment_schedule = frappe.qb.DocType("Payment Schedule")
	for doctype in ("Sales Invoice", "Purchase Invoice"):
		invoice = frappe.qb.DocType(doctype)

		consider_base_amount = invoice.party_account_currency != invoice.currency
		payment_amount = (
			frappe.qb.terms.Case()
			.when(consider_base_amount, payment_schedule.base_payment_amount)
			.else_(payment_schedule.payment_amount)
		)

		payable_amount = (
			frappe.qb.from_(payment_schedule)
			.select(Sum(payment_amount))
			.where((payment_schedule.parent == invoice.name) & (payment_schedule.due_date < today))
		)

		total = (
			frappe.qb.terms.Case()
			.when(invoice.disable_rounded_total, invoice.grand_total)
			.else_(invoice.rounded_total)
		)

		base_total = (
			frappe.qb.terms.Case()
			.when(invoice.disable_rounded_total, invoice.base_grand_total)
			.else_(invoice.base_rounded_total)
		)

		total_amount = frappe.qb.terms.Case().when(consider_base_amount, base_total).else_(total)

		is_overdue = total_amount - invoice.outstanding_amount < payable_amount

		conditions = (
			(invoice.docstatus == 1)
			& (invoice.outstanding_amount > 0)
			& (invoice.status.like("Unpaid%") | invoice.status.like("Partly Paid%"))
			& (
				((invoice.is_pos & invoice.due_date < today) | is_overdue)
				if doctype == "Sales Invoice"
				else is_overdue
			)
		)

		status = (
			frappe.qb.terms.Case()
			.when(invoice.status.like("%Discounted"), "Overdue and Discounted")
			.else_("Overdue")
		)

		frappe.qb.update(invoice).set("status", status).where(conditions).run()


@frappe.whitelist()
def get_payment_terms(
	terms_template, posting_date=None, grand_total=None, base_grand_total=None, bill_date=None
):
	if not terms_template:
		return

	terms_doc = frappe.get_doc("Payment Terms Template", terms_template)

	schedule = []
	for d in terms_doc.get("terms"):
		term_details = get_payment_term_details(
			d, posting_date, grand_total, base_grand_total, bill_date
		)
		schedule.append(term_details)

	return schedule


@frappe.whitelist()
def get_payment_term_details(
	term, posting_date=None, grand_total=None, base_grand_total=None, bill_date=None
):
	term_details = frappe._dict()
	if isinstance(term, str):
		term = frappe.get_doc("Payment Term", term)
	else:
		term_details.payment_term = term.payment_term
	term_details.description = term.description
	term_details.invoice_portion = term.invoice_portion
	term_details.payment_amount = flt(term.invoice_portion) * flt(grand_total) / 100
	term_details.base_payment_amount = flt(term.invoice_portion) * flt(base_grand_total) / 100
	term_details.discount_type = term.discount_type
	term_details.discount = term.discount
	term_details.outstanding = term_details.payment_amount
	term_details.mode_of_payment = term.mode_of_payment

	if bill_date:
		term_details.due_date = get_due_date(term, bill_date)
		term_details.discount_date = get_discount_date(term, bill_date)
	elif posting_date:
		term_details.due_date = get_due_date(term, posting_date)
		term_details.discount_date = get_discount_date(term, posting_date)

	if getdate(term_details.due_date) < getdate(posting_date):
		term_details.due_date = posting_date

	return term_details


def get_due_date(term, posting_date=None, bill_date=None):
	due_date = None
	date = bill_date or posting_date
	if term.due_date_based_on == "Day(s) after invoice date":
		due_date = add_days(date, term.credit_days)
	elif term.due_date_based_on == "Day(s) after the end of the invoice month":
		due_date = add_days(get_last_day(date), term.credit_days)
	elif term.due_date_based_on == "Month(s) after the end of the invoice month":
		due_date = add_months(get_last_day(date), term.credit_months)
	return due_date


def get_discount_date(term, posting_date=None, bill_date=None):
	discount_validity = None
	date = bill_date or posting_date
	if term.discount_validity_based_on == "Day(s) after invoice date":
		discount_validity = add_days(date, term.discount_validity)
	elif term.discount_validity_based_on == "Day(s) after the end of the invoice month":
		discount_validity = add_days(get_last_day(date), term.discount_validity)
	elif term.discount_validity_based_on == "Month(s) after the end of the invoice month":
		discount_validity = add_months(get_last_day(date), term.discount_validity)
	return discount_validity


def get_supplier_block_status(party_name):
	"""
	Returns a dict containing the values of `on_hold`, `release_date` and `hold_type` of
	a `Supplier`
	"""
	supplier = frappe.get_doc("Supplier", party_name)
	info = {
		"on_hold": supplier.on_hold,
		"release_date": supplier.release_date,
		"hold_type": supplier.hold_type,
	}
	return info


def set_child_tax_template_and_map(item, child_item, parent_doc):
	args = {
		"item_code": item.item_code,
		"posting_date": parent_doc.transaction_date,
		"tax_category": parent_doc.get("tax_category"),
		"company": parent_doc.get("company"),
	}

	child_item.item_tax_template = _get_item_tax_template(args, item.taxes)
	if child_item.get("item_tax_template"):
		child_item.item_tax_rate = get_item_tax_map(
			parent_doc.get("company"), child_item.item_tax_template, as_json=True
		)


def add_taxes_from_tax_template(child_item, parent_doc, db_insert=True):
	add_taxes_from_item_tax_template = frappe.db.get_single_value(
		"Accounts Settings", "add_taxes_from_item_tax_template"
	)

	if child_item.get("item_tax_rate") and add_taxes_from_item_tax_template:
		tax_map = json.loads(child_item.get("item_tax_rate"))
		for tax_type in tax_map:
			tax_rate = flt(tax_map[tax_type])
			taxes = parent_doc.get("taxes") or []
			# add new row for tax head only if missing
			found = any(tax.account_head == tax_type for tax in taxes)
			if not found:
				tax_row = parent_doc.append("taxes", {})
				tax_row.update(
					{
						"description": str(tax_type).split(" - ")[0],
						"charge_type": "On Net Total",
						"account_head": tax_type,
						"rate": tax_rate,
					}
				)
				if parent_doc.doctype == "Purchase Order":
					tax_row.update({"category": "Total", "add_deduct_tax": "Add"})
				if db_insert:
					tax_row.db_insert()


def set_order_defaults(
	parent_doctype, parent_doctype_name, child_doctype, child_docname, trans_item
):
	"""
	Returns a Sales/Purchase Order Item child item containing the default values
	"""
	p_doc = frappe.get_doc(parent_doctype, parent_doctype_name)
	child_item = frappe.new_doc(child_doctype, p_doc, child_docname)
	item = frappe.get_doc("Item", trans_item.get("item_code"))

	for field in ("item_code", "item_name", "description", "item_group"):
		child_item.update({field: item.get(field)})

	date_fieldname = "delivery_date" if child_doctype == "Sales Order Item" else "schedule_date"
	child_item.update({date_fieldname: trans_item.get(date_fieldname) or p_doc.get(date_fieldname)})
	child_item.stock_uom = item.stock_uom
	child_item.uom = trans_item.get("uom") or item.stock_uom
	child_item.warehouse = get_item_warehouse(item, p_doc, overwrite_warehouse=True)
	conversion_factor = flt(
		get_conversion_factor(item.item_code, child_item.uom).get("conversion_factor")
	)
	child_item.conversion_factor = flt(trans_item.get("conversion_factor")) or conversion_factor

	if child_doctype == "Purchase Order Item":
		# Initialized value will update in parent validation
		child_item.base_rate = 1
		child_item.base_amount = 1
	if child_doctype == "Sales Order Item":
		child_item.warehouse = get_item_warehouse(item, p_doc, overwrite_warehouse=True)
		if not child_item.warehouse:
			frappe.throw(
				_("Cannot find {} for item {}. Please set the same in Item Master or Stock Settings.").format(
					frappe.bold("default warehouse"), frappe.bold(item.item_code)
				)
			)

	set_child_tax_template_and_map(item, child_item, p_doc)
	add_taxes_from_tax_template(child_item, p_doc)
	return child_item


def validate_child_on_delete(row, parent):
	"""Check if partially transacted item (row) is being deleted."""
	if parent.doctype == "Sales Order":
		if flt(row.delivered_qty):
			frappe.throw(
				_("Row #{0}: Cannot delete item {1} which has already been delivered").format(
					row.idx, row.item_code
				)
			)
		if flt(row.work_order_qty):
			frappe.throw(
				_("Row #{0}: Cannot delete item {1} which has work order assigned to it.").format(
					row.idx, row.item_code
				)
			)
		if flt(row.ordered_qty):
			frappe.throw(
				_("Row #{0}: Cannot delete item {1} which is assigned to customer's purchase order.").format(
					row.idx, row.item_code
				)
			)

	if parent.doctype == "Purchase Order" and flt(row.received_qty):
		frappe.throw(
			_("Row #{0}: Cannot delete item {1} which has already been received").format(
				row.idx, row.item_code
			)
		)

	if flt(row.billed_amt):
		frappe.throw(
			_("Row #{0}: Cannot delete item {1} which has already been billed.").format(
				row.idx, row.item_code
			)
		)


def update_bin_on_delete(row, doctype):
	"""Update bin for deleted item (row)."""
	from erpnext.stock.stock_balance import (
		get_indented_qty,
		get_ordered_qty,
		get_reserved_qty,
		update_bin_qty,
	)

	qty_dict = {}

	if doctype == "Sales Order":
		qty_dict["reserved_qty"] = get_reserved_qty(row.item_code, row.warehouse)
	else:
		if row.material_request_item:
			qty_dict["indented_qty"] = get_indented_qty(row.item_code, row.warehouse)

		qty_dict["ordered_qty"] = get_ordered_qty(row.item_code, row.warehouse)

	if row.warehouse:
		update_bin_qty(row.item_code, row.warehouse, qty_dict)


def validate_and_delete_children(parent, data):
	deleted_children = []
	updated_item_names = [d.get("docname") for d in data]
	for item in parent.items:
		if item.name not in updated_item_names:
			deleted_children.append(item)

	for d in deleted_children:
		validate_child_on_delete(d, parent)
		d.cancel()
		d.delete()

	# need to update ordered qty in Material Request first
	# bin uses Material Request Items to recalculate & update
	parent.update_prevdoc_status()

	for d in deleted_children:
		update_bin_on_delete(d, parent.doctype)


@frappe.whitelist()
def update_child_qty_rate(parent_doctype, trans_items, parent_doctype_name, child_docname="items"):
	def check_doc_permissions(doc, perm_type="create"):
		try:
			doc.check_permission(perm_type)
		except frappe.PermissionError:
			actions = {"create": "add", "write": "update"}

			frappe.throw(
				_("You do not have permissions to {} items in a {}.").format(
					actions[perm_type], parent_doctype
				),
				title=_("Insufficient Permissions"),
			)

	def validate_workflow_conditions(doc):
		workflow = get_workflow_name(doc.doctype)
		if not workflow:
			return

		workflow_doc = frappe.get_doc("Workflow", workflow)
		current_state = doc.get(workflow_doc.workflow_state_field)
		roles = frappe.get_roles()

		transitions = []
		for transition in workflow_doc.transitions:
			if transition.next_state == current_state and transition.allowed in roles:
				if not is_transition_condition_satisfied(transition, doc):
					continue
				transitions.append(transition.as_dict())

		if not transitions:
			frappe.throw(
				_("You are not allowed to update as per the conditions set in {} Workflow.").format(
					get_link_to_form("Workflow", workflow)
				),
				title=_("Insufficient Permissions"),
			)

	def get_new_child_item(item_row):
		child_doctype = "Sales Order Item" if parent_doctype == "Sales Order" else "Purchase Order Item"
		return set_order_defaults(
			parent_doctype, parent_doctype_name, child_doctype, child_docname, item_row
		)

	def validate_quantity(child_item, new_data):
		if not flt(new_data.get("qty")):
			frappe.throw(
				_("Row # {0}: Quantity for Item {1} cannot be zero").format(
					new_data.get("idx"), frappe.bold(new_data.get("item_code"))
				),
				title=_("Invalid Qty"),
			)

		if parent_doctype == "Sales Order" and flt(new_data.get("qty")) < flt(child_item.delivered_qty):
			frappe.throw(_("Cannot set quantity less than delivered quantity"))

		if parent_doctype == "Purchase Order" and flt(new_data.get("qty")) < flt(
			child_item.received_qty
		):
			frappe.throw(_("Cannot set quantity less than received quantity"))

	data = json.loads(trans_items)

	sales_doctypes = ["Sales Order", "Sales Invoice", "Delivery Note", "Quotation"]
	parent = frappe.get_doc(parent_doctype, parent_doctype_name)

	check_doc_permissions(parent, "write")
	validate_and_delete_children(parent, data)

	for d in data:
		new_child_flag = False

		if not d.get("item_code"):
			# ignore empty rows
			continue

		if not d.get("docname"):
			new_child_flag = True
			check_doc_permissions(parent, "create")
			child_item = get_new_child_item(d)
		else:
			check_doc_permissions(parent, "write")
			child_item = frappe.get_doc(parent_doctype + " Item", d.get("docname"))

			prev_rate, new_rate = flt(child_item.get("rate")), flt(d.get("rate"))
			prev_qty, new_qty = flt(child_item.get("qty")), flt(d.get("qty"))
			prev_con_fac, new_con_fac = flt(child_item.get("conversion_factor")), flt(
				d.get("conversion_factor")
			)
			prev_uom, new_uom = child_item.get("uom"), d.get("uom")

			if parent_doctype == "Sales Order":
				prev_date, new_date = child_item.get("delivery_date"), d.get("delivery_date")
			elif parent_doctype == "Purchase Order":
				prev_date, new_date = child_item.get("schedule_date"), d.get("schedule_date")

			rate_unchanged = prev_rate == new_rate
			qty_unchanged = prev_qty == new_qty
			uom_unchanged = prev_uom == new_uom
			conversion_factor_unchanged = prev_con_fac == new_con_fac
			date_unchanged = (
				prev_date == getdate(new_date) if prev_date and new_date else False
			)  # in case of delivery note etc
			if (
				rate_unchanged
				and qty_unchanged
				and conversion_factor_unchanged
				and uom_unchanged
				and date_unchanged
			):
				continue

		validate_quantity(child_item, d)

		child_item.qty = flt(d.get("qty"))
		rate_precision = child_item.precision("rate") or 2
		conv_fac_precision = child_item.precision("conversion_factor") or 2
		qty_precision = child_item.precision("qty") or 2

		if flt(child_item.billed_amt, rate_precision) > flt(
			flt(d.get("rate"), rate_precision) * flt(d.get("qty"), qty_precision), rate_precision
		):
			frappe.throw(
				_("Row #{0}: Cannot set Rate if amount is greater than billed amount for Item {1}.").format(
					child_item.idx, child_item.item_code
				)
			)
		else:
			child_item.rate = flt(d.get("rate"), rate_precision)

		if d.get("conversion_factor"):
			if child_item.stock_uom == child_item.uom:
				child_item.conversion_factor = 1
			else:
				child_item.conversion_factor = flt(d.get("conversion_factor"), conv_fac_precision)

		if d.get("uom"):
			child_item.uom = d.get("uom")
			conversion_factor = flt(
				get_conversion_factor(child_item.item_code, child_item.uom).get("conversion_factor")
			)
			child_item.conversion_factor = (
				flt(d.get("conversion_factor"), conv_fac_precision) or conversion_factor
			)

		if d.get("delivery_date") and parent_doctype == "Sales Order":
			child_item.delivery_date = d.get("delivery_date")

		if d.get("schedule_date") and parent_doctype == "Purchase Order":
			child_item.schedule_date = d.get("schedule_date")

		if flt(child_item.price_list_rate):
			if flt(child_item.rate) > flt(child_item.price_list_rate):
				#  if rate is greater than price_list_rate, set margin
				#  or set discount
				child_item.discount_percentage = 0

				if parent_doctype in sales_doctypes:
					child_item.margin_type = "Amount"
					child_item.margin_rate_or_amount = flt(
						child_item.rate - child_item.price_list_rate, child_item.precision("margin_rate_or_amount")
					)
					child_item.rate_with_margin = child_item.rate
			else:
				child_item.discount_percentage = flt(
					(1 - flt(child_item.rate) / flt(child_item.price_list_rate)) * 100.0,
					child_item.precision("discount_percentage"),
				)
				child_item.discount_amount = flt(child_item.price_list_rate) - flt(child_item.rate)

				if parent_doctype in sales_doctypes:
					child_item.margin_type = ""
					child_item.margin_rate_or_amount = 0
					child_item.rate_with_margin = 0

		child_item.flags.ignore_validate_update_after_submit = True
		if new_child_flag:
			parent.load_from_db()
			child_item.idx = len(parent.items) + 1
			child_item.insert()
		else:
			child_item.save()

	parent.reload()
	parent.flags.ignore_validate_update_after_submit = True
	parent.set_qty_as_per_stock_uom()
	parent.calculate_taxes_and_totals()
	parent.set_total_in_words()
	if parent_doctype == "Sales Order":
		make_packing_list(parent)
		parent.set_gross_profit()
	frappe.get_doc("Authorization Control").validate_approving_authority(
		parent.doctype, parent.company, parent.base_grand_total
	)

	parent.set_payment_schedule()
	if parent_doctype == "Purchase Order":
		parent.validate_minimum_order_qty()
		parent.validate_budget()
		if parent.is_against_so():
			parent.update_status_updater()
	else:
		parent.check_credit_limit()

	# reset index of child table
	for idx, row in enumerate(parent.get(child_docname), start=1):
		row.idx = idx

	parent.save()

	if parent_doctype == "Purchase Order":
		update_last_purchase_rate(parent, is_submit=1)
		parent.update_prevdoc_status()
		parent.update_requested_qty()
		parent.update_ordered_qty()
		parent.update_ordered_and_reserved_qty()
		parent.update_receiving_percentage()
<<<<<<< HEAD
	else:
=======
		if parent.is_subcontracted:
			parent.update_reserved_qty_for_subcontract()
			parent.create_raw_materials_supplied("supplied_items")
			parent.save()
	else:  # Sales Order
		parent.validate_warehouse()
>>>>>>> 12edddbf
		parent.update_reserved_qty()
		parent.update_project()
		parent.update_prevdoc_status("submit")
		parent.update_delivery_status()

	parent.reload()
	validate_workflow_conditions(parent)

	parent.update_blanket_order()
	parent.update_billing_percentage()
	parent.set_status()


@erpnext.allow_regional
def validate_regional(doc):
	pass


@erpnext.allow_regional
def validate_einvoice_fields(doc):
	pass<|MERGE_RESOLUTION|>--- conflicted
+++ resolved
@@ -2657,16 +2657,8 @@
 		parent.update_ordered_qty()
 		parent.update_ordered_and_reserved_qty()
 		parent.update_receiving_percentage()
-<<<<<<< HEAD
-	else:
-=======
-		if parent.is_subcontracted:
-			parent.update_reserved_qty_for_subcontract()
-			parent.create_raw_materials_supplied("supplied_items")
-			parent.save()
 	else:  # Sales Order
 		parent.validate_warehouse()
->>>>>>> 12edddbf
 		parent.update_reserved_qty()
 		parent.update_project()
 		parent.update_prevdoc_status("submit")
