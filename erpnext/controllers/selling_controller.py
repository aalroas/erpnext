# Copyright (c) 2013, Web Notes Technologies Pvt. Ltd. and Contributors
# License: GNU General Public License v3. See license.txt

from __future__ import unicode_literals
import frappe
from frappe.utils import cint, flt, rounded, cstr, comma_or
from erpnext.setup.utils import get_company_currency
from frappe import _, throw
from erpnext.stock.get_item_details import get_available_qty

from erpnext.controllers.stock_controller import StockController

class SellingController(StockController):
	def __setup__(self):
		if hasattr(self, "items"):
			self.table_print_templates = {
				"items": "templates/print_formats/includes/item_grid.html",
				"taxes": "templates/print_formats/includes/taxes.html",
			}

	def get_feed(self):
		return _("To {0} | {1} {2}").format(self.customer_name, self.currency,
			self.grand_total_export)

	def onload(self):
		if self.doctype in ("Sales Order", "Delivery Note", "Sales Invoice"):
			for item in self.get("items"):
				item.update(get_available_qty(item.item_code,
					item.warehouse))

	def validate(self):
		super(SellingController, self).validate()
		self.validate_max_discount()
		check_active_sales_items(self)

	def check_credit_limit(self):
		from erpnext.selling.doctype.customer.customer import check_credit_limit
		check_credit_limit(self.customer, self.company)

	def set_missing_values(self, for_validate=False):
		super(SellingController, self).set_missing_values(for_validate)

		# set contact and address details for customer, if they are not mentioned
		self.set_missing_lead_customer_details()
		self.set_price_list_and_item_details()
		if self.get("__islocal"):
			self.set_taxes("taxes", "taxes_and_charges")

	def set_missing_lead_customer_details(self):
		if getattr(self, "customer", None):
			from erpnext.accounts.party import _get_party_details
			party_details = _get_party_details(self.customer,
				ignore_permissions=getattr(self, "ignore_permissions", None))
			if not self.meta.get_field("sales_team"):
				party_details.pop("sales_team")

			self.update_if_missing(party_details)

		elif getattr(self, "lead", None):
			from erpnext.selling.doctype.lead.lead import get_lead_details
			self.update_if_missing(get_lead_details(self.lead))

	def set_price_list_and_item_details(self):
		self.set_price_list_currency("Selling")
		self.set_missing_item_details()

	def apply_shipping_rule(self):
		if self.shipping_rule:
			shipping_rule = frappe.get_doc("Shipping Rule", self.shipping_rule)
			value = self.net_total

			# TODO
			# shipping rule calculation based on item's net weight

			shipping_amount = 0.0
			for condition in shipping_rule.get("conditions"):
				if not condition.to_value or (flt(condition.from_value) <= value <= flt(condition.to_value)):
					shipping_amount = condition.shipping_amount
					break

			shipping_charge = {
				"doctype": "Sales Taxes and Charges",
				"charge_type": "Actual",
				"account_head": shipping_rule.account,
				"cost_center": shipping_rule.cost_center
			}

			existing_shipping_charge = self.get("taxes", filters=shipping_charge)
			if existing_shipping_charge:
				# take the last record found
				existing_shipping_charge[-1].rate = shipping_amount
			else:
				shipping_charge["rate"] = shipping_amount
				shipping_charge["description"] = shipping_rule.label
				self.append("taxes", shipping_charge)

			self.calculate_taxes_and_totals()

	def remove_shipping_charge(self):
		if self.shipping_rule:
			shipping_rule = frappe.get_doc("Shipping Rule", self.shipping_rule)
			existing_shipping_charge = self.get("taxes", {
				"doctype": "Sales Taxes and Charges",
				"charge_type": "Actual",
				"account_head": shipping_rule.account,
				"cost_center": shipping_rule.cost_center
			})
			if existing_shipping_charge:
				self.get("taxes").remove(existing_shipping_charge[-1])
				self.calculate_taxes_and_totals()

	def set_total_in_words(self):
		from frappe.utils import money_in_words
		company_currency = get_company_currency(self.company)

		disable_rounded_total = cint(frappe.db.get_value("Global Defaults", None,
			"disable_rounded_total"))

		if self.meta.get_field("in_words"):
			self.in_words = money_in_words(disable_rounded_total and
				self.grand_total or self.rounded_total, company_currency)
		if self.meta.get_field("in_words_export"):
			self.in_words_export = money_in_words(disable_rounded_total and
				self.grand_total_export or self.rounded_total_export, self.currency)

	def calculate_taxes_and_totals(self):
		super(SellingController, self).calculate_taxes_and_totals()

		self.calculate_total_advance("Sales Invoice", "advances")
		self.calculate_commission()
		self.calculate_contribution()

	def determine_exclusive_rate(self):
		if not any((cint(tax.included_in_print_rate) for tax in self.get("taxes"))):
			# no inclusive tax
			return

		for item in self.get("items"):
			item_tax_map = self._load_item_tax_rate(item.item_tax_rate)
			cumulated_tax_fraction = 0
			for i, tax in enumerate(self.get("taxes")):
				tax.tax_fraction_for_current_item = self.get_current_tax_fraction(tax, item_tax_map)

				if i==0:
					tax.grand_total_fraction_for_current_item = 1 + tax.tax_fraction_for_current_item
				else:
					tax.grand_total_fraction_for_current_item = \
						self.get("taxes")[i-1].grand_total_fraction_for_current_item \
						+ tax.tax_fraction_for_current_item

				cumulated_tax_fraction += tax.tax_fraction_for_current_item

			if cumulated_tax_fraction and not self.discount_amount_applied and item.qty:
				item.base_amount = flt((item.amount * self.conversion_rate) /
					(1 + cumulated_tax_fraction), self.precision("base_amount", item))

				item.base_rate = flt(item.base_amount / item.qty, self.precision("base_rate", item))
				item.discount_percentage = flt(item.discount_percentage, self.precision("discount_percentage", item))

				if item.discount_percentage == 100:
					item.base_price_list_rate = item.base_rate
					item.base_rate = 0.0
				else:
					item.base_price_list_rate = flt(item.base_rate / (1 - (item.discount_percentage / 100.0)),
						self.precision("base_price_list_rate", item))

	def get_current_tax_fraction(self, tax, item_tax_map):
		"""
			Get tax fraction for calculating tax exclusive amount
			from tax inclusive amount
		"""
		current_tax_fraction = 0

		if cint(tax.included_in_print_rate):
			tax_rate = self._get_tax_rate(tax, item_tax_map)

			if tax.charge_type == "On Net Total":
				current_tax_fraction = tax_rate / 100.0

			elif tax.charge_type == "On Previous Row Amount":
				current_tax_fraction = (tax_rate / 100.0) * \
					self.get("taxes")[cint(tax.row_id) - 1].tax_fraction_for_current_item

			elif tax.charge_type == "On Previous Row Total":
				current_tax_fraction = (tax_rate / 100.0) * \
					self.get("taxes")[cint(tax.row_id) - 1].grand_total_fraction_for_current_item

		return current_tax_fraction

	def calculate_item_values(self):
		if not self.discount_amount_applied:
			for item in self.get("items"):
				self.round_floats_in(item)

				if item.discount_percentage == 100:
					item.rate = 0
				elif not item.rate:
					item.rate = flt(item.price_list_rate * (1.0 - (item.discount_percentage / 100.0)),
						self.precision("rate", item))

				item.amount = flt(item.rate * item.qty,
					self.precision("amount", item))

				self._set_in_company_currency(item, "price_list_rate", "base_price_list_rate")
				self._set_in_company_currency(item, "rate", "base_rate")
				self._set_in_company_currency(item, "amount", "base_amount")

	def calculate_net_total(self):
		self.net_total = self.net_total_export = 0.0

		for item in self.get("items"):
			self.net_total += item.base_amount
			self.net_total_export += item.amount

		self.round_floats_in(self, ["net_total", "net_total_export"])

	def calculate_totals(self):
		self.grand_total = flt(self.get("taxes")[-1].total if self.get("taxes") else self.net_total)

		self.grand_total_export = flt(self.grand_total / self.conversion_rate)

		self.other_charges_total = flt(self.grand_total - self.net_total, self.precision("other_charges_total"))

		self.other_charges_total_export = flt(self.grand_total_export - self.net_total_export +
			flt(self.discount_amount), self.precision("other_charges_total_export"))

		self.grand_total = flt(self.grand_total, self.precision("grand_total"))
		self.grand_total_export = flt(self.grand_total_export, self.precision("grand_total_export"))

		self.rounded_total = rounded(self.grand_total)
		self.rounded_total_export = rounded(self.grand_total_export)

	def apply_discount_amount(self):
		if self.discount_amount:
			self.base_discount_amount = flt(self.discount_amount * self.conversion_rate, self.precision("base_discount_amount"))

			grand_total_for_discount_amount = self.get_grand_total_for_discount_amount()

			if grand_total_for_discount_amount:
				# calculate item amount after Discount Amount
<<<<<<< HEAD
				for item in self.get("items"):
					distributed_amount = flt(self.discount_amount) * item.base_amount / grand_total_for_discount_amount
=======
				for item in self.item_doclist:
					distributed_amount = flt(self.base_discount_amount) * item.base_amount / grand_total_for_discount_amount
>>>>>>> da975f5a
					item.base_amount = flt(item.base_amount - distributed_amount, self.precision("base_amount", item))

				self.discount_amount_applied = True
				self._calculate_taxes_and_totals()
		else:
			self.base_discount_amount = 0

	def get_grand_total_for_discount_amount(self):
		actual_taxes_dict = {}

		for tax in self.get("taxes"):
			if tax.charge_type == "Actual":
				actual_taxes_dict.setdefault(tax.idx, tax.tax_amount)
			elif tax.row_id in actual_taxes_dict:
				actual_tax_amount = flt(actual_taxes_dict.get(tax.row_id, 0)) * \
					flt(tax.rate) / 100
				actual_taxes_dict.setdefault(tax.idx, actual_tax_amount)

		grand_total_for_discount_amount = flt(self.grand_total - sum(actual_taxes_dict.values()),
			self.precision("grand_total"))
		return grand_total_for_discount_amount

	def calculate_outstanding_amount(self):
		# NOTE:
		# write_off_amount is only for POS Invoice
		# total_advance is only for non POS Invoice
		if self.doctype == "Sales Invoice" and self.docstatus == 0:
			self.round_floats_in(self, ["grand_total", "total_advance", "write_off_amount",
				"paid_amount"])
			total_amount_to_pay = self.grand_total - self.write_off_amount
			self.outstanding_amount = flt(total_amount_to_pay - self.total_advance \
				- self.paid_amount,	self.precision("outstanding_amount"))

	def calculate_commission(self):
		if self.meta.get_field("commission_rate"):
			self.round_floats_in(self, ["net_total", "commission_rate"])
			if self.commission_rate > 100.0:
				throw(_("Commission rate cannot be greater than 100"))

			self.total_commission = flt(self.net_total * self.commission_rate / 100.0,
				self.precision("total_commission"))

	def calculate_contribution(self):
		if not self.meta.get_field("sales_team"):
			return

		total = 0.0
		sales_team = self.get("sales_team")
		for sales_person in sales_team:
			self.round_floats_in(sales_person)

			sales_person.allocated_amount = flt(
				self.net_total * sales_person.allocated_percentage / 100.0,
				self.precision("allocated_amount", sales_person))

			total += sales_person.allocated_percentage

		if sales_team and total != 100.0:
			throw(_("Total allocated percentage for sales team should be 100"))

	def validate_order_type(self):
		valid_types = ["Sales", "Maintenance", "Shopping Cart"]
		if not self.order_type:
			self.order_type = "Sales"
		elif self.order_type not in valid_types:
			throw(_("Order Type must be one of {0}").format(comma_or(valid_types)))

	def validate_max_discount(self):
		for d in self.get("items"):
			discount = flt(frappe.db.get_value("Item", d.item_code, "max_discount"))

			if discount and flt(d.discount_percentage) > discount:
				frappe.throw(_("Maxiumm discount for Item {0} is {1}%").format(d.item_code, discount))

	def get_item_list(self):
		il = []
		for d in self.get("items"):
			reserved_warehouse = ""
			reserved_qty_for_main_item = 0

			if d.qty is None:
				frappe.throw(_("Row {0}: Qty is mandatory").format(d.idx))

			if self.doctype == "Sales Order":
				if (frappe.db.get_value("Item", d.item_code, "is_stock_item") == 'Yes' or
					self.has_sales_bom(d.item_code)) and not d.warehouse:
						frappe.throw(_("Reserved Warehouse required for stock Item {0} in row {1}").format(d.item_code, d.idx))
				reserved_warehouse = d.warehouse
				if flt(d.qty) > flt(d.delivered_qty):
					reserved_qty_for_main_item = flt(d.qty) - flt(d.delivered_qty)

			elif self.doctype == "Delivery Note" and d.against_sales_order:
				# if SO qty is 10 and there is tolerance of 20%, then it will allow DN of 12.
				# But in this case reserved qty should only be reduced by 10 and not 12

				already_delivered_qty = self.get_already_delivered_qty(self.name,
					d.against_sales_order, d.so_detail)
				so_qty, reserved_warehouse = self.get_so_qty_and_warehouse(d.so_detail)

				if already_delivered_qty + d.qty > so_qty:
					reserved_qty_for_main_item = -(so_qty - already_delivered_qty)
				else:
					reserved_qty_for_main_item = -flt(d.qty)

			if self.has_sales_bom(d.item_code):
				for p in self.get("packed_items"):
					if p.parent_detail_docname == d.name and p.parent_item == d.item_code:
						# the packing details table's qty is already multiplied with parent's qty
						il.append(frappe._dict({
							'warehouse': p.warehouse,
							'reserved_warehouse': reserved_warehouse,
							'item_code': p.item_code,
							'qty': flt(p.qty),
							'reserved_qty': (flt(p.qty)/flt(d.qty)) * reserved_qty_for_main_item,
							'uom': p.uom,
							'batch_no': cstr(p.batch_no).strip(),
							'serial_no': cstr(p.serial_no).strip(),
							'name': d.name
						}))
			else:
				il.append(frappe._dict({
					'warehouse': d.warehouse,
					'reserved_warehouse': reserved_warehouse,
					'item_code': d.item_code,
					'qty': d.qty,
					'reserved_qty': reserved_qty_for_main_item,
					'uom': d.stock_uom,
					'batch_no': cstr(d.get("batch_no")).strip(),
					'serial_no': cstr(d.get("serial_no")).strip(),
					'name': d.name
				}))
		return il

	def has_sales_bom(self, item_code):
		return frappe.db.sql("""select name from `tabSales BOM`
			where new_item_code=%s and docstatus != 2""", item_code)

	def get_already_delivered_qty(self, dn, so, so_detail):
		qty = frappe.db.sql("""select sum(qty) from `tabDelivery Note Item`
			where so_detail = %s and docstatus = 1
			and against_sales_order = %s
			and parent != %s""", (so_detail, so, dn))
		return qty and flt(qty[0][0]) or 0.0

	def get_so_qty_and_warehouse(self, so_detail):
		so_item = frappe.db.sql("""select qty, warehouse from `tabSales Order Item`
			where name = %s and docstatus = 1""", so_detail, as_dict=1)
		so_qty = so_item and flt(so_item[0]["qty"]) or 0.0
		so_warehouse = so_item and so_item[0]["warehouse"] or ""
		return so_qty, so_warehouse

	def check_stop_sales_order(self, ref_fieldname):
		for d in self.get("items"):
			if d.get(ref_fieldname):
				status = frappe.db.get_value("Sales Order", d.get(ref_fieldname), "status")
				if status == "Stopped":
					frappe.throw(_("Sales Order {0} is stopped").format(d.get(ref_fieldname)))

def check_active_sales_items(obj):
	for d in obj.get("items"):
		if d.item_code:
			item = frappe.db.sql("""select docstatus, is_sales_item,
				is_service_item, income_account from tabItem where name = %s""",
				d.item_code, as_dict=True)[0]
			if item.is_sales_item == 'No' and item.is_service_item == 'No':
				frappe.throw(_("Item {0} must be Sales or Service Item in {1}").format(d.item_code, d.idx))
			if getattr(d, "income_account", None) and not item.income_account:
				frappe.db.set_value("Item", d.item_code, "income_account",
					d.income_account)<|MERGE_RESOLUTION|>--- conflicted
+++ resolved
@@ -238,13 +238,8 @@
 
 			if grand_total_for_discount_amount:
 				# calculate item amount after Discount Amount
-<<<<<<< HEAD
 				for item in self.get("items"):
-					distributed_amount = flt(self.discount_amount) * item.base_amount / grand_total_for_discount_amount
-=======
-				for item in self.item_doclist:
 					distributed_amount = flt(self.base_discount_amount) * item.base_amount / grand_total_for_discount_amount
->>>>>>> da975f5a
 					item.base_amount = flt(item.base_amount - distributed_amount, self.precision("base_amount", item))
 
 				self.discount_amount_applied = True
