--- conflicted
+++ resolved
@@ -454,8 +454,6 @@
    "bold": 0, 
    "collapsible": 0, 
    "columns": 0, 
-<<<<<<< HEAD
-=======
    "depends_on": "eval:doc.total_leaves_encashed>0", 
    "fieldname": "total_leaves_encashed", 
    "fieldtype": "Float", 
@@ -520,7 +518,6 @@
    "bold": 0, 
    "collapsible": 0, 
    "columns": 0, 
->>>>>>> 043aae72
    "fieldname": "leave_period", 
    "fieldtype": "Link", 
    "hidden": 0, 
@@ -592,11 +589,7 @@
  "issingle": 0, 
  "istable": 0, 
  "max_attachments": 0, 
-<<<<<<< HEAD
- "modified": "2018-05-15 19:34:26.808105", 
-=======
  "modified": "2018-05-15 20:04:56.901123", 
->>>>>>> 043aae72
  "modified_by": "Administrator", 
  "module": "HR", 
  "name": "Leave Allocation", 
