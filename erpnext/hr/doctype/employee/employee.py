# Copyright (c) 2015, Frappe Technologies Pvt. Ltd. and Contributors
# License: GNU General Public License v3. See license.txt

from __future__ import unicode_literals
import frappe

from frappe.utils import getdate, validate_email_address, today, add_years, cstr
from frappe.model.naming import set_name_by_naming_series
from frappe import throw, _, scrub
from frappe.permissions import add_user_permission, remove_user_permission, \
	set_user_permission_if_allowed, has_permission, get_doc_permissions
from frappe.model.document import Document
from erpnext.utilities.transaction_base import delete_events
from frappe.utils.nestedset import NestedSet

class EmployeeUserDisabledError(frappe.ValidationError): pass
class EmployeeLeftValidationError(frappe.ValidationError): pass

class Employee(NestedSet):
	nsm_parent_field = 'reports_to'

	def autoname(self):
		naming_method = frappe.db.get_value("HR Settings", None, "emp_created_by")
		if not naming_method:
			throw(_("Please setup Employee Naming System in Human Resource > HR Settings"))
		else:
			if naming_method == 'Naming Series':
				set_name_by_naming_series(self)
			elif naming_method == 'Employee Number':
				self.name = self.employee_number
			elif naming_method == 'Full Name':
				self.set_employee_name()
				self.name = self.employee_name

		self.employee = self.name

	def validate(self):
		from erpnext.controllers.status_updater import validate_status
<<<<<<< HEAD
		validate_status(self.status, ["Active", "Inactive", "Left"])
=======
		validate_status(self.status, ["Active", "Inactive", "Suspended", "Left"])
>>>>>>> 11591b3e

		self.employee = self.name
		self.set_employee_name()
		self.validate_date()
		self.validate_email()
		self.validate_status()
		self.validate_reports_to()
		self.validate_preferred_email()
		if self.job_applicant:
			self.validate_onboarding_process()

		if self.user_id:
			self.validate_user_details()
		else:
			existing_user_id = frappe.db.get_value("Employee", self.name, "user_id")
			if existing_user_id:
				remove_user_permission(
					"Employee", self.name, existing_user_id)

	def after_rename(self, old, new, merge):
		self.db_set("employee", new)

	def set_employee_name(self):
		self.employee_name = ' '.join(filter(lambda x: x, [self.first_name, self.middle_name, self.last_name]))

	def validate_user_details(self):
		data = frappe.db.get_value('User',
			self.user_id, ['enabled', 'user_image'], as_dict=1)
		if data.get("user_image") and self.image == '':
			self.image = data.get("user_image")
		self.validate_for_enabled_user_id(data.get("enabled", 0))
		self.validate_duplicate_user_id()

	def update_nsm_model(self):
		frappe.utils.nestedset.update_nsm(self)

	def on_update(self):
		self.update_nsm_model()
		if self.user_id:
			self.update_user()
			self.update_user_permissions()
		self.reset_employee_emails_cache()
		self.update_approver_role()

	def update_user_permissions(self):
		if not self.create_user_permission: return
		if not has_permission('User Permission', ptype='write', raise_exception=False): return

		employee_user_permission_exists = frappe.db.exists('User Permission', {
			'allow': 'Employee',
			'for_value': self.name,
			'user': self.user_id
		})

		if employee_user_permission_exists: return

		employee_user_permission_exists = frappe.db.exists('User Permission', {
			'allow': 'Employee',
			'for_value': self.name,
			'user': self.user_id
		})

		if employee_user_permission_exists: return

		add_user_permission("Employee", self.name, self.user_id)
		set_user_permission_if_allowed("Company", self.company, self.user_id)

	def update_user(self):
		# add employee role if missing
		user = frappe.get_doc("User", self.user_id)
		user.flags.ignore_permissions = True

		if "Employee" not in user.get("roles"):
			user.append_roles("Employee")

		# copy details like Fullname, DOB and Image to User
		if self.employee_name and not (user.first_name and user.last_name):
			employee_name = self.employee_name.split(" ")
			if len(employee_name) >= 3:
				user.last_name = " ".join(employee_name[2:])
				user.middle_name = employee_name[1]
			elif len(employee_name) == 2:
				user.last_name = employee_name[1]

			user.first_name = employee_name[0]

		if self.date_of_birth:
			user.birth_date = self.date_of_birth

		if self.gender:
			user.gender = self.gender

		if self.image:
			if not user.user_image:
				user.user_image = self.image
				try:
					frappe.get_doc({
						"doctype": "File",
						"file_url": self.image,
						"attached_to_doctype": "User",
						"attached_to_name": self.user_id
					}).insert()
				except frappe.DuplicateEntryError:
					# already exists
					pass

		user.save()

	def update_approver_role(self):
		if self.leave_approver:
			user = frappe.get_doc("User", self.leave_approver)
			user.flags.ignore_permissions = True
			user.add_roles("Leave Approver")

		if self.expense_approver:
			user = frappe.get_doc("User", self.expense_approver)
			user.flags.ignore_permissions = True
			user.add_roles("Expense Approver")

	def validate_date(self):
		if self.date_of_birth and getdate(self.date_of_birth) > getdate(today()):
			throw(_("Date of Birth cannot be greater than today."))

		if self.date_of_birth and self.date_of_joining and getdate(self.date_of_birth) >= getdate(self.date_of_joining):
			throw(_("Date of Joining must be greater than Date of Birth"))

		elif self.date_of_retirement and self.date_of_joining and (getdate(self.date_of_retirement) <= getdate(self.date_of_joining)):
			throw(_("Date Of Retirement must be greater than Date of Joining"))

		elif self.relieving_date and self.date_of_joining and (getdate(self.relieving_date) < getdate(self.date_of_joining)):
			throw(_("Relieving Date must be greater than or equal to Date of Joining"))

		elif self.contract_end_date and self.date_of_joining and (getdate(self.contract_end_date) <= getdate(self.date_of_joining)):
			throw(_("Contract End Date must be greater than Date of Joining"))

	def validate_email(self):
		if self.company_email:
			validate_email_address(self.company_email, True)
		if self.personal_email:
			validate_email_address(self.personal_email, True)

	def set_preferred_email(self):
		preferred_email_field = frappe.scrub(self.prefered_contact_email)
		if preferred_email_field:
			preferred_email = self.get(preferred_email_field)
			self.prefered_email = preferred_email

	def validate_status(self):
		if self.status == 'Left':
			reports_to = frappe.db.get_all('Employee',
				filters={'reports_to': self.name, 'status': "Active"},
				fields=['name','employee_name']
			)
			if reports_to:
				link_to_employees = [frappe.utils.get_link_to_form('Employee', employee.name, label=employee.employee_name) for employee in reports_to]
				message = _("The following employees are currently still reporting to {0}:").format(frappe.bold(self.employee_name))
				message += "<br><br><ul><li>" + "</li><li>".join(link_to_employees)
				message += "</li></ul><br>"
				message += _("Please make sure the employees above report to another Active employee.")
				throw(message, EmployeeLeftValidationError, _("Cannot Relieve Employee"))
			if not self.relieving_date:
				throw(_("Please enter relieving date."))

	def validate_for_enabled_user_id(self, enabled):
		if not self.status == 'Active':
			return

		if enabled is None:
			frappe.throw(_("User {0} does not exist").format(self.user_id))
		if enabled == 0:
			frappe.throw(_("User {0} is disabled").format(self.user_id), EmployeeUserDisabledError)

	def validate_duplicate_user_id(self):
		employee = frappe.db.sql_list("""select name from `tabEmployee` where
			user_id=%s and status='Active' and name!=%s""", (self.user_id, self.name))
		if employee:
			throw(_("User {0} is already assigned to Employee {1}").format(
				self.user_id, employee[0]), frappe.DuplicateEntryError)

	def validate_reports_to(self):
		if self.reports_to == self.name:
			throw(_("Employee cannot report to himself."))

	def on_trash(self):
		self.update_nsm_model()
		delete_events(self.doctype, self.name)
		if frappe.db.exists("Employee Transfer", {'new_employee_id': self.name, 'docstatus': 1}):
			emp_transfer = frappe.get_doc("Employee Transfer", {'new_employee_id': self.name, 'docstatus': 1})
			emp_transfer.db_set("new_employee_id", '')

	def validate_preferred_email(self):
		if self.prefered_contact_email and not self.get(scrub(self.prefered_contact_email)):
			frappe.msgprint(_("Please enter {0}").format(self.prefered_contact_email))

	def validate_onboarding_process(self):
		employee_onboarding = frappe.get_all("Employee Onboarding",
			filters={"job_applicant": self.job_applicant, "docstatus": 1, "boarding_status": ("!=", "Completed")})
		if employee_onboarding:
			doc = frappe.get_doc("Employee Onboarding", employee_onboarding[0].name)
			doc.validate_employee_creation()
			doc.db_set("employee", self.name)

	def reset_employee_emails_cache(self):
		prev_doc = self.get_doc_before_save() or {}
		cell_number = cstr(self.get('cell_number'))
		prev_number = cstr(prev_doc.get('cell_number'))
		if (cell_number != prev_number or
			self.get('user_id') != prev_doc.get('user_id')):
			frappe.cache().hdel('employees_with_number', cell_number)
			frappe.cache().hdel('employees_with_number', prev_number)

def get_timeline_data(doctype, name):
	'''Return timeline for attendance'''
	return dict(frappe.db.sql('''select unix_timestamp(attendance_date), count(*)
		from `tabAttendance` where employee=%s
			and attendance_date > date_sub(curdate(), interval 1 year)
			and status in ('Present', 'Half Day')
			group by attendance_date''', name))

@frappe.whitelist()
def get_retirement_date(date_of_birth=None):
	ret = {}
	if date_of_birth:
		try:
			retirement_age = int(frappe.db.get_single_value("HR Settings", "retirement_age") or 60)
			dt = add_years(getdate(date_of_birth),retirement_age)
			ret = {'date_of_retirement': dt.strftime('%Y-%m-%d')}
		except ValueError:
			# invalid date
			ret = {}

	return ret

def validate_employee_role(doc, method):
	# called via User hook
	if "Employee" in [d.role for d in doc.get("roles")]:
		if not frappe.db.get_value("Employee", {"user_id": doc.name}):
			frappe.msgprint(_("Please set User ID field in an Employee record to set Employee Role"))
			doc.get("roles").remove(doc.get("roles", {"role": "Employee"})[0])

def update_user_permissions(doc, method):
	# called via User hook
	if "Employee" in [d.role for d in doc.get("roles")]:
		if not has_permission('User Permission', ptype='write', raise_exception=False): return
		employee = frappe.get_doc("Employee", {"user_id": doc.name})
		employee.update_user_permissions()

def send_birthday_reminders():
	"""Send Employee birthday reminders if no 'Stop Birthday Reminders' is not set."""
	if int(frappe.db.get_single_value("HR Settings", "stop_birthday_reminders") or 0):
		return

	employees_born_today = get_employees_who_are_born_today()

	for company, birthday_persons in employees_born_today.items():
		employee_emails = get_all_employee_emails(company)
		birthday_person_emails = [get_employee_email(doc) for doc in birthday_persons]
		recipients = list(set(employee_emails) - set(birthday_person_emails))

		reminder_text, message = get_birthday_reminder_text_and_message(birthday_persons)
		send_birthday_reminder(recipients, reminder_text, birthday_persons, message)

		if len(birthday_persons) > 1:
			# special email for people sharing birthdays
			for person in birthday_persons:
				person_email = person["user_id"] or person["personal_email"] or person["company_email"]
				others = [d for d in birthday_persons if d != person]
				reminder_text, message = get_birthday_reminder_text_and_message(others)
				send_birthday_reminder(person_email, reminder_text, others, message)

def get_employee_email(employee_doc):
	return employee_doc["user_id"] or employee_doc["personal_email"] or employee_doc["company_email"]

def get_birthday_reminder_text_and_message(birthday_persons):
	if len(birthday_persons) == 1:
		birthday_person_text = birthday_persons[0]['name']
	else:
		# converts ["Jim", "Rim", "Dim"] to Jim, Rim & Dim
		person_names = [d['name'] for d in birthday_persons]
		last_person = person_names[-1]
		birthday_person_text = ", ".join(person_names[:-1])
		birthday_person_text = _("{} & {}").format(birthday_person_text, last_person)

	reminder_text = _("Today is {0}'s birthday 🎉").format(birthday_person_text)
	message = _("A friendly reminder of an important date for our team.")
	message += "<br>"
	message += _("Everyone, let’s congratulate {0} on their birthday.").format(birthday_person_text)

	return reminder_text, message

def send_birthday_reminder(recipients, reminder_text, birthday_persons, message):
	frappe.sendmail(
		recipients=recipients,
		subject=_("Birthday Reminder"),
		template="birthday_reminder",
		args=dict(
			reminder_text=reminder_text,
			birthday_persons=birthday_persons,
			message=message,
		),
		header=_("Birthday Reminder 🎂")
	)

def get_employees_who_are_born_today():
	"""Get all employee born today & group them based on their company"""
	from collections import defaultdict
	employees_born_today = frappe.db.multisql({
		"mariadb": """
			SELECT `personal_email`, `company`, `company_email`, `user_id`, `employee_name` AS 'name', `image`
			FROM `tabEmployee`
			WHERE
				DAY(date_of_birth) = DAY(%(today)s)
			AND
				MONTH(date_of_birth) = MONTH(%(today)s)
			AND
				`status` = 'Active'
		""",
		"postgres": """
			SELECT "personal_email", "company", "company_email", "user_id", "employee_name" AS 'name', "image"
			FROM "tabEmployee"
			WHERE
				DATE_PART('day', "date_of_birth") = date_part('day', %(today)s)
			AND
				DATE_PART('month', "date_of_birth") = date_part('month', %(today)s)
			AND
				"status" = 'Active'
		""",
	}, dict(today=today()), as_dict=1)

	grouped_employees = defaultdict(lambda: [])

	for employee_doc in employees_born_today:
		grouped_employees[employee_doc.get('company')].append(employee_doc)

	return grouped_employees

def get_holiday_list_for_employee(employee, raise_exception=True):
	if employee:
		holiday_list, company = frappe.db.get_value("Employee", employee, ["holiday_list", "company"])
	else:
		holiday_list=''
		company=frappe.db.get_value("Global Defaults", None, "default_company")

	if not holiday_list:
		holiday_list = frappe.get_cached_value('Company',  company,  "default_holiday_list")

	if not holiday_list and raise_exception:
		frappe.throw(_('Please set a default Holiday List for Employee {0} or Company {1}').format(employee, company))

	return holiday_list

def is_holiday(employee, date=None, raise_exception=True):
	'''Returns True if given Employee has an holiday on the given date
	:param employee: Employee `name`
	:param date: Date to check. Will check for today if None'''

	holiday_list = get_holiday_list_for_employee(employee, raise_exception)
	if not date:
		date = today()

	if holiday_list:
		return frappe.get_all('Holiday List', dict(name=holiday_list, holiday_date=date)) and True or False

@frappe.whitelist()
def deactivate_sales_person(status = None, employee = None):
	if status == "Left":
		sales_person = frappe.db.get_value("Sales Person", {"Employee": employee})
		if sales_person:
			frappe.db.set_value("Sales Person", sales_person, "enabled", 0)

@frappe.whitelist()
def create_user(employee, user = None, email=None):
	emp = frappe.get_doc("Employee", employee)

	employee_name = emp.employee_name.split(" ")
	middle_name = last_name = ""

	if len(employee_name) >= 3:
		last_name = " ".join(employee_name[2:])
		middle_name = employee_name[1]
	elif len(employee_name) == 2:
		last_name = employee_name[1]

	first_name = employee_name[0]

	if email:
		emp.prefered_email = email

	user = frappe.new_doc("User")
	user.update({
		"name": emp.employee_name,
		"email": emp.prefered_email,
		"enabled": 1,
		"first_name": first_name,
		"middle_name": middle_name,
		"last_name": last_name,
		"gender": emp.gender,
		"birth_date": emp.date_of_birth,
		"phone": emp.cell_number,
		"bio": emp.bio
	})
	user.insert()
	return user.name

def get_all_employee_emails(company):
	'''Returns list of employee emails either based on user_id or company_email'''
	employee_list = frappe.get_all('Employee',
		fields=['name','employee_name'],
		filters={
			'status': 'Active',
			'company': company
		}
	)
	employee_emails = []
	for employee in employee_list:
		if not employee:
			continue
		user, company_email, personal_email = frappe.db.get_value('Employee',
			employee, ['user_id', 'company_email', 'personal_email'])
		email = user or company_email or personal_email
		if email:
			employee_emails.append(email)
	return employee_emails

def get_employee_emails(employee_list):
	'''Returns list of employee emails either based on user_id or company_email'''
	employee_emails = []
	for employee in employee_list:
		if not employee:
			continue
		user, company_email, personal_email = frappe.db.get_value('Employee', employee,
											['user_id', 'company_email', 'personal_email'])
		email = user or company_email or personal_email
		if email:
			employee_emails.append(email)
	return employee_emails

@frappe.whitelist()
def get_children(doctype, parent=None, company=None, is_root=False, is_tree=False):

	filters = [['status', '=', 'Active']]
	if company and company != 'All Companies':
		filters.append(['company', '=', company])

	fields = ['name as value', 'employee_name as title']

	if is_root:
		parent = ''
	if parent and company and parent!=company:
		filters.append(['reports_to', '=', parent])
	else:
		filters.append(['reports_to', '=', ''])

	employees = frappe.get_list(doctype, fields=fields,
		filters=filters, order_by='name')

	for employee in employees:
		is_expandable = frappe.get_all(doctype, filters=[
			['reports_to', '=', employee.get('value')]
		])
		employee.expandable = 1 if is_expandable else 0

	return employees


def on_doctype_update():
	frappe.db.add_index("Employee", ["lft", "rgt"])

def has_user_permission_for_employee(user_name, employee_name):
	return frappe.db.exists({
		'doctype': 'User Permission',
		'user': user_name,
		'allow': 'Employee',
		'for_value': employee_name
	})

def has_upload_permission(doc, ptype='read', user=None):
	if not user:
		user = frappe.session.user
	if get_doc_permissions(doc, user=user, ptype=ptype).get(ptype):
		return True
	return doc.user_id == user<|MERGE_RESOLUTION|>--- conflicted
+++ resolved
@@ -36,11 +36,7 @@
 
 	def validate(self):
 		from erpnext.controllers.status_updater import validate_status
-<<<<<<< HEAD
-		validate_status(self.status, ["Active", "Inactive", "Left"])
-=======
 		validate_status(self.status, ["Active", "Inactive", "Suspended", "Left"])
->>>>>>> 11591b3e
 
 		self.employee = self.name
 		self.set_employee_name()
