{
 "actions": [],
 "allow_events_in_timeline": 1,
 "allow_import": 1,
 "allow_rename": 1,
 "autoname": "naming_series:",
 "creation": "2013-03-07 09:04:18",
 "doctype": "DocType",
 "document_type": "Setup",
 "editable_grid": 1,
 "engine": "InnoDB",
 "field_order": [
  "basic_information",
  "employee",
  "naming_series",
  "first_name",
  "middle_name",
  "last_name",
  "salutation",
  "employee_name",
  "employment_type",
  "image",
  "column_break1",
  "company",
  "status",
  "gender",
  "date_of_birth",
  "date_of_joining",
  "employee_number",
  "emergency_contact_details",
  "person_to_be_contacted",
  "relation",
  "column_break_19",
  "emergency_phone_number",
  "erpnext_user",
  "user_id",
  "create_user",
  "create_user_permission",
  "employment_details",
  "job_applicant",
  "scheduled_confirmation_date",
  "final_confirmation_date",
  "col_break_22",
  "contract_end_date",
  "notice_number_of_days",
  "date_of_retirement",
  "job_profile",
  "department",
  "designation",
  "reports_to",
  "column_break_31",
  "grade",
  "branch",
  "approvers_section",
  "expense_approver",
  "leave_approver",
  "column_break_45",
  "shift_request_approver",
  "attendance_and_leave_details",
  "attendance_device_id",
  "column_break_44",
  "holiday_list",
  "default_shift",
  "salary_information",
  "salary_mode",
  "payroll_cost_center",
  "column_break_52",
  "bank_name",
  "bank_ac_no",
  "health_insurance_section",
  "health_insurance_provider",
  "health_insurance_no",
  "contact_details",
  "cell_number",
  "prefered_email",
  "personal_email",
  "unsubscribed",
  "permanent_accommodation_type",
  "permanent_address",
  "column_break4",
  "prefered_contact_email",
  "company_email",
  "current_accommodation_type",
  "current_address",
  "sb53",
  "bio",
  "personal_details",
  "passport_number",
  "date_of_issue",
  "valid_upto",
  "place_of_issue",
  "marital_status",
  "blood_group",
  "column_break6",
  "family_background",
  "health_details",
  "educational_qualification",
  "education",
  "previous_work_experience",
  "external_work_history",
  "history_in_company",
  "internal_work_history",
  "exit",
  "resignation_letter_date",
  "relieving_date",
  "reason_for_leaving",
  "leave_encashed",
  "encashment_date",
  "exit_interview_details",
  "held_on",
  "new_workplace",
  "feedback",
  "lft",
  "rgt",
  "old_parent"
 ],
 "fields": [
  {
   "fieldname": "basic_information",
   "fieldtype": "Section Break",
   "oldfieldtype": "Section Break"
  },
  {
   "fieldname": "employee",
   "fieldtype": "Data",
   "hidden": 1,
   "label": "Employee",
   "no_copy": 1,
   "print_hide": 1,
   "report_hide": 1
  },
  {
   "fieldname": "naming_series",
   "fieldtype": "Select",
   "label": "Series",
   "no_copy": 1,
   "oldfieldname": "naming_series",
   "oldfieldtype": "Select",
   "options": "HR-EMP-",
   "set_only_once": 1
  },
  {
   "fieldname": "salutation",
   "fieldtype": "Link",
   "label": "Salutation",
   "oldfieldname": "salutation",
   "oldfieldtype": "Select",
   "options": "Salutation"
  },
  {
   "fieldname": "first_name",
   "fieldtype": "Data",
   "label": "First Name",
   "reqd": 1
  },
  {
   "allow_in_quick_entry": 1,
   "fieldname": "middle_name",
   "fieldtype": "Data",
   "label": "Middle Name"
  },
  {
   "allow_in_quick_entry": 1,
   "fieldname": "last_name",
   "fieldtype": "Data",
   "label": "Last Name"
  },
  {
   "fieldname": "employee_name",
   "fieldtype": "Data",
   "in_global_search": 1,
   "in_list_view": 1,
   "in_standard_filter": 1,
   "label": "Full Name",
   "oldfieldname": "employee_name",
   "oldfieldtype": "Data",
   "read_only": 1
  },
  {
   "fetch_from": "user_id.user_image",
   "fetch_if_empty": 1,
   "fieldname": "image",
   "fieldtype": "Attach Image",
   "hidden": 1,
   "label": "Image",
   "no_copy": 1
  },
  {
   "allow_in_quick_entry": 1,
   "fieldname": "column_break1",
   "fieldtype": "Column Break",
   "width": "50%"
  },
  {
   "fieldname": "company",
   "fieldtype": "Link",
   "label": "Company",
   "options": "Company",
   "print_hide": 1,
   "remember_last_selected_value": 1,
   "reqd": 1
  },
  {
   "default": "Active",
   "fieldname": "status",
   "fieldtype": "Select",
   "label": "Status",
   "oldfieldname": "status",
   "oldfieldtype": "Select",
   "options": "Active\nLeft",
   "reqd": 1,
   "search_index": 1
  },
  {
   "fieldname": "employee_number",
   "fieldtype": "Data",
   "in_global_search": 1,
   "label": "Employee Number",
   "oldfieldname": "employee_number",
   "oldfieldtype": "Data"
  },
  {
   "fieldname": "employment_type",
   "fieldtype": "Link",
   "ignore_user_permissions": 1,
   "label": "Employment Type",
   "oldfieldname": "employment_type",
   "oldfieldtype": "Link",
   "options": "Employment Type"
  },
  {
   "fieldname": "gender",
   "fieldtype": "Link",
   "label": "Gender",
   "oldfieldname": "gender",
   "oldfieldtype": "Select",
   "options": "Gender",
   "reqd": 1
  },
  {
   "fieldname": "date_of_birth",
   "fieldtype": "Date",
   "label": "Date of Birth",
   "oldfieldname": "date_of_birth",
   "oldfieldtype": "Date",
   "reqd": 1
  },
  {
   "fieldname": "date_of_joining",
   "fieldtype": "Date",
   "label": "Date of Joining",
   "oldfieldname": "date_of_joining",
   "oldfieldtype": "Date",
   "reqd": 1
  },
  {
   "allow_in_quick_entry": 1,
   "fieldname": "emergency_contact_details",
   "fieldtype": "Section Break",
   "label": "Emergency Contact"
  },
  {
   "bold": 1,
   "fieldname": "emergency_phone_number",
   "fieldtype": "Data",
   "label": "Emergency Phone",
   "options": "Phone"
  },
  {
   "bold": 1,
   "fieldname": "person_to_be_contacted",
   "fieldtype": "Data",
   "label": "Emergency Contact Name"
  },
  {
   "fieldname": "relation",
   "fieldtype": "Data",
   "label": "Relation"
  },
  {
   "collapsible": 1,
   "fieldname": "erpnext_user",
   "fieldtype": "Section Break",
   "label": "ERPNext User"
  },
  {
   "description": "System User (login) ID. If set, it will become default for all HR forms.",
   "fieldname": "user_id",
   "fieldtype": "Link",
   "ignore_user_permissions": 1,
   "label": "User ID",
   "options": "User"
  },
  {
   "depends_on": "eval:(!doc.user_id)",
   "fieldname": "create_user",
   "fieldtype": "Button",
   "label": "Create User"
  },
  {
   "default": "1",
   "depends_on": "user_id",
   "description": "This will restrict user access to other employee records",
   "fieldname": "create_user_permission",
   "fieldtype": "Check",
   "label": "Create User Permission"
  },
  {
   "allow_in_quick_entry": 1,
   "collapsible": 1,
   "fieldname": "employment_details",
   "fieldtype": "Section Break",
   "label": "Joining Details"
  },
  {
   "fieldname": "job_applicant",
   "fieldtype": "Link",
   "label": "Job Applicant",
   "options": "Job Applicant"
  },
  {
   "fieldname": "scheduled_confirmation_date",
   "fieldtype": "Date",
   "label": "Offer Date",
   "oldfieldname": "scheduled_confirmation_date",
   "oldfieldtype": "Date"
  },
  {
   "fieldname": "final_confirmation_date",
   "fieldtype": "Date",
   "label": "Confirmation Date",
   "oldfieldname": "final_confirmation_date",
   "oldfieldtype": "Date"
  },
  {
   "fieldname": "col_break_22",
   "fieldtype": "Column Break"
  },
  {
   "fieldname": "contract_end_date",
   "fieldtype": "Date",
   "label": "Contract End Date",
   "oldfieldname": "contract_end_date",
   "oldfieldtype": "Date"
  },
  {
   "fieldname": "notice_number_of_days",
   "fieldtype": "Int",
   "label": "Notice (days)",
   "oldfieldname": "notice_number_of_days",
   "oldfieldtype": "Int"
  },
  {
   "fieldname": "date_of_retirement",
   "fieldtype": "Date",
   "label": "Date Of Retirement",
   "oldfieldname": "date_of_retirement",
   "oldfieldtype": "Date"
  },
  {
   "collapsible": 1,
   "fieldname": "job_profile",
   "fieldtype": "Section Break",
   "label": "Department and Grade"
  },
  {
   "fieldname": "department",
   "fieldtype": "Link",
   "in_standard_filter": 1,
   "label": "Department",
   "oldfieldname": "department",
   "oldfieldtype": "Link",
   "options": "Department"
  },
  {
   "fieldname": "designation",
   "fieldtype": "Link",
   "in_global_search": 1,
   "in_list_view": 1,
   "label": "Designation",
   "oldfieldname": "designation",
   "oldfieldtype": "Link",
   "options": "Designation",
   "search_index": 1
  },
  {
   "fieldname": "reports_to",
   "fieldtype": "Link",
   "ignore_user_permissions": 1,
   "label": "Reports to",
   "oldfieldname": "reports_to",
   "oldfieldtype": "Link",
   "options": "Employee"
  },
  {
   "fieldname": "column_break_31",
   "fieldtype": "Column Break"
  },
  {
   "fieldname": "grade",
   "fieldtype": "Link",
   "label": "Grade",
   "options": "Employee Grade"
  },
  {
   "fieldname": "branch",
   "fieldtype": "Link",
   "label": "Branch",
   "oldfieldname": "branch",
   "oldfieldtype": "Link",
   "options": "Branch"
  },
  {
   "description": "Applicable Holiday List",
   "fieldname": "holiday_list",
   "fieldtype": "Link",
   "ignore_user_permissions": 1,
   "label": "Holiday List",
   "oldfieldname": "holiday_list",
   "oldfieldtype": "Link",
   "options": "Holiday List"
  },
  {
   "collapsible": 1,
   "fieldname": "salary_information",
   "fieldtype": "Section Break",
   "label": "Salary Details",
   "oldfieldtype": "Section Break",
   "width": "50%"
  },
  {
   "fieldname": "salary_mode",
   "fieldtype": "Select",
   "label": "Salary Mode",
   "oldfieldname": "salary_mode",
   "oldfieldtype": "Select",
   "options": "\nBank\nCash\nCheque"
  },
  {
   "depends_on": "eval:doc.salary_mode == 'Bank'",
   "fieldname": "bank_name",
   "fieldtype": "Data",
   "label": "Bank Name",
   "oldfieldname": "bank_name",
   "oldfieldtype": "Link"
  },
  {
   "depends_on": "eval:doc.salary_mode == 'Bank'",
   "fieldname": "bank_ac_no",
   "fieldtype": "Data",
   "label": "Bank A/C No.",
   "oldfieldname": "bank_ac_no",
   "oldfieldtype": "Data"
  },
  {
   "collapsible": 1,
   "fieldname": "health_insurance_section",
   "fieldtype": "Section Break",
   "label": "Health Insurance"
  },
  {
   "fieldname": "health_insurance_provider",
   "fieldtype": "Link",
   "label": "Health Insurance Provider",
   "options": "Employee Health Insurance"
  },
  {
   "depends_on": "eval:doc.health_insurance_provider",
   "fieldname": "health_insurance_no",
   "fieldtype": "Data",
   "label": "Health Insurance No"
  },
  {
   "collapsible": 1,
   "fieldname": "contact_details",
   "fieldtype": "Section Break",
   "label": "Contact Details"
  },
  {
   "fieldname": "cell_number",
   "fieldtype": "Data",
   "label": "Mobile",
   "options": "Phone"
  },
  {
   "fieldname": "prefered_contact_email",
   "fieldtype": "Select",
   "label": "Prefered Contact Email",
   "options": "\nCompany Email\nPersonal Email\nUser ID"
  },
  {
   "fieldname": "prefered_email",
   "fieldtype": "Data",
   "label": "Prefered Email",
   "options": "Email",
   "read_only": 1
  },
  {
   "description": "Provide Email Address registered in company",
   "fieldname": "company_email",
   "fieldtype": "Data",
   "label": "Company Email",
   "oldfieldname": "company_email",
   "oldfieldtype": "Data",
   "options": "Email"
  },
  {
   "fieldname": "personal_email",
   "fieldtype": "Data",
   "label": "Personal Email",
   "options": "Email"
  },
  {
   "default": "0",
   "fieldname": "unsubscribed",
   "fieldtype": "Check",
   "label": "Unsubscribed"
  },
  {
   "fieldname": "column_break4",
   "fieldtype": "Column Break",
   "width": "50%"
  },
  {
   "fieldname": "permanent_accommodation_type",
   "fieldtype": "Select",
   "label": "Permanent Address Is",
   "options": "\nRented\nOwned"
  },
  {
   "fieldname": "permanent_address",
   "fieldtype": "Small Text",
   "label": "Permanent Address"
  },
  {
   "fieldname": "current_accommodation_type",
   "fieldtype": "Select",
   "label": "Current Address Is",
   "options": "\nRented\nOwned"
  },
  {
   "fieldname": "current_address",
   "fieldtype": "Small Text",
   "label": "Current Address"
  },
  {
   "collapsible": 1,
   "fieldname": "sb53",
   "fieldtype": "Section Break",
   "label": "Personal Bio"
  },
  {
   "description": "Short biography for website and other publications.",
   "fieldname": "bio",
   "fieldtype": "Text Editor",
   "label": "Bio / Cover Letter"
  },
  {
   "collapsible": 1,
   "fieldname": "personal_details",
   "fieldtype": "Section Break",
   "label": "Personal Details"
  },
  {
   "fieldname": "passport_number",
   "fieldtype": "Data",
   "label": "Passport Number"
  },
  {
   "fieldname": "date_of_issue",
   "fieldtype": "Date",
   "label": "Date of Issue"
  },
  {
   "fieldname": "valid_upto",
   "fieldtype": "Date",
   "label": "Valid Upto"
  },
  {
   "fieldname": "place_of_issue",
   "fieldtype": "Data",
   "label": "Place of Issue"
  },
  {
   "fieldname": "column_break6",
   "fieldtype": "Column Break",
   "width": "50%"
  },
  {
   "fieldname": "marital_status",
   "fieldtype": "Select",
   "label": "Marital Status",
   "options": "\nSingle\nMarried\nDivorced\nWidowed"
  },
  {
   "fieldname": "blood_group",
   "fieldtype": "Select",
   "label": "Blood Group",
   "options": "\nA+\nA-\nB+\nB-\nAB+\nAB-\nO+\nO-"
  },
  {
   "description": "Here you can maintain family details like name and occupation of parent, spouse and children",
   "fieldname": "family_background",
   "fieldtype": "Small Text",
   "label": "Family Background"
  },
  {
   "description": "Here you can maintain height, weight, allergies, medical concerns etc",
   "fieldname": "health_details",
   "fieldtype": "Small Text",
   "label": "Health Details"
  },
  {
   "collapsible": 1,
   "fieldname": "educational_qualification",
   "fieldtype": "Section Break",
   "label": "Educational Qualification"
  },
  {
   "fieldname": "education",
   "fieldtype": "Table",
   "label": "Education",
   "options": "Employee Education"
  },
  {
   "collapsible": 1,
   "fieldname": "previous_work_experience",
   "fieldtype": "Section Break",
   "label": "Previous Work Experience",
   "options": "Simple"
  },
  {
   "fieldname": "external_work_history",
   "fieldtype": "Table",
   "label": "External Work History",
   "options": "Employee External Work History"
  },
  {
   "collapsible": 1,
   "fieldname": "history_in_company",
   "fieldtype": "Section Break",
   "label": "History In Company",
   "options": "Simple"
  },
  {
   "fieldname": "internal_work_history",
   "fieldtype": "Table",
   "label": "Internal Work History",
   "options": "Employee Internal Work History"
  },
  {
   "collapsible": 1,
   "fieldname": "exit",
   "fieldtype": "Section Break",
   "label": "Exit",
   "oldfieldtype": "Section Break"
  },
  {
   "fieldname": "resignation_letter_date",
   "fieldtype": "Date",
   "label": "Resignation Letter Date",
   "oldfieldname": "resignation_letter_date",
   "oldfieldtype": "Date"
  },
  {
   "fieldname": "relieving_date",
   "fieldtype": "Date",
   "label": "Relieving Date",
   "mandatory_depends_on": "eval:doc.status == \"Left\"",
   "oldfieldname": "relieving_date",
   "oldfieldtype": "Date"
  },
  {
   "fieldname": "reason_for_leaving",
   "fieldtype": "Small Text",
   "label": "Reason for Leaving",
   "oldfieldname": "reason_for_leaving",
   "oldfieldtype": "Data"
  },
  {
   "fieldname": "leave_encashed",
   "fieldtype": "Select",
   "label": "Leave Encashed?",
   "oldfieldname": "leave_encashed",
   "oldfieldtype": "Select",
   "options": "\nYes\nNo"
  },
  {
   "depends_on": "eval:doc.leave_encashed ==\"Yes\"",
   "fieldname": "encashment_date",
   "fieldtype": "Date",
   "label": "Encashment Date",
   "oldfieldname": "encashment_date",
   "oldfieldtype": "Date"
  },
  {
   "fieldname": "exit_interview_details",
   "fieldtype": "Column Break",
   "oldfieldname": "col_brk6",
   "oldfieldtype": "Column Break",
   "width": "50%"
  },
  {
   "fieldname": "held_on",
   "fieldtype": "Date",
   "label": "Exit Interview Held On",
   "oldfieldname": "held_on",
   "oldfieldtype": "Date"
  },
  {
   "fieldname": "new_workplace",
   "fieldtype": "Data",
   "label": "New Workplace",
   "oldfieldname": "new_workplace",
   "oldfieldtype": "Data"
  },
  {
   "fieldname": "feedback",
   "fieldtype": "Small Text",
   "label": "Feedback",
   "oldfieldname": "feedback",
   "oldfieldtype": "Text"
  },
  {
   "fieldname": "lft",
   "fieldtype": "Int",
   "hidden": 1,
   "label": "lft",
   "read_only": 1
  },
  {
   "fieldname": "rgt",
   "fieldtype": "Int",
   "hidden": 1,
   "label": "rgt",
   "read_only": 1
  },
  {
   "fieldname": "old_parent",
   "fieldtype": "Data",
   "hidden": 1,
   "ignore_user_permissions": 1,
   "label": "Old Parent"
  },
  {
   "fieldname": "attendance_device_id",
   "fieldtype": "Data",
   "label": "Attendance Device ID (Biometric/RF tag ID)",
   "no_copy": 1,
   "unique": 1
  },
  {
   "collapsible": 1,
   "fieldname": "attendance_and_leave_details",
   "fieldtype": "Section Break",
   "label": "Attendance and Leave Details"
  },
  {
   "fieldname": "column_break_44",
   "fieldtype": "Column Break"
  },
  {
   "fieldname": "default_shift",
   "fieldtype": "Link",
   "label": "Default Shift",
   "options": "Shift Type"
  },
  {
   "fieldname": "leave_approver",
   "fieldtype": "Link",
   "label": "Leave Approver",
   "options": "User"
  },
  {
   "fieldname": "column_break_19",
   "fieldtype": "Column Break"
  },
  {
   "fetch_from": "department.payroll_cost_center",
   "fetch_if_empty": 1,
   "fieldname": "payroll_cost_center",
   "fieldtype": "Link",
   "label": "Payroll Cost Center",
   "options": "Cost Center"
  },
  {
   "fieldname": "column_break_52",
   "fieldtype": "Column Break"
  },
  {
   "fieldname": "expense_approver",
   "fieldtype": "Link",
   "label": "Expense Approver",
   "options": "User"
  },
  {
   "fieldname": "approvers_section",
   "fieldtype": "Section Break",
   "label": "Approvers"
  },
  {
   "fieldname": "column_break_45",
   "fieldtype": "Column Break"
  },
  {
   "fieldname": "shift_request_approver",
   "fieldtype": "Link",
   "label": "Shift Request Approver",
   "options": "User"
  }
 ],
 "icon": "fa fa-user",
 "idx": 24,
 "image_field": "image",
 "links": [],
<<<<<<< HEAD
 "modified": "2021-01-01 16:54:33.477439",
=======
 "modified": "2020-12-02 15:58:23.805489",
>>>>>>> b864b09d
 "modified_by": "Administrator",
 "module": "HR",
 "name": "Employee",
 "name_case": "Title Case",
 "owner": "Administrator",
 "permissions": [
  {
   "email": 1,
   "print": 1,
   "read": 1,
   "report": 1,
   "role": "Employee"
  },
  {
   "create": 1,
   "delete": 1,
   "email": 1,
   "export": 1,
   "import": 1,
   "print": 1,
   "read": 1,
   "report": 1,
   "role": "HR User",
   "share": 1,
   "write": 1
  },
  {
   "create": 1,
   "delete": 1,
   "email": 1,
   "export": 1,
   "import": 1,
   "print": 1,
   "read": 1,
   "report": 1,
   "role": "HR Manager",
   "set_user_permissions": 1,
   "share": 1,
   "write": 1
  }
 ],
 "search_fields": "employee_name",
 "show_name_in_global_search": 1,
 "sort_field": "modified",
 "sort_order": "DESC",
 "title_field": "employee_name"
}<|MERGE_RESOLUTION|>--- conflicted
+++ resolved
@@ -813,11 +813,7 @@
  "idx": 24,
  "image_field": "image",
  "links": [],
-<<<<<<< HEAD
- "modified": "2021-01-01 16:54:33.477439",
-=======
- "modified": "2020-12-02 15:58:23.805489",
->>>>>>> b864b09d
+ "modified": "2021-01-02 16:54:33.477439",
  "modified_by": "Administrator",
  "module": "HR",
  "name": "Employee",
