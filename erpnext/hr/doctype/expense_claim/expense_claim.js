--- conflicted
+++ resolved
@@ -16,11 +16,7 @@
 frappe.ui.form.on('Expense Claim Detail', {
 	expense_type: function(frm, cdt, cdn) {
 		var d = locals[cdt][cdn];
-<<<<<<< HEAD
-		if(!frm.doc.company) {
-=======
 		if (!frm.doc.company) {
->>>>>>> 202ef92f
 			d.expense_type = "";
 			frappe.msgprint(__("Please set the Company"));
 			this.frm.refresh_fields();
