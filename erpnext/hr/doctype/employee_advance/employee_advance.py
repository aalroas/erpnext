# -*- coding: utf-8 -*-
# Copyright (c) 2017, Frappe Technologies Pvt. Ltd. and contributors
# For license information, please see license.txt

from __future__ import unicode_literals
import frappe, erpnext
from frappe import _
from frappe.model.document import Document
from frappe.utils import flt, nowdate

class EmployeeAdvanceOverPayment(frappe.ValidationError):
	pass

class EmployeeAdvance(Document):
	def onload(self):
		self.get("__onload").make_payment_via_journal_entry = frappe.db.get_single_value('Accounts Settings', 
			'make_payment_via_journal_entry')

	def validate(self):
		self.set_status()
		self.validate_employee_advance_account()

	def on_cancel(self):
		self.set_status()

	def set_status(self):
		if self.docstatus == 0:
			self.status = "Draft"
		if self.docstatus == 1:
			if self.claimed_amount and flt(self.claimed_amount) == flt(self.paid_amount):
				self.status = "Claimed"
			elif self.paid_amount and self.advance_amount == flt(self.paid_amount):
				self.status = "Paid"
			else:
				self.status = "Unpaid"
		elif self.docstatus == 2:
			self.status = "Cancelled"

	def validate_employee_advance_account(self):
		company_currency = erpnext.get_company_currency(self.company)
		if (self.advance_account and
			company_currency != frappe.db.get_value('Account', self.advance_account, 'account_currency')):
			frappe.throw(_("Advance account currency should be same as company currency {0}")
				.format(company_currency))

	def set_total_advance_paid(self):
		paid_amount = frappe.db.sql("""
			select ifnull(sum(debit_in_account_currency), 0) as paid_amount
			from `tabGL Entry`
			where against_voucher_type = 'Employee Advance' 
				and against_voucher = %s
				and party_type = 'Employee'
				and party = %s
		""", (self.name, self.employee), as_dict=1)[0].paid_amount

		if flt(paid_amount) > self.advance_amount:
			frappe.throw(_("Row {0}# Paid Amount cannot be greater than requested advance amount"),
				EmployeeAdvanceOverPayment)

		self.db_set("paid_amount", paid_amount)
		self.set_status()
		frappe.db.set_value("Employee Advance", self.name , "status", self.status)


	def update_claimed_amount(self):
		claimed_amount = frappe.db.sql("""
			select sum(ifnull(allocated_amount, 0))
			from `tabExpense Claim Advance`
			where employee_advance = %s and docstatus=1 and allocated_amount > 0
		""", self.name)[0][0]

<<<<<<< HEAD
		frappe.db.set_value("Employee Advance", self.name, "claimed_amount", flt(claimed_amount))

@frappe.whitelist()
def get_due_advance_amount(employee, posting_date):
	employee_due_amount = frappe.get_all("Employee Advance", \
		filters = {"employee":employee, "docstatus":1, "posting_date":("<=", posting_date)}, \
		fields = ["advance_amount", "paid_amount"])
	return sum([(emp.advance_amount - emp.paid_amount) for emp in employee_due_amount])
=======
		if claimed_amount:
			frappe.db.set_value("Employee Advance", self.name, "claimed_amount", claimed_amount)
>>>>>>> eeb66dfc

@frappe.whitelist()
def make_bank_entry(dt, dn):
	from erpnext.accounts.doctype.journal_entry.journal_entry import get_default_bank_cash_account

	doc = frappe.get_doc(dt, dn)
	payment_account = get_default_bank_cash_account(doc.company, account_type="Cash",
		mode_of_payment=doc.mode_of_payment)

	je = frappe.new_doc("Journal Entry")
	je.posting_date = nowdate()
	je.voucher_type = 'Bank Entry'
	je.company = doc.company
	je.remark = 'Payment against Employee Advance: ' + dn + '\n' + doc.purpose

	je.append("accounts", {
		"account": doc.advance_account,
		"debit_in_account_currency": flt(doc.advance_amount),
		"reference_type": "Employee Advance",
		"reference_name": doc.name,
		"party_type": "Employee",
		"party": doc.employee,
		"is_advance": "Yes"
	})

	je.append("accounts", {
		"account": payment_account.account,
		"credit_in_account_currency": flt(doc.advance_amount),
		"account_currency": payment_account.account_currency,
		"account_type": payment_account.account_type
	})

	return je.as_dict()<|MERGE_RESOLUTION|>--- conflicted
+++ resolved
@@ -69,8 +69,8 @@
 			where employee_advance = %s and docstatus=1 and allocated_amount > 0
 		""", self.name)[0][0]
 
-<<<<<<< HEAD
-		frappe.db.set_value("Employee Advance", self.name, "claimed_amount", flt(claimed_amount))
+		if claimed_amount:
+			frappe.db.set_value("Employee Advance", self.name, "claimed_amount", flt(claimed_amount))
 
 @frappe.whitelist()
 def get_due_advance_amount(employee, posting_date):
@@ -78,10 +78,6 @@
 		filters = {"employee":employee, "docstatus":1, "posting_date":("<=", posting_date)}, \
 		fields = ["advance_amount", "paid_amount"])
 	return sum([(emp.advance_amount - emp.paid_amount) for emp in employee_due_amount])
-=======
-		if claimed_amount:
-			frappe.db.set_value("Employee Advance", self.name, "claimed_amount", claimed_amount)
->>>>>>> eeb66dfc
 
 @frappe.whitelist()
 def make_bank_entry(dt, dn):
