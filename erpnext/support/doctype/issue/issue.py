--- conflicted
+++ resolved
@@ -116,80 +116,7 @@
 		}).insert(ignore_permissions=True)
 
 		return replicated_issue.name
-	
-<<<<<<< HEAD
-=======
-	def reset_issue_metrics(self):
-		self.db_set("resolution_time", None)
-		self.db_set("user_resolution_time", None)
-
-	def before_insert(self):
-		if frappe.db.get_single_value("Support Settings", "track_service_level_agreement"):
-			if frappe.flags.in_test:
-				self.set_response_and_resolution_time(priority=self.priority, service_level_agreement=self.service_level_agreement)
-			else:
-				self.set_response_and_resolution_time()
-
-	def set_response_and_resolution_time(self, priority=None, service_level_agreement=None):
-		service_level_agreement = get_active_service_level_agreement_for(self)
-
-		if not service_level_agreement:
-			if frappe.db.get_value("Issue", self.name, "service_level_agreement"):
-				frappe.throw(_("Couldn't Set Service Level Agreement {0}.").format(self.service_level_agreement))
-			return
-
-		if (service_level_agreement.customer and self.customer) and not (service_level_agreement.customer == self.customer):
-			frappe.throw(_("This Service Level Agreement is specific to Customer {0}").format(service_level_agreement.customer))
-
-		self.service_level_agreement = service_level_agreement.name
-		if not self.priority:
-			self.priority = service_level_agreement.default_priority
-
-		priority = get_priority(self)
-
-		if not self.creation:
-			self.creation = now_datetime()
-			self.service_level_agreement_creation = now_datetime()
-
-		start_date_time = get_datetime(self.service_level_agreement_creation)
-		self.response_by = get_expected_time_for(parameter="response", service_level=priority, start_date_time=start_date_time)
-		self.resolution_by = get_expected_time_for(parameter="resolution", service_level=priority, start_date_time=start_date_time)
-
-		self.response_by_variance = round(time_diff_in_seconds(self.response_by, now_datetime()))
-		self.resolution_by_variance = round(time_diff_in_seconds(self.resolution_by, now_datetime()))
-
-	def change_service_level_agreement_and_priority(self):
-		if self.service_level_agreement and frappe.db.exists("Issue", self.name) and \
-			frappe.db.get_single_value("Support Settings", "track_service_level_agreement"):
-
-			if not self.priority == frappe.db.get_value("Issue", self.name, "priority"):
-				self.set_response_and_resolution_time(priority=self.priority, service_level_agreement=self.service_level_agreement)
-				frappe.msgprint(_("Priority has been changed to {0}.").format(self.priority))
-
-			if not self.service_level_agreement == frappe.db.get_value("Issue", self.name, "service_level_agreement"):
-				self.set_response_and_resolution_time(priority=self.priority, service_level_agreement=self.service_level_agreement)
-				frappe.msgprint(_("Service Level Agreement has been changed to {0}.").format(self.service_level_agreement))
-
-	@frappe.whitelist()
-	def reset_service_level_agreement(self, reason, user):
-		if not frappe.db.get_single_value("Support Settings", "allow_resetting_service_level_agreement"):
-			frappe.throw(_("Allow Resetting Service Level Agreement from Support Settings."))
-
-		frappe.get_doc({
-			"doctype": "Comment",
-			"comment_type": "Info",
-			"reference_doctype": self.doctype,
-			"reference_name": self.name,
-			"comment_email": user,
-			"content": " resetted Service Level Agreement - {0}".format(_(reason)),
-		}).insert(ignore_permissions=True)
-
-		self.service_level_agreement_creation = now_datetime()
-		self.set_response_and_resolution_time(priority=self.priority, service_level_agreement=self.service_level_agreement)
-		self.agreement_status = "Ongoing"
-		self.save()
-
->>>>>>> b27eeb54
+
 	def reset_issue_metrics(self):
 		self.db_set("resolution_time", None)
 		self.db_set("user_resolution_time", None)
@@ -304,7 +231,7 @@
 
 def is_first_response(issue):
 	responses = frappe.get_all('Communication', filters = {'reference_name': issue.name, 'sent_or_received': 'Sent'})
-	if len(responses) == 1: 
+	if len(responses) == 1:
 		return True
 	return False
 
@@ -333,7 +260,7 @@
 			# both issue creation and first response were after working hours
 			else:
 				return 1.0		# this should ideally be zero, but it gets reset when the next response is sent if the value is zero
-			
+
 		else:
 			return 1.0
 
