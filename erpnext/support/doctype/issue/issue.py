# Copyright (c) 2015, Frappe Technologies Pvt. Ltd. and Contributors
# License: GNU General Public License v3. See license.txt

from __future__ import unicode_literals
import frappe
import json
from frappe import _
from frappe import utils
from frappe.model.document import Document
from frappe.utils import now_datetime
from datetime import datetime, timedelta
from frappe.model.mapper import get_mapped_doc
from frappe.utils.user import is_website_user
from frappe.email.inbox import link_communication_to_document

class Issue(Document):
	def get_feed(self):
		return "{0}: {1}".format(_(self.status), self.subject)

	def validate(self):
		if self.is_new() and self.via_customer_portal:
			self.flags.create_communication = True

		if not self.raised_by:
			self.raised_by = frappe.session.user

		self.set_lead_contact(self.raised_by)

		if not self.service_level_agreement:
			self.reset_sla_fields()

	def on_update(self):
		# Add a communication in the issue timeline
		if self.flags.create_communication and self.via_customer_portal:
			self.create_communication()
			self.flags.communication_created = None

	def set_lead_contact(self, email_id):
		import email.utils

		email_id = email.utils.parseaddr(email_id)[1]
		if email_id:
			if not self.lead:
				self.lead = frappe.db.get_value("Lead", {"email_id": email_id})

			if not self.contact and not self.customer:
				self.contact = frappe.db.get_value("Contact", {"email_id": email_id})

				if self.contact:
					contact = frappe.get_doc("Contact", self.contact)
					self.customer = contact.get_link_for("Customer")

			if not self.company:
				self.company = frappe.db.get_value("Lead", self.lead, "company") or \
					frappe.db.get_default("Company")

<<<<<<< HEAD
=======
	def reset_sla_fields(self):
		self.agreement_status = ""
		self.response_by = ""
		self.resolution_by = ""
		self.response_by_variance = 0
		self.resolution_by_variance = 0

	def update_status(self):
		status = frappe.db.get_value("Issue", self.name, "status")
		if self.status != "Open" and status == "Open" and not self.first_responded_on:
			self.first_responded_on = frappe.flags.current_time or now_datetime()

		if self.status in ["Closed", "Resolved"] and status not in ["Resolved", "Closed"]:
			self.resolution_date = frappe.flags.current_time or now_datetime()
			if frappe.db.get_value("Issue", self.name, "agreement_status") == "Ongoing":
				set_service_level_agreement_variance(issue=self.name)
				self.update_agreement_status()
			set_resolution_time(issue=self)
			set_user_resolution_time(issue=self)

		if self.status == "Open" and status != "Open":
			# if no date, it should be set as None and not a blank string "", as per mysql strict config
			self.resolution_date = None
			self.reset_issue_metrics()
			# enable SLA and variance on Reopen
			self.agreement_status = "Ongoing"
			set_service_level_agreement_variance(issue=self.name)

		self.handle_hold_time(status)

	def handle_hold_time(self, status):
		if self.service_level_agreement:
			# set response and resolution variance as None as the issue is on Hold
			pause_sla_on = frappe.db.get_all("Pause SLA On Status", fields=["status"],
				filters={"parent": self.service_level_agreement})
			hold_statuses = [entry.status for entry in pause_sla_on]
			update_values = {}

			if hold_statuses:
				if self.status in hold_statuses and status not in hold_statuses:
					update_values['on_hold_since'] = frappe.flags.current_time or now_datetime()
					if not self.first_responded_on:
						update_values['response_by'] = None
						update_values['response_by_variance'] = 0
					update_values['resolution_by'] = None
					update_values['resolution_by_variance'] = 0

				# calculate hold time when status is changed from any hold status to any non-hold status
				if self.status not in hold_statuses and status in hold_statuses:
					hold_time = self.total_hold_time if self.total_hold_time else 0
					now_time = frappe.flags.current_time or now_datetime()
					last_hold_time = 0
					if self.on_hold_since:
						# last_hold_time will be added to the sla variables
						last_hold_time = time_diff_in_seconds(now_time, self.on_hold_since)
						update_values['total_hold_time'] = hold_time + last_hold_time

					# re-calculate SLA variables after issue changes from any hold status to any non-hold status
					# add hold time to SLA variables
					start_date_time = get_datetime(self.service_level_agreement_creation)
					priority = get_priority(self)
					now_time = frappe.flags.current_time or now_datetime()

					if not self.first_responded_on:
						response_by = get_expected_time_for(parameter="response", service_level=priority, start_date_time=start_date_time)
						response_by = add_to_date(response_by, seconds=round(last_hold_time))
						response_by_variance = round(time_diff_in_seconds(response_by, now_time))
						update_values['response_by'] = response_by
						update_values['response_by_variance'] = response_by_variance + last_hold_time

					resolution_by = get_expected_time_for(parameter="resolution", service_level=priority, start_date_time=start_date_time)
					resolution_by = add_to_date(resolution_by, seconds=round(last_hold_time))
					resolution_by_variance = round(time_diff_in_seconds(resolution_by, now_time))
					update_values['resolution_by'] = resolution_by
					update_values['resolution_by_variance'] = resolution_by_variance + last_hold_time
					update_values['on_hold_since'] = None

				self.db_set(update_values)

	def update_agreement_status(self):
		if self.service_level_agreement and self.agreement_status == "Ongoing":
			if cint(frappe.db.get_value("Issue", self.name, "response_by_variance")) < 0 or \
				cint(frappe.db.get_value("Issue", self.name, "resolution_by_variance")) < 0:

				self.agreement_status = "Failed"
			else:
				self.agreement_status = "Fulfilled"

	def update_agreement_status_on_custom_status(self):
		"""
			Update Agreement Fulfilled status using Custom Scripts for Custom Issue Status
		"""
		if not self.first_responded_on: # first_responded_on set when first reply is sent to customer
			self.response_by_variance = round(time_diff_in_seconds(self.response_by, now_datetime()), 2)

		if not self.resolution_date: # resolution_date set when issue has been closed
			self.resolution_by_variance = round(time_diff_in_seconds(self.resolution_by, now_datetime()), 2)

		self.agreement_status = "Fulfilled" if self.response_by_variance > 0 and self.resolution_by_variance > 0 else "Failed"

>>>>>>> c2b5562a
	def create_communication(self):
		communication = frappe.new_doc("Communication")
		communication.update({
			"communication_type": "Communication",
			"communication_medium": "Email",
			"sent_or_received": "Received",
			"email_status": "Open",
			"subject": self.subject,
			"sender": self.raised_by,
			"content": self.description,
			"status": "Linked",
			"reference_doctype": "Issue",
			"reference_name": self.name
		})
		communication.ignore_permissions = True
		communication.ignore_mandatory = True
		communication.save()

	@frappe.whitelist()
	def split_issue(self, subject, communication_id):
		# Bug: Pressing enter doesn't send subject
		from copy import deepcopy

		replicated_issue = deepcopy(self)
		replicated_issue.subject = subject
		replicated_issue.issue_split_from = self.name
		replicated_issue.first_response_time = 0
		replicated_issue.first_responded_on = None
		replicated_issue.creation = now_datetime()

		# Reset SLA
		if replicated_issue.service_level_agreement:
			replicated_issue.service_level_agreement_creation = now_datetime()
			replicated_issue.service_level_agreement = None
			replicated_issue.agreement_status = "Ongoing"
			replicated_issue.response_by = None
			replicated_issue.response_by_variance = None
			replicated_issue.resolution_by = None
			replicated_issue.resolution_by_variance = None
			replicated_issue.reset_issue_metrics()

		frappe.get_doc(replicated_issue).insert()

		# Replicate linked Communications
		# TODO: get all communications in timeline before this, and modify them to append them to new doc
		comm_to_split_from = frappe.get_doc("Communication", communication_id)
		communications = frappe.get_all("Communication",
			filters={"reference_doctype": "Issue",
				"reference_name": comm_to_split_from.reference_name,
				"creation": (">=", comm_to_split_from.creation)})

		for communication in communications:
			doc = frappe.get_doc("Communication", communication.name)
			doc.reference_name = replicated_issue.name
			doc.save(ignore_permissions=True)

		frappe.get_doc({
			"doctype": "Comment",
			"comment_type": "Info",
			"reference_doctype": "Issue",
			"reference_name": replicated_issue.name,
			"content": " - Split the Issue from <a href='/app/Form/Issue/{0}'>{1}</a>".format(self.name, frappe.bold(self.name)),
		}).insert(ignore_permissions=True)

		return replicated_issue.name

def get_list_context(context=None):
	return {
		"title": _("Issues"),
		"get_list": get_issue_list,
		"row_template": "templates/includes/issue_row.html",
		"show_sidebar": True,
		"show_search": True,
		"no_breadcrumbs": True
	}


def get_issue_list(doctype, txt, filters, limit_start, limit_page_length=20, order_by=None):
	from frappe.www.list import get_list

	user = frappe.session.user
	contact = frappe.db.get_value("Contact", {"user": user}, "name")
	customer = None

	if contact:
		contact_doc = frappe.get_doc("Contact", contact)
		customer = contact_doc.get_link_for("Customer")

	ignore_permissions = False
	if is_website_user():
		if not filters: filters = {}

		if customer:
			filters["customer"] = customer
		else:
			filters["raised_by"] = user

		ignore_permissions = True

	return get_list(doctype, txt, filters, limit_start, limit_page_length, ignore_permissions=ignore_permissions)


@frappe.whitelist()
def set_multiple_status(names, status):

	for name in json.loads(names):
		frappe.db.set_value("Issue", name, "status", status)

@frappe.whitelist()
def set_status(name, status):
	frappe.db.set_value("Issue", name, "status", status)

def auto_close_tickets():
	"""Auto-close replied support tickets after 7 days"""
	auto_close_after_days = frappe.db.get_value("Support Settings", "Support Settings", "close_issue_after_days") or 7

	issues = frappe.db.sql(""" select name from tabIssue where status='Replied' and
		modified<DATE_SUB(CURDATE(), INTERVAL %s DAY) """, (auto_close_after_days), as_dict=True)

	for issue in issues:
		doc = frappe.get_doc("Issue", issue.get("name"))
		doc.status = "Closed"
		doc.flags.ignore_permissions = True
		doc.flags.ignore_mandatory = True
		doc.save()

def has_website_permission(doc, ptype, user, verbose=False):
	from erpnext.controllers.website_list_for_contact import has_website_permission
	permission_based_on_customer = has_website_permission(doc, ptype, user, verbose)

	return permission_based_on_customer or doc.raised_by==user

def update_issue(contact, method):
	"""Called when Contact is deleted"""
	frappe.db.sql("""UPDATE `tabIssue` set contact='' where contact=%s""", contact.name)

@frappe.whitelist()
def make_task(source_name, target_doc=None):
	return get_mapped_doc("Issue", source_name, {
		"Issue": {
			"doctype": "Task"
		}
	}, target_doc)

@frappe.whitelist()
def make_issue_from_communication(communication, ignore_communication_links=False):
	""" raise a issue from email """

	doc = frappe.get_doc("Communication", communication)
	issue = frappe.get_doc({
		"doctype": "Issue",
		"subject": doc.subject,
		"communication_medium": doc.communication_medium,
		"raised_by": doc.sender or "",
		"raised_by_phone": doc.phone_no or ""
	}).insert(ignore_permissions=True)

	link_communication_to_document(doc, "Issue", issue.name, ignore_communication_links)

	return issue.name

def get_holidays(holiday_list_name):
	holiday_list = frappe.get_cached_doc("Holiday List", holiday_list_name)
	holidays = [holiday.holiday_date for holiday in holiday_list.holidays]
	return holidays<|MERGE_RESOLUTION|>--- conflicted
+++ resolved
@@ -54,8 +54,6 @@
 				self.company = frappe.db.get_value("Lead", self.lead, "company") or \
 					frappe.db.get_default("Company")
 
-<<<<<<< HEAD
-=======
 	def reset_sla_fields(self):
 		self.agreement_status = ""
 		self.response_by = ""
@@ -156,7 +154,6 @@
 
 		self.agreement_status = "Fulfilled" if self.response_by_variance > 0 and self.resolution_by_variance > 0 else "Failed"
 
->>>>>>> c2b5562a
 	def create_communication(self):
 		communication = frappe.new_doc("Communication")
 		communication.update({
