# -*- coding: utf-8 -*-
# Copyright (c) 2018, Frappe Technologies Pvt. Ltd. and contributors
# For license information, please see license.txt

from __future__ import unicode_literals

import frappe
from frappe.model.document import Document
from frappe import _
<<<<<<< HEAD
from frappe.core.utils import get_parent_doc
from frappe.utils import time_diff_in_seconds, getdate, get_weekdays, add_to_date, get_time, get_datetime, \
	get_time_zone, to_timedelta, get_datetime_str, get_link_to_form, cint
from datetime import datetime
from erpnext.support.doctype.issue.issue import get_holidays
=======
from frappe.utils import getdate, get_weekdays, get_link_to_form, nowdate
from frappe.utils.safe_exec import get_safe_globals
>>>>>>> b27eeb54

class ServiceLevelAgreement(Document):
	def validate(self):
		self.validate_doc()
		self.validate_status_field()
		self.check_priorities()
		self.check_support_and_resolution()
		self.validate_condition()

	def check_priorities(self):
		priorities = []

		for priority in self.priorities:
			# Check if response and resolution time is set for every priority
			if not priority.response_time:
				frappe.throw(_("Set Response Time for Priority {0} in row {1}.").format(priority.priority, priority.idx))

			if self.apply_sla_for_resolution:
				if not priority.resolution_time:
					frappe.throw(_("Set Response Time for Priority {0} in row {1}.").format(priority.priority, priority.idx))

				response = priority.response_time
				resolution = priority.resolution_time
				if response > resolution:
					frappe.throw(_("Response Time for {0} priority in row {1} can't be greater than Resolution Time.").format(priority.priority, priority.idx))

			priorities.append(priority.priority)

		# Check if repeated priority
		if not len(set(priorities)) == len(priorities):
			repeated_priority = get_repeated(priorities)
			frappe.throw(_("Priority {0} has been repeated.").format(repeated_priority))

		# set default priority from priorities
		try:
			self.default_priority = next(d.priority for d in self.priorities if d.default_priority)
		except Exception:
			frappe.throw(_("Select a Default Priority."))

	def check_support_and_resolution(self):
		week = get_weekdays()
		support_days = []

		for support_and_resolution in self.support_and_resolution:
			support_days.append(support_and_resolution.workday)
			support_and_resolution.idx = week.index(support_and_resolution.workday) + 1

			if to_timedelta(support_and_resolution.start_time) >= to_timedelta(support_and_resolution.end_time):
				frappe.throw(_("Start Time can't be greater than or equal to End Time for {0}.").format(
					support_and_resolution.workday))

		# Check for repeated workday
		if not len(set(support_days)) == len(support_days):
			repeated_days = get_repeated(support_days)
			frappe.throw(_("Workday {0} has been repeated.").format(repeated_days))

	def validate_doc(self):
		if self.enabled and self.document_type == "Issue" \
			and not frappe.db.get_single_value("Support Settings", "track_service_level_agreement"):
			frappe.throw(_("{0} is not enabled in {1}").format(frappe.bold("Track Service Level Agreement"),
				get_link_to_form("Support Settings", "Support Settings")))

		if self.default_service_level_agreement and frappe.db.exists("Service Level Agreement", {
			"document_type": self.document_type,
			"default_service_level_agreement": "1",
			"name": ["!=", self.name]
		}):
			frappe.throw(_("Default Service Level Agreement for {0} already exists.").format(self.document_type))

		if self.start_date and self.end_date:
			self.validate_from_to_dates(self.start_date, self.end_date)

		if self.entity_type and self.entity and frappe.db.exists("Service Level Agreement", {
			"entity_type": self.entity_type,
			"entity": self.entity,
			"name": ["!=", self.name]
		}):
			frappe.throw(_("Service Level Agreement for {0} {1} already exists.").format(
				frappe.bold(self.entity_type), frappe.bold(self.entity)))

	def validate_status_field(self):
		meta = frappe.get_meta(self.document_type)
		if not meta.get_field("status"):
			frappe.throw(_("The Document Type {0} must have a Status field to configure Service Level Agreement").format(
				frappe.bold(self.document_type)))

	def validate_condition(self):
		temp_doc = frappe.new_doc('Issue')
		if self.condition:
			try:
				frappe.safe_eval(self.condition, None, get_context(temp_doc))
			except Exception:
				frappe.throw(_("The Condition '{0}' is invalid").format(self.condition))

	def get_service_level_agreement_priority(self, priority):
		priority = frappe.get_doc("Service Level Priority", {"priority": priority, "parent": self.name})

		return frappe._dict({
			"priority": priority.priority,
			"response_time": priority.response_time,
			"resolution_time": priority.resolution_time
		})

	def before_insert(self):
		# no need to set up SLA fields for Issue dt as they are standard fields in Issue
		if self.document_type == "Issue":
			return

		service_level_agreement_fields = get_service_level_agreement_fields()
		meta = frappe.get_meta(self.document_type, cached=False)

		if meta.custom:
			self.create_docfields(meta, service_level_agreement_fields)
		else:
			self.create_custom_fields(meta, service_level_agreement_fields)

	def on_trash(self):
		set_documents_with_active_service_level_agreement()

	def after_insert(self):
		set_documents_with_active_service_level_agreement()

	def on_update(self):
		set_documents_with_active_service_level_agreement()

	def create_docfields(self, meta, service_level_agreement_fields):
		last_index = len(meta.fields)

		for field in service_level_agreement_fields:
			if not meta.has_field(field.get("fieldname")):
				last_index += 1

				frappe.get_doc({
					"doctype": "DocField",
					"idx": last_index,
					"parenttype": "DocType",
					"parentfield": "fields",
					"parent": self.document_type,
					"label": field.get("label"),
					"fieldname": field.get("fieldname"),
					"fieldtype": field.get("fieldtype"),
					"collapsible": field.get("collapsible"),
					"options": field.get("options"),
					"read_only": field.get("read_only"),
					"hidden": field.get("hidden"),
					"description": field.get("description"),
					"default": field.get("default"),
				}).insert(ignore_permissions=True)
			else:
				existing_field = meta.get_field(field.get("fieldname"))
				self.reset_field_properties(existing_field, "DocField", field)

		# to update meta and modified timestamp
		frappe.get_doc('DocType', self.document_type).save(ignore_permissions=True)

	def create_custom_fields(self, meta, service_level_agreement_fields):
		for field in service_level_agreement_fields:
			if not meta.has_field(field.get("fieldname")):
				frappe.get_doc({
					"doctype": "Custom Field",
					"dt": self.document_type,
					"label": field.get("label"),
					"fieldname": field.get("fieldname"),
					"fieldtype": field.get("fieldtype"),
					"insert_after": "append",
					"collapsible": field.get("collapsible"),
					"options": field.get("options"),
					"read_only": field.get("read_only"),
					"hidden": field.get("hidden"),
					"description": field.get("description"),
					"default": field.get("default"),
				}).insert(ignore_permissions=True)
			else:
				existing_field = meta.get_field(field.get("fieldname"))
				self.reset_field_properties(existing_field, "Custom Field", field)

	def reset_field_properties(self, field, field_dt, sla_field):
		field = frappe.get_doc(field_dt, {"fieldname": field.fieldname})
		field.label = sla_field.get("label")
		field.fieldname = sla_field.get("fieldname")
		field.fieldtype = sla_field.get("fieldtype")
		field.collapsible = sla_field.get("collapsible")
		field.hidden = sla_field.get("hidden")
		field.options = sla_field.get("options")
		field.read_only = sla_field.get("read_only")
		field.hidden = sla_field.get("hidden")
		field.description = sla_field.get("description")
		field.default = sla_field.get("default")
		field.save(ignore_permissions=True)


def check_agreement_status():
	service_level_agreements = frappe.get_all("Service Level Agreement", filters=[
		{"enabled": 1},
		{"default_service_level_agreement": 0}
	], fields=["name"])

	for service_level_agreement in service_level_agreements:
		doc = frappe.get_doc("Service Level Agreement", service_level_agreement.name)
		if doc.end_date and getdate(doc.end_date) < getdate(frappe.utils.getdate()):
			frappe.db.set_value("Service Level Agreement", service_level_agreement.name, "enabled", 0)

<<<<<<< HEAD

def get_active_service_level_agreement_for(doctype, priority, customer=None, service_level_agreement=None):
	if doctype == "Issue" and not frappe.db.get_single_value("Support Settings", "track_service_level_agreement"):
=======
def get_active_service_level_agreement_for(doc):
	if not frappe.db.get_single_value("Support Settings", "track_service_level_agreement"):
>>>>>>> b27eeb54
		return

	filters = [
		["Service Level Agreement", "document_type", "=", doctype],
		["Service Level Agreement", "enabled", "=", 1]
	]
<<<<<<< HEAD
	if priority:
		filters.append(["Service Level Priority", "priority", "=", priority])

	or_filters = []
=======

	if doc.get('priority'):
		filters.append(["Service Level Priority", "priority", "=", doc.get('priority')])

	customer = doc.get('customer')
	or_filters = [
		["Service Level Agreement", "entity", "in", [customer, get_customer_group(customer), get_customer_territory(customer)]]
	]

	service_level_agreement = doc.get('service_level_agreement')
>>>>>>> b27eeb54
	if service_level_agreement:
		or_filters = [
			["Service Level Agreement", "name", "=", doc.get('service_level_agreement')],
		]

<<<<<<< HEAD
	if customer:
		or_filters.append(
			["Service Level Agreement", "entity", "in", [customer, get_customer_group(customer), get_customer_territory(customer)]]
		)
	or_filters.append(["Service Level Agreement", "default_service_level_agreement", "=", 1])

	agreement = frappe.get_all("Service Level Agreement", filters=filters, or_filters=or_filters,
		fields=["name", "default_priority", "apply_sla_for_resolution"])
=======
	default_sla_filter = filters + [["Service Level Agreement", "default_service_level_agreement", "=", 1]]
	default_sla = frappe.get_all("Service Level Agreement", filters=default_sla_filter,
		fields=["name", "default_priority", "condition"])

	filters += [["Service Level Agreement", "default_service_level_agreement", "=", 0]]
	agreements = frappe.get_all("Service Level Agreement", filters=filters, or_filters=or_filters,
		fields=["name", "default_priority", "condition"])
	
	# check if the current document on which SLA is to be applied fulfills all the conditions
	filtered_agreements = []
	for agreement in agreements:
		condition = agreement.get('condition')
		if not condition or (condition and frappe.safe_eval(condition, None, get_context(doc))):
			filtered_agreements.append(agreement)

	# if any default sla
	filtered_agreements += default_sla

	return filtered_agreements[0] if filtered_agreements else None
>>>>>>> b27eeb54

def get_context(doc):
	return {"doc": doc.as_dict(), "nowdate": nowdate, "frappe": frappe._dict(utils=get_safe_globals().get("frappe").get("utils"))}


def get_customer_group(customer):
	return frappe.db.get_value("Customer", customer, "customer_group") if customer else None


def get_customer_territory(customer):
	return frappe.db.get_value("Customer", customer, "territory") if customer else None


@frappe.whitelist()
def get_service_level_agreement_filters(doctype, name, customer=None):
	if not frappe.db.get_single_value("Support Settings", "track_service_level_agreement"):
		return

	filters = [
		["Service Level Agreement", "document_type", "=", doctype],
		["Service Level Agreement", "enabled", "=", 1]
	]

	or_filters = [
		["Service Level Agreement", "default_service_level_agreement", "=", 1]
	]

	if customer:
		# Include SLA with No Entity and Entity Type
		or_filters.append(
			["Service Level Agreement", "entity", "in", [customer, get_customer_group(customer), get_customer_territory(customer), ""]]
		)

	return {
		"priority": [priority.priority for priority in frappe.get_all("Service Level Priority", filters={"parent": name}, fields=["priority"])],
		"service_level_agreements": [d.name for d in frappe.get_all("Service Level Agreement", filters=filters, or_filters=or_filters)]
	}


def get_repeated(values):
	unique_list = []
	diff = []
	for value in values:
		if value not in unique_list:
			unique_list.append(str(value))
		else:
			if value not in diff:
				diff.append(str(value))
	return " ".join(diff)


def get_documents_with_active_service_level_agreement():
	sla_doctypes = frappe.cache().hget("service_level_agreement", "active")

	if sla_doctypes is None:
		return set_documents_with_active_service_level_agreement()

	return sla_doctypes


def set_documents_with_active_service_level_agreement():
	active = [sla.document_type for sla in frappe.get_all("Service Level Agreement", fields=["document_type"])]
	frappe.cache().hset("service_level_agreement", "active", active)
	return active


def apply(doc, method=None):
	# Applies SLA to document on validate
	if frappe.flags.in_patch or frappe.flags.in_install or frappe.flags.in_setup_wizard or \
		doc.doctype not in get_documents_with_active_service_level_agreement():
		return

	service_level_agreement = get_active_service_level_agreement_for(doctype=doc.get("doctype"), priority=doc.get("priority"),
		customer=doc.get("customer"), service_level_agreement=doc.get("service_level_agreement"))

	if not service_level_agreement:
		return

	set_sla_properties(doc, service_level_agreement)


def set_sla_properties(doc, service_level_agreement):
	if frappe.db.exists(doc.doctype, doc.name):
		from_db = frappe.get_doc(doc.doctype, doc.name)
	else:
		from_db = frappe._dict({})

	meta = frappe.get_meta(doc.doctype)

	if meta.has_field("customer") and service_level_agreement.customer and doc.get("customer") and \
		not service_level_agreement.customer == doc.get("customer"):
		frappe.throw(_("Service Level Agreement {0} is specific to Customer {1}").format(service_level_agreement.name,
			service_level_agreement.customer))

	doc.service_level_agreement = service_level_agreement.name
	doc.priority = doc.get("priority") or service_level_agreement.default_priority
	priority = get_priority(doc)

	if not doc.creation:
		doc.creation = now_datetime(doc.get("owner"))

		if meta.has_field("service_level_agreement_creation"):
			doc.service_level_agreement_creation = now_datetime(doc.get("owner"))

	start_date_time = get_datetime(doc.get("service_level_agreement_creation") or doc.creation)

	set_response_by_and_variance(doc, meta, start_date_time, priority)
	if service_level_agreement.apply_sla_for_resolution:
		set_resolution_by_and_variance(doc, meta, start_date_time, priority)

	update_status(doc, from_db, meta)


def update_status(doc, from_db, meta):
	if meta.has_field("status"):
		if meta.has_field("first_responded_on") and doc.status != "Open" and \
			from_db.status == "Open" and not doc.first_responded_on:
			doc.first_responded_on = frappe.flags.current_time or now_datetime(doc.get("owner"))

		if meta.has_field("service_level_agreement") and doc.service_level_agreement:
			# mark sla status as fulfilled based on the configuration
			fulfillment_statuses = [entry.status for entry in frappe.db.get_all("SLA Fulfilled On Status", filters={
				"parent": doc.service_level_agreement
			}, fields=["status"])]

			if doc.status in fulfillment_statuses and from_db.status not in fulfillment_statuses:
				apply_sla_for_resolution = frappe.db.get_value("Service Level Agreement", doc.service_level_agreement,
					"apply_sla_for_resolution")

				if apply_sla_for_resolution and meta.has_field("resolution_date"):
					doc.resolution_date = frappe.flags.current_time or now_datetime(doc.get("owner"))

				if meta.has_field("agreement_status") and from_db.agreement_status == "Ongoing":
					set_service_level_agreement_variance(doc.doctype, doc.name)
					update_agreement_status(doc, meta)

				if apply_sla_for_resolution:
					set_resolution_time(doc, meta)
					set_user_resolution_time(doc, meta)

		if doc.status == "Open" and from_db.status != "Open":
			# if no date, it should be set as None and not a blank string "", as per mysql strict config
			# enable SLA and variance on Reopen
			reset_metrics(doc, meta)
			set_service_level_agreement_variance(doc.doctype, doc.name)

	handle_hold_time(doc, meta, from_db.status)


def get_expected_time_for(parameter, service_level, start_date_time):
	current_date_time = start_date_time
	expected_time = current_date_time
	start_time = end_time = None
	expected_time_is_set = 0

	allotted_seconds = get_allotted_seconds(parameter, service_level)
	support_days = get_support_days(service_level)
	holidays = get_holidays(service_level.get("holiday_list"))
	weekdays = get_weekdays()

	while not expected_time_is_set:
		current_weekday = weekdays[current_date_time.weekday()]

		if not is_holiday(current_date_time, holidays) and current_weekday in support_days:
			if getdate(current_date_time) == getdate(start_date_time) \
				and get_time_in_timedelta(current_date_time.time()) > support_days[current_weekday].start_time:
				start_time = current_date_time - datetime(current_date_time.year, current_date_time.month, current_date_time.day)
			else:
				start_time = support_days[current_weekday].start_time

			end_time = support_days[current_weekday].end_time
			time_left_today = time_diff_in_seconds(end_time, start_time)
			# no time left for support today
			if time_left_today <= 0:
				pass

			elif allotted_seconds:
				if time_left_today >= allotted_seconds:
					expected_time = datetime.combine(getdate(current_date_time), get_time(start_time))
					expected_time = add_to_date(expected_time, seconds=allotted_seconds)
					expected_time_is_set = 1
				else:
					allotted_seconds = allotted_seconds - time_left_today

		if not expected_time_is_set:
			current_date_time = add_to_date(current_date_time, days=1)

	if end_time and allotted_seconds >= 86400:
		current_date_time = datetime.combine(getdate(current_date_time), get_time(end_time))
	else:
		current_date_time = expected_time

	return current_date_time


def get_allotted_seconds(parameter, service_level):
	allotted_seconds = 0
	if parameter == "response":
		allotted_seconds = service_level.get("response_time")
	elif parameter == "resolution":
		allotted_seconds = service_level.get("resolution_time")
	else:
		frappe.throw(_("{0} parameter is invalid").format(parameter))

	return allotted_seconds


def get_support_days(service_level):
	support_days = {}
	for service in service_level.get("support_and_resolution"):
		support_days[service.workday] = frappe._dict({
			"start_time": service.start_time,
			"end_time": service.end_time,
		})
	return support_days


def set_service_level_agreement_variance(doctype, doc=None):

	filters = {"status": "Open", "agreement_status": "Ongoing"}

	if doc:
		filters = {"name": doc}

	for entry in frappe.get_all(doctype, filters=filters):
		current_doc = frappe.get_doc(doctype, entry.name)
		current_time = frappe.flags.current_time or now_datetime(current_doc.get("owner"))
		apply_sla_for_resolution = frappe.db.get_value("Service Level Agreement", current_doc.service_level_agreement,
			"apply_sla_for_resolution")

		if not current_doc.first_responded_on: # first_responded_on set when first reply is sent to customer
			variance = round(time_diff_in_seconds(current_doc.response_by, current_time), 2)
			frappe.db.set_value(current_doc.doctype, current_doc.name, "response_by_variance", variance, update_modified=False)

			if variance < 0:
				frappe.db.set_value(current_doc.doctype, current_doc.name, "agreement_status", "Failed", update_modified=False)

		if apply_sla_for_resolution and not current_doc.get("resolution_date"): # resolution_date set when issue has been closed
			variance = round(time_diff_in_seconds(current_doc.resolution_by, current_time), 2)
			frappe.db.set_value(current_doc.doctype, current_doc.name, "resolution_by_variance", variance, update_modified=False)

			if variance < 0:
				frappe.db.set_value(current_doc.doctype, current_doc.name, "agreement_status", "Failed", update_modified=False)


def set_user_resolution_time(doc, meta):
	# total time taken by a user to close the issue apart from wait_time
	if not meta.has_field("user_resolution_time"):
		return

	communications = frappe.get_all("Communication", filters={
			"reference_doctype": doc.doctype,
			"reference_name": doc.name
		}, fields=["sent_or_received", "name", "creation"], order_by="creation")

	pending_time = []
	for i in range(len(communications)):
		if communications[i].sent_or_received == "Received" and communications[i-1].sent_or_received == "Sent":
			wait_time = time_diff_in_seconds(communications[i].creation, communications[i-1].creation)
			if wait_time > 0:
				pending_time.append(wait_time)

	total_pending_time = sum(pending_time)
	resolution_time_in_secs = time_diff_in_seconds(doc.resolution_date, doc.creation)
	doc.user_resolution_time = resolution_time_in_secs - total_pending_time


def change_service_level_agreement_and_priority(self):
	if self.service_level_agreement and frappe.db.exists("Issue", self.name) and \
		frappe.db.get_single_value("Support Settings", "track_service_level_agreement"):

		if not self.priority == frappe.db.get_value("Issue", self.name, "priority"):
			self.set_response_and_resolution_time(priority=self.priority, service_level_agreement=self.service_level_agreement)
			frappe.msgprint(_("Priority has been changed to {0}.").format(self.priority))

		if not self.service_level_agreement == frappe.db.get_value("Issue", self.name, "service_level_agreement"):
			self.set_response_and_resolution_time(priority=self.priority, service_level_agreement=self.service_level_agreement)
			frappe.msgprint(_("Service Level Agreement has been changed to {0}.").format(self.service_level_agreement))


def get_priority(doc):
	service_level_agreement = frappe.get_doc("Service Level Agreement", doc.service_level_agreement)
	priority = service_level_agreement.get_service_level_agreement_priority(doc.priority)
	priority.update({
		"support_and_resolution": service_level_agreement.support_and_resolution,
		"holiday_list": service_level_agreement.holiday_list
	})
	return priority


def reset_service_level_agreement(doc, reason, user):
	if not frappe.db.get_single_value("Support Settings", "allow_resetting_service_level_agreement"):
		frappe.throw(_("Allow Resetting Service Level Agreement from Support Settings."))

	frappe.get_doc({
		"doctype": "Comment",
		"comment_type": "Info",
		"reference_doctype": doc.doctype,
		"reference_name": doc.name,
		"comment_email": user,
		"content": " resetted Service Level Agreement - {0}".format(_(reason)),
	}).insert(ignore_permissions=True)

	doc.service_level_agreement_creation = now_datetime(doc.get("owner"))
	doc.set_response_and_resolution_time(priority=doc.priority, service_level_agreement=doc.service_level_agreement)
	doc.agreement_status = "Ongoing"
	doc.save()


def reset_metrics(doc, meta):
	if meta.has_field("resolution_date"):
		doc.resolution_date = None

	if not meta.has_field("resolution_time"):
		doc.resolution_time = None

	if not meta.has_field("user_resolution_time"):
		doc.user_resolution_time = None

	if meta.has_field("agreement_status"):
		doc.agreement_status = "Ongoing"


def set_resolution_time(doc, meta):
	# total time taken from issue creation to closing
	if not meta.has_field("resolution_time"):
		return

	doc.resolution_time = time_diff_in_seconds(doc.resolution_date, doc.creation)


# called via hooks on communication update
def update_hold_time(doc, status):
	parent = get_parent_doc(doc)
	if not parent:
		return

	if doc.communication_type == "Comment":
		return

	status_field = parent.meta.get_field("status")
	if status_field:
		options = (status_field.options or "").splitlines()

		# if status has a "Replied" option, then handle hold time
		if ("Replied" in options) and doc.sent_or_received == "Received":
			meta = frappe.get_meta(parent.doctype)
			handle_hold_time(parent, meta, 'Replied')


def handle_hold_time(doc, meta, status):
	if meta.has_field("service_level_agreement") and doc.service_level_agreement:
		# set response and resolution variance as None as the issue is on Hold for status as Replied
		hold_statuses = [entry.status for entry in frappe.db.get_all("Pause SLA On Status", filters={
				"parent": doc.service_level_agreement
			}, fields=["status"])]

		if not hold_statuses:
			return

		if meta.has_field("status") and doc.status in hold_statuses and status not in hold_statuses:
			apply_hold_status(doc, meta)

		# calculate hold time when status is changed from any hold status to any non-hold status
		if meta.has_field("status") and doc.status not in hold_statuses and status in hold_statuses:
			reset_hold_status_and_update_hold_time(doc, meta)


def apply_hold_status(doc, meta):
	update_values = {'on_hold_since': frappe.flags.current_time or now_datetime(doc.get("owner"))}

	if meta.has_field("first_responded_on") and not doc.first_responded_on:
		update_values['response_by'] = None
		update_values['response_by_variance'] = 0

	update_values['resolution_by'] = None
	update_values['resolution_by_variance'] = 0

	doc.db_set(update_values)


def reset_hold_status_and_update_hold_time(doc, meta):
	hold_time = doc.total_hold_time if meta.has_field("total_hold_time") and doc.total_hold_time else 0
	now_time = frappe.flags.current_time or now_datetime(doc.get("owner"))
	last_hold_time = 0
	update_values = {}

	if meta.has_field("on_hold_since") and doc.on_hold_since:
		# last_hold_time will be added to the sla variables
		last_hold_time = time_diff_in_seconds(now_time, doc.on_hold_since)
		update_values['total_hold_time'] = hold_time + last_hold_time

	# re-calculate SLA variables after issue changes from any hold status to any non-hold status
	start_date_time = get_datetime(doc.get("service_level_agreement_creation") or doc.creation)
	priority = get_priority(doc)
	now_time = frappe.flags.current_time or now_datetime(doc.get("owner"))

	# add hold time to response by variance
	if meta.has_field("first_responded_on") and not doc.first_responded_on:
		response_by = get_expected_time_for(parameter="response", service_level=priority, start_date_time=start_date_time)
		response_by = add_to_date(response_by, seconds=round(last_hold_time))
		response_by_variance = round(time_diff_in_seconds(response_by, now_time))

		update_values['response_by'] = response_by
		update_values['response_by_variance'] = response_by_variance + last_hold_time

	# add hold time to resolution by variance
	if frappe.db.get_value("Service Level Agreement", doc.service_level_agreement, "apply_sla_for_resolution"):
		resolution_by = get_expected_time_for(parameter="resolution", service_level=priority, start_date_time=start_date_time)
		resolution_by = add_to_date(resolution_by, seconds=round(last_hold_time))
		resolution_by_variance = round(time_diff_in_seconds(resolution_by, now_time))

		update_values['resolution_by'] = resolution_by
		update_values['resolution_by_variance'] = resolution_by_variance + last_hold_time

	update_values['on_hold_since'] = None

	doc.db_set(update_values)


def get_service_level_agreement_fields():
	return [
		{
			"collapsible": 1,
			"fieldname": "service_level_section",
			"fieldtype": "Section Break",
			"label": "Service Level"
		},
		{
			"fieldname": "service_level_agreement",
			"fieldtype": "Link",
			"label": "Service Level Agreement",
			"options": "Service Level Agreement"
		},
		{
			"fieldname": "priority",
			"fieldtype": "Link",
			"label": "Priority",
			"options": "Issue Priority"
		},
		{
			"fieldname": "response_by",
			"fieldtype": "Datetime",
			"label": "Response By",
			"read_only": 1
		},
		{
			"fieldname": "response_by_variance",
			"fieldtype": "Duration",
			"hide_seconds": 1,
			"label": "Response By Variance",
			"read_only": 1
		},
		{
			"fieldname": "first_responded_on",
			"fieldtype": "Datetime",
			"label": "First Responded On",
			"read_only": 1
		},
		{
			"fieldname": "on_hold_since",
			"fieldtype": "Datetime",
			"hidden": 1,
			"label": "On Hold Since",
			"read_only": 1
		},
		{
			"fieldname": "total_hold_time",
			"fieldtype": "Duration",
			"label": "Total Hold Time",
			"read_only": 1
		},
		{
			"fieldname": "cb",
			"fieldtype": "Column Break",
			"read_only": 1
		},
		{
			"default": "Ongoing",
			"fieldname": "agreement_status",
			"fieldtype": "Select",
			"label": "Service Level Agreement Status",
			"options": "Ongoing\nFulfilled\nFailed",
			"read_only": 1
		},
		{
			"fieldname": "resolution_by",
			"fieldtype": "Datetime",
			"label": "Resolution By",
			"read_only": 1
		},
		{
			"fieldname": "resolution_by_variance",
			"fieldtype": "Duration",
			"hide_seconds": 1,
			"label": "Resolution By Variance",
			"read_only": 1
		},
		{
			"fieldname": "service_level_agreement_creation",
			"fieldtype": "Datetime",
			"hidden": 1,
			"label": "Service Level Agreement Creation",
			"read_only": 1
		},
		{
			"depends_on": "eval:!doc.__islocal",
			"fieldname": "resolution_date",
			"fieldtype": "Datetime",
			"label": "Resolution Date",
			"no_copy": 1,
			"read_only": 1
		}
	]


def update_agreement_status_on_custom_status(doc):
	# Update Agreement Fulfilled status using Custom Scripts for Custom Status

	meta = frappe.get_meta(doc.doctype)
	now_time = frappe.flags.current_time or now_datetime(doc.get("owner"))
	if meta.has_field("first_responded_on") and not doc.first_responded_on:
		# first_responded_on set when first reply is sent to customer
		doc.response_by_variance = round(time_diff_in_seconds(doc.response_by, now_time), 2)

	if meta.has_field("resolution_date") and not doc.resolution_date:
		# resolution_date set when issue has been closed
		doc.resolution_by_variance = round(time_diff_in_seconds(doc.resolution_by, now_time), 2)

	if meta.has_field("agreement_status"):
		doc.agreement_status = "Fulfilled" if doc.response_by_variance > 0 and doc.resolution_by_variance > 0 else "Failed"


def update_agreement_status(doc, meta):
	if meta.has_field("service_level_agreement") and meta.has_field("agreement_status") and \
		doc.service_level_agreement and doc.agreement_status == "Ongoing":

		apply_sla_for_resolution = frappe.db.get_value("Service Level Agreement", doc.service_level_agreement,
			"apply_sla_for_resolution")

		# if SLA is applied for resolution check for response and resolution, else only response
		if apply_sla_for_resolution:
			if meta.has_field("response_by_variance") and meta.has_field("resolution_by_variance"):
				if cint(frappe.db.get_value(doc.doctype, doc.name, "response_by_variance")) < 0 or \
					cint(frappe.db.get_value(doc.doctype, doc.name, "resolution_by_variance")) < 0:

					doc.agreement_status = "Failed"
				else:
					doc.agreement_status = "Fulfilled"
		else:
			if meta.has_field("response_by_variance") and \
				cint(frappe.db.get_value(doc.doctype, doc.name, "response_by_variance")) < 0:
				doc.agreement_status = "Failed"
			else:
				doc.agreement_status = "Fulfilled"


def is_holiday(date, holidays):
	return getdate(date) in holidays


def get_time_in_timedelta(time):
	"""Converts datetime.time(10, 36, 55, 961454) to datetime.timedelta(seconds=38215)."""
	import datetime
	return datetime.timedelta(hours=time.hour, minutes=time.minute, seconds=time.second)


def set_response_by_and_variance(doc, meta, start_date_time, priority):
	if meta.has_field("response_by"):
		doc.response_by = get_expected_time_for(parameter="response", service_level=priority, start_date_time=start_date_time)

	if meta.has_field("response_by_variance") and not doc.get('first_responded_on'):
		now_time = frappe.flags.current_time or now_datetime(doc.get("owner"))
		doc.response_by_variance = round(time_diff_in_seconds(doc.response_by, now_time), 2)

def set_resolution_by_and_variance(doc, meta, start_date_time, priority):
	if meta.has_field("resolution_by"):
		doc.resolution_by = get_expected_time_for(parameter="resolution", service_level=priority, start_date_time=start_date_time)

	if meta.has_field("resolution_by_variance") and not doc.get("resolution_date"):
		now_time = frappe.flags.current_time or now_datetime(doc.get("owner"))
		doc.resolution_by_variance = round(time_diff_in_seconds(doc.resolution_by, now_time), 2)


def now_datetime(user):
	dt = convert_utc_to_user_timezone(datetime.utcnow(), user)
	return dt.replace(tzinfo=None)


def convert_utc_to_user_timezone(utc_timestamp, user):
	from pytz import timezone, UnknownTimeZoneError

	user_tz = get_tz(user)
	utcnow = timezone('UTC').localize(utc_timestamp)
	try:
		return utcnow.astimezone(timezone(user_tz))
	except UnknownTimeZoneError:
		return utcnow


def get_tz(user):
	return frappe.db.get_value("User", user, "time_zone") or get_time_zone()


@frappe.whitelist()
def get_user_time(user, to_string=False):
	return get_datetime_str(now_datetime(user)) if to_string else now_datetime(user)


@frappe.whitelist()
def get_sla_doctypes():
	doctypes = []
	data = frappe.get_list('Service Level Agreement',
		{'enabled': 1},
		['document_type'],
		distinct=1
	)

	for entry in data:
		doctypes.append(entry.document_type)

	return doctypes<|MERGE_RESOLUTION|>--- conflicted
+++ resolved
@@ -7,16 +7,12 @@
 import frappe
 from frappe.model.document import Document
 from frappe import _
-<<<<<<< HEAD
 from frappe.core.utils import get_parent_doc
 from frappe.utils import time_diff_in_seconds, getdate, get_weekdays, add_to_date, get_time, get_datetime, \
-	get_time_zone, to_timedelta, get_datetime_str, get_link_to_form, cint
+	get_time_zone, to_timedelta, get_datetime_str, get_link_to_form, cint, nowdate
 from datetime import datetime
 from erpnext.support.doctype.issue.issue import get_holidays
-=======
-from frappe.utils import getdate, get_weekdays, get_link_to_form, nowdate
 from frappe.utils.safe_exec import get_safe_globals
->>>>>>> b27eeb54
 
 class ServiceLevelAgreement(Document):
 	def validate(self):
@@ -219,26 +215,14 @@
 		if doc.end_date and getdate(doc.end_date) < getdate(frappe.utils.getdate()):
 			frappe.db.set_value("Service Level Agreement", service_level_agreement.name, "enabled", 0)
 
-<<<<<<< HEAD
-
-def get_active_service_level_agreement_for(doctype, priority, customer=None, service_level_agreement=None):
-	if doctype == "Issue" and not frappe.db.get_single_value("Support Settings", "track_service_level_agreement"):
-=======
 def get_active_service_level_agreement_for(doc):
 	if not frappe.db.get_single_value("Support Settings", "track_service_level_agreement"):
->>>>>>> b27eeb54
 		return
 
 	filters = [
 		["Service Level Agreement", "document_type", "=", doctype],
 		["Service Level Agreement", "enabled", "=", 1]
 	]
-<<<<<<< HEAD
-	if priority:
-		filters.append(["Service Level Priority", "priority", "=", priority])
-
-	or_filters = []
-=======
 
 	if doc.get('priority'):
 		filters.append(["Service Level Priority", "priority", "=", doc.get('priority')])
@@ -249,22 +233,11 @@
 	]
 
 	service_level_agreement = doc.get('service_level_agreement')
->>>>>>> b27eeb54
 	if service_level_agreement:
 		or_filters = [
 			["Service Level Agreement", "name", "=", doc.get('service_level_agreement')],
 		]
 
-<<<<<<< HEAD
-	if customer:
-		or_filters.append(
-			["Service Level Agreement", "entity", "in", [customer, get_customer_group(customer), get_customer_territory(customer)]]
-		)
-	or_filters.append(["Service Level Agreement", "default_service_level_agreement", "=", 1])
-
-	agreement = frappe.get_all("Service Level Agreement", filters=filters, or_filters=or_filters,
-		fields=["name", "default_priority", "apply_sla_for_resolution"])
-=======
 	default_sla_filter = filters + [["Service Level Agreement", "default_service_level_agreement", "=", 1]]
 	default_sla = frappe.get_all("Service Level Agreement", filters=default_sla_filter,
 		fields=["name", "default_priority", "condition"])
@@ -272,7 +245,7 @@
 	filters += [["Service Level Agreement", "default_service_level_agreement", "=", 0]]
 	agreements = frappe.get_all("Service Level Agreement", filters=filters, or_filters=or_filters,
 		fields=["name", "default_priority", "condition"])
-	
+
 	# check if the current document on which SLA is to be applied fulfills all the conditions
 	filtered_agreements = []
 	for agreement in agreements:
@@ -284,7 +257,6 @@
 	filtered_agreements += default_sla
 
 	return filtered_agreements[0] if filtered_agreements else None
->>>>>>> b27eeb54
 
 def get_context(doc):
 	return {"doc": doc.as_dict(), "nowdate": nowdate, "frappe": frappe._dict(utils=get_safe_globals().get("frappe").get("utils"))}
@@ -357,8 +329,7 @@
 		doc.doctype not in get_documents_with_active_service_level_agreement():
 		return
 
-	service_level_agreement = get_active_service_level_agreement_for(doctype=doc.get("doctype"), priority=doc.get("priority"),
-		customer=doc.get("customer"), service_level_agreement=doc.get("service_level_agreement"))
+	service_level_agreement = get_active_service_level_agreement_for(doc)
 
 	if not service_level_agreement:
 		return
