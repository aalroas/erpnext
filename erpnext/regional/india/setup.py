# Copyright (c) 2015, Frappe Technologies Pvt. Ltd. and Contributors
# License: GNU General Public License v3. See license.txt

from __future__ import unicode_literals

import frappe, os, json
from frappe.custom.doctype.custom_field.custom_field import create_custom_fields
from frappe.custom.doctype.property_setter.property_setter import make_property_setter
from frappe.permissions import add_permission, update_permission_property
from erpnext.regional.india import states
from erpnext.accounts.utils import get_fiscal_year, FiscalYearError
from frappe.utils import today

def setup(company=None, patch=True):
	# Company independent fixtures should be called only once at the first company setup
	if frappe.db.count('Company', {'country': 'India'}) <=1:
		setup_company_independent_fixtures(patch=patch)

	if not patch:
		make_fixtures(company)

# TODO: for all countries
def setup_company_independent_fixtures(patch=False):
	make_custom_fields()
	make_property_setters(patch=patch)
	add_permissions()
	add_custom_roles_for_reports()
	frappe.enqueue('erpnext.regional.india.setup.add_hsn_sac_codes', now=frappe.flags.in_test)
	create_gratuity_rule()
	add_print_formats()
	update_accounts_settings_for_taxes()

def add_hsn_sac_codes():
	if frappe.flags.in_test and frappe.flags.created_hsn_codes:
		return

	# HSN codes
	with open(os.path.join(os.path.dirname(__file__), 'hsn_code_data.json'), 'r') as f:
		hsn_codes = json.loads(f.read())

	create_hsn_codes(hsn_codes, code_field="hsn_code")

	# SAC Codes
	with open(os.path.join(os.path.dirname(__file__), 'sac_code_data.json'), 'r') as f:
		sac_codes = json.loads(f.read())
	create_hsn_codes(sac_codes, code_field="sac_code")

	if frappe.flags.in_test:
		frappe.flags.created_hsn_codes = True

def create_hsn_codes(data, code_field):
	for d in data:
		hsn_code = frappe.new_doc('GST HSN Code')
		hsn_code.description = d["description"]
		hsn_code.hsn_code = d[code_field]
		hsn_code.name = d[code_field]
		try:
			hsn_code.db_insert()
		except frappe.DuplicateEntryError:
			pass

def add_custom_roles_for_reports():
	for report_name in ('GST Sales Register', 'GST Purchase Register',
		'GST Itemised Sales Register', 'GST Itemised Purchase Register', 'Eway Bill', 'E-Invoice Summary'):

		if not frappe.db.get_value('Custom Role', dict(report=report_name)):
			frappe.get_doc(dict(
				doctype='Custom Role',
				report=report_name,
				roles= [
					dict(role='Accounts User'),
					dict(role='Accounts Manager')
				]
			)).insert()

	for report_name in ('Professional Tax Deductions', 'Provident Fund Deductions'):

		if not frappe.db.get_value('Custom Role', dict(report=report_name)):
			frappe.get_doc(dict(
				doctype='Custom Role',
				report=report_name,
				roles= [
					dict(role='HR User'),
					dict(role='HR Manager'),
					dict(role='Employee')
				]
			)).insert()

	for report_name in ('HSN-wise-summary of outward supplies', 'GSTR-1', 'GSTR-2'):

		if not frappe.db.get_value('Custom Role', dict(report=report_name)):
			frappe.get_doc(dict(
				doctype='Custom Role',
				report=report_name,
				roles= [
					dict(role='Accounts User'),
					dict(role='Accounts Manager'),
					dict(role='Auditor')
				]
			)).insert()

def add_permissions():
	for doctype in ('GST HSN Code', 'GST Settings', 'GSTR 3B Report', 'Lower Deduction Certificate', 'E Invoice Settings'):
		add_permission(doctype, 'All', 0)
		for role in ('Accounts Manager', 'Accounts User', 'System Manager'):
			add_permission(doctype, role, 0)
			update_permission_property(doctype, role, 0, 'write', 1)
			update_permission_property(doctype, role, 0, 'create', 1)

		if doctype == 'GST HSN Code':
			for role in ('Item Manager', 'Stock Manager'):
				add_permission(doctype, role, 0)
				update_permission_property(doctype, role, 0, 'write', 1)
				update_permission_property(doctype, role, 0, 'create', 1)

def add_print_formats():
	frappe.reload_doc("regional", "print_format", "gst_tax_invoice")
	frappe.reload_doc("accounts", "print_format", "gst_pos_invoice")
	frappe.reload_doc("accounts", "print_format", "GST E-Invoice")

	frappe.db.set_value("Print Format", "GST POS Invoice", "disabled", 0)
	frappe.db.set_value("Print Format", "GST Tax Invoice", "disabled", 0)
	frappe.db.set_value("Print Format", "GST E-Invoice", "disabled", 0)

def make_property_setters(patch=False):
	# GST rules do not allow for an invoice no. bigger than 16 characters
	journal_entry_types = frappe.get_meta("Journal Entry").get_options("voucher_type").split("\n") + ['Reversal Of ITC']
	sales_invoice_series = ['SINV-.YY.-', 'SRET-.YY.-', ''] + frappe.get_meta("Sales Invoice").get_options("naming_series").split("\n")
	purchase_invoice_series = ['PINV-.YY.-', 'PRET-.YY.-', ''] + frappe.get_meta("Purchase Invoice").get_options("naming_series").split("\n")

	if not patch:
		make_property_setter('Sales Invoice', 'naming_series', 'options', '\n'.join(sales_invoice_series), '')
		make_property_setter('Purchase Invoice', 'naming_series', 'options', '\n'.join(purchase_invoice_series), '')
		make_property_setter('Journal Entry', 'voucher_type', 'options', '\n'.join(journal_entry_types), '')

def make_custom_fields(update=True):
	hsn_sac_field = dict(fieldname='gst_hsn_code', label='HSN/SAC',
		fieldtype='Data', fetch_from='item_code.gst_hsn_code', insert_after='description',
		allow_on_submit=1, print_hide=1, fetch_if_empty=1)
	nil_rated_exempt = dict(fieldname='is_nil_exempt', label='Is Nil Rated or Exempted',
		fieldtype='Check', fetch_from='item_code.is_nil_exempt', insert_after='gst_hsn_code',
		print_hide=1)
	is_non_gst = dict(fieldname='is_non_gst', label='Is Non GST',
		fieldtype='Check', fetch_from='item_code.is_non_gst', insert_after='is_nil_exempt',
		print_hide=1)
	taxable_value = dict(fieldname='taxable_value', label='Taxable Value',
		fieldtype='Currency', insert_after='base_net_amount', hidden=1, options="Company:company:default_currency",
		print_hide=1)

	purchase_invoice_gst_category = [
		dict(fieldname='gst_section', label='GST Details', fieldtype='Section Break',
			insert_after='language', print_hide=1, collapsible=1),
		dict(fieldname='gst_category', label='GST Category',
			fieldtype='Select', insert_after='gst_section', print_hide=1,
			options='\nRegistered Regular\nRegistered Composition\nUnregistered\nSEZ\nOverseas\nUIN Holders',
			fetch_from='supplier.gst_category', fetch_if_empty=1),
		dict(fieldname='export_type', label='Export Type',
			fieldtype='Select', insert_after='gst_category', print_hide=1,
			depends_on='eval:in_list(["SEZ", "Overseas"], doc.gst_category)',
			options='\nWith Payment of Tax\nWithout Payment of Tax', fetch_from='supplier.export_type',
			fetch_if_empty=1),
	]

	sales_invoice_gst_category = [
		dict(fieldname='gst_section', label='GST Details', fieldtype='Section Break',
			insert_after='language', print_hide=1, collapsible=1),
		dict(fieldname='gst_category', label='GST Category',
			fieldtype='Select', insert_after='gst_section', print_hide=1,
			options='\nRegistered Regular\nRegistered Composition\nUnregistered\nSEZ\nOverseas\nConsumer\nDeemed Export\nUIN Holders',
			fetch_from='customer.gst_category', fetch_if_empty=1),
		dict(fieldname='export_type', label='Export Type',
			fieldtype='Select', insert_after='gst_category', print_hide=1,
			depends_on='eval:in_list(["SEZ", "Overseas", "Deemed Export"], doc.gst_category)',
			options='\nWith Payment of Tax\nWithout Payment of Tax', fetch_from='customer.export_type',
			fetch_if_empty=1),
	]

	delivery_note_gst_category = [
		dict(fieldname='gst_category', label='GST Category',
			fieldtype='Select', insert_after='gst_vehicle_type', print_hide=1,
			options='\nRegistered Regular\nRegistered Composition\nUnregistered\nSEZ\nOverseas\nConsumer\nDeemed Export\nUIN Holders',
			fetch_from='customer.gst_category', fetch_if_empty=1),
	]

	invoice_gst_fields = [
		dict(fieldname='invoice_copy', label='Invoice Copy',
			fieldtype='Select', insert_after='export_type', print_hide=1, allow_on_submit=1,
			options='Original for Recipient\nDuplicate for Transporter\nDuplicate for Supplier\nTriplicate for Supplier'),
		dict(fieldname='reverse_charge', label='Reverse Charge',
			fieldtype='Select', insert_after='invoice_copy', print_hide=1,
			options='Y\nN', default='N'),
		dict(fieldname='ecommerce_gstin', label='E-commerce GSTIN',
			fieldtype='Data', insert_after='export_type', print_hide=1),
		dict(fieldname='gst_col_break', fieldtype='Column Break', insert_after='ecommerce_gstin'),
		dict(fieldname='reason_for_issuing_document', label='Reason For Issuing document',
			fieldtype='Select', insert_after='gst_col_break', print_hide=1,
			depends_on='eval:doc.is_return==1',
			options='\n01-Sales Return\n02-Post Sale Discount\n03-Deficiency in services\n04-Correction in Invoice\n05-Change in POS\n06-Finalization of Provisional assessment\n07-Others')
	]

	purchase_invoice_gst_fields = [
			dict(fieldname='supplier_gstin', label='Supplier GSTIN',
				fieldtype='Data', insert_after='supplier_address',
				fetch_from='supplier_address.gstin', print_hide=1, read_only=1),
			dict(fieldname='company_gstin', label='Company GSTIN',
				fieldtype='Data', insert_after='shipping_address_display',
				fetch_from='shipping_address.gstin', print_hide=1, read_only=1),
			dict(fieldname='place_of_supply', label='Place of Supply',
				fieldtype='Data', insert_after='shipping_address',
				print_hide=1, read_only=1),
		]

	purchase_invoice_itc_fields = [
			dict(fieldname='eligibility_for_itc', label='Eligibility For ITC',
				fieldtype='Select', insert_after='reason_for_issuing_document', print_hide=1,
				options='Input Service Distributor\nImport Of Service\nImport Of Capital Goods\nITC on Reverse Charge\nIneligible As Per Section 17(5)\nIneligible Others\nAll Other ITC',
				default="All Other ITC"),
			dict(fieldname='itc_integrated_tax', label='Availed ITC Integrated Tax',
				fieldtype='Currency', insert_after='eligibility_for_itc',
				options='Company:company:default_currency', print_hide=1),
			dict(fieldname='itc_central_tax', label='Availed ITC Central Tax',
				fieldtype='Currency', insert_after='itc_integrated_tax',
				options='Company:company:default_currency', print_hide=1),
			dict(fieldname='itc_state_tax', label='Availed ITC State/UT Tax',
				fieldtype='Currency', insert_after='itc_central_tax',
				options='Company:company:default_currency', print_hide=1),
			dict(fieldname='itc_cess_amount', label='Availed ITC Cess',
				fieldtype='Currency', insert_after='itc_state_tax',
				options='Company:company:default_currency', print_hide=1),
		]

	sales_invoice_gst_fields = [
			dict(fieldname='billing_address_gstin', label='Billing Address GSTIN',
				fieldtype='Data', insert_after='customer_address', read_only=1,
				fetch_from='customer_address.gstin', print_hide=1),
			dict(fieldname='customer_gstin', label='Customer GSTIN',
				fieldtype='Data', insert_after='shipping_address_name',
				fetch_from='shipping_address_name.gstin', print_hide=1),
			dict(fieldname='place_of_supply', label='Place of Supply',
				fieldtype='Data', insert_after='customer_gstin',
				print_hide=1, read_only=1),
			dict(fieldname='company_gstin', label='Company GSTIN',
				fieldtype='Data', insert_after='company_address',
				fetch_from='company_address.gstin', print_hide=1, read_only=1),
		]

	sales_invoice_shipping_fields = [
			dict(fieldname='port_code', label='Port Code',
				fieldtype='Data', insert_after='reason_for_issuing_document', print_hide=1,
				depends_on="eval:doc.gst_category=='Overseas' "),
			dict(fieldname='shipping_bill_number', label=' Shipping Bill Number',
				fieldtype='Data', insert_after='port_code', print_hide=1,
				depends_on="eval:doc.gst_category=='Overseas' "),
			dict(fieldname='shipping_bill_date', label='Shipping Bill Date',
				fieldtype='Date', insert_after='shipping_bill_number', print_hide=1,
				depends_on="eval:doc.gst_category=='Overseas' "),
		]

	journal_entry_fields = [
		dict(fieldname='reversal_type', label='Reversal Type',
			fieldtype='Select', insert_after='voucher_type', print_hide=1,
			options="As per rules 42 & 43 of CGST Rules\nOthers",
			depends_on="eval:doc.voucher_type=='Reversal Of ITC'",
			mandatory_depends_on="eval:doc.voucher_type=='Reversal Of ITC'"),
		dict(fieldname='company_address', label='Company Address',
			fieldtype='Link', options='Address', insert_after='reversal_type',
			print_hide=1, depends_on="eval:doc.voucher_type=='Reversal Of ITC'",
			mandatory_depends_on="eval:doc.voucher_type=='Reversal Of ITC'"),
		dict(fieldname='company_gstin', label='Company GSTIN',
			fieldtype='Data', read_only=1, insert_after='company_address', print_hide=1,
			fetch_from='company_address.gstin',
			depends_on="eval:doc.voucher_type=='Reversal Of ITC'",
			mandatory_depends_on="eval:doc.voucher_type=='Reversal Of ITC'")
	]

	inter_state_gst_field = [
		dict(fieldname='is_inter_state', label='Is Inter State',
			fieldtype='Check', insert_after='disabled', print_hide=1),
		dict(fieldname='tax_category_column_break', fieldtype='Column Break',
			insert_after='is_inter_state'),
		dict(fieldname='gst_state', label='Source State', fieldtype='Select',
			options='\n'.join(states), insert_after='company')
	]

	ewaybill_fields = [
		{
			'fieldname': 'distance',
			'label': 'Distance (in km)',
			'fieldtype': 'Float',
			'insert_after': 'vehicle_no',
			'print_hide': 1
		},
		{
			'fieldname': 'gst_transporter_id',
			'label': 'GST Transporter ID',
			'fieldtype': 'Data',
			'insert_after': 'transporter',
			'fetch_from': 'transporter.gst_transporter_id',
			'print_hide': 1,
			'translatable': 0
		},
		{
			'fieldname': 'mode_of_transport',
			'label': 'Mode of Transport',
			'fieldtype': 'Select',
			'options': '\nRoad\nAir\nRail\nShip',
			'default': 'Road',
			'insert_after': 'transporter_name',
			'print_hide': 1,
			'translatable': 0
		},
		{
			'fieldname': 'gst_vehicle_type',
			'label': 'GST Vehicle Type',
			'fieldtype': 'Select',
			'options': 'Regular\nOver Dimensional Cargo (ODC)',
			'depends_on': 'eval:(doc.mode_of_transport === "Road")',
			'default': 'Regular',
			'insert_after': 'lr_date',
			'print_hide': 1,
			'translatable': 0
		},
		{
			'fieldname': 'ewaybill',
			'label': 'E-Way Bill No.',
			'fieldtype': 'Data',
			'depends_on': 'eval:(doc.docstatus === 1)',
			'allow_on_submit': 1,
			'insert_after': 'customer_name_in_arabic',
			'translatable': 0,
		}
	]

	si_ewaybill_fields = [
		{
			'fieldname': 'transporter_info',
 			'label': 'Transporter Info',
 			'fieldtype': 'Section Break',
 			'insert_after': 'terms',
 			'collapsible': 1,
 			'collapsible_depends_on': 'transporter',
 			'print_hide': 1
		},
		{
			'fieldname': 'transporter',
			'label': 'Transporter',
			'fieldtype': 'Link',
			'insert_after': 'transporter_info',
			'options': 'Supplier',
			'print_hide': 1
		},
		{
			'fieldname': 'gst_transporter_id',
			'label': 'GST Transporter ID',
			'fieldtype': 'Data',
			'insert_after': 'transporter',
			'fetch_from': 'transporter.gst_transporter_id',
			'print_hide': 1,
			'translatable': 0
		},
		{
			'fieldname': 'driver',
			'label': 'Driver',
			'fieldtype': 'Link',
			'insert_after': 'gst_transporter_id',
			'options': 'Driver',
			'print_hide': 1
		},
		{
			'fieldname': 'lr_no',
			'label': 'Transport Receipt No',
			'fieldtype': 'Data',
			'insert_after': 'driver',
			'print_hide': 1,
			'translatable': 0
		},
		{
			'fieldname': 'vehicle_no',
			'label': 'Vehicle No',
			'fieldtype': 'Data',
			'insert_after': 'lr_no',
			'print_hide': 1,
			'translatable': 0
		},
		{
			'fieldname': 'distance',
			'label': 'Distance (in km)',
			'fieldtype': 'Float',
			'insert_after': 'vehicle_no',
			'print_hide': 1
		},
		{
			'fieldname': 'transporter_col_break',
			'fieldtype': 'Column Break',
			'insert_after': 'distance'
		},
		{
			'fieldname': 'transporter_name',
			'label': 'Transporter Name',
			'fieldtype': 'Data',
			'insert_after': 'transporter_col_break',
			'fetch_from': 'transporter.name',
			'read_only': 1,
			'print_hide': 1,
			'translatable': 0
		},
		{
			'fieldname': 'mode_of_transport',
			'label': 'Mode of Transport',
			'fieldtype': 'Select',
			'options': '\nRoad\nAir\nRail\nShip',
			'insert_after': 'transporter_name',
			'print_hide': 1,
			'translatable': 0
		},
		{
			'fieldname': 'driver_name',
			'label': 'Driver Name',
			'fieldtype': 'Data',
			'insert_after': 'mode_of_transport',
			'fetch_from': 'driver.full_name',
			'print_hide': 1,
			'translatable': 0
		},
		{
			'fieldname': 'lr_date',
			'label': 'Transport Receipt Date',
			'fieldtype': 'Date',
			'insert_after': 'driver_name',
			'default': 'Today',
			'print_hide': 1
		},
		{
			'fieldname': 'gst_vehicle_type',
			'label': 'GST Vehicle Type',
			'fieldtype': 'Select',
			'options': 'Regular\nOver Dimensional Cargo (ODC)',
			'depends_on': 'eval:(doc.mode_of_transport === "Road")',
			'default': 'Regular',
			'insert_after': 'lr_date',
			'print_hide': 1,
			'translatable': 0
		},
		{
			'fieldname': 'ewaybill',
			'label': 'E-Way Bill No.',
			'fieldtype': 'Data',
			'depends_on': 'eval:((doc.docstatus === 1 || doc.ewaybill) && doc.eway_bill_cancelled === 0)',
			'allow_on_submit': 1,
			'insert_after': 'tax_id',
			'translatable': 0
		}
	]

	si_einvoice_fields = [
		dict(fieldname='irn', label='IRN', fieldtype='Data', read_only=1, insert_after='customer', no_copy=1, print_hide=1,
			depends_on='eval:in_list(["Registered Regular", "SEZ", "Overseas", "Deemed Export"], doc.gst_category) && doc.irn_cancelled === 0'),

		dict(fieldname='irn_cancelled', label='IRN Cancelled', fieldtype='Check', no_copy=1, print_hide=1,
			depends_on='eval: doc.irn', allow_on_submit=1, insert_after='customer'),

		dict(fieldname='eway_bill_validity', label='E-Way Bill Validity', fieldtype='Data', no_copy=1, print_hide=1,
			depends_on='ewaybill', read_only=1, allow_on_submit=1, insert_after='ewaybill'),

		dict(fieldname='eway_bill_cancelled', label='E-Way Bill Cancelled', fieldtype='Check', no_copy=1, print_hide=1,
			depends_on='eval:(doc.eway_bill_cancelled === 1)', read_only=1, allow_on_submit=1, insert_after='customer'),

		dict(fieldname='einvoice_section', label='E-Invoice Fields', fieldtype='Section Break', insert_after='gst_vehicle_type',
			print_hide=1, hidden=1),

		dict(fieldname='ack_no', label='Ack. No.', fieldtype='Data', read_only=1, hidden=1, insert_after='einvoice_section',
			no_copy=1, print_hide=1),

		dict(fieldname='ack_date', label='Ack. Date', fieldtype='Data', read_only=1, hidden=1, insert_after='ack_no', no_copy=1, print_hide=1),

		dict(fieldname='irn_cancel_date', label='Cancel Date', fieldtype='Data', read_only=1, hidden=1, insert_after='ack_date',
			no_copy=1, print_hide=1),

		dict(fieldname='signed_einvoice', label='Signed E-Invoice', fieldtype='Code', options='JSON', hidden=1, insert_after='irn_cancel_date',
			no_copy=1, print_hide=1, read_only=1),

		dict(fieldname='signed_qr_code', label='Signed QRCode', fieldtype='Code', options='JSON', hidden=1, insert_after='signed_einvoice',
			no_copy=1, print_hide=1, read_only=1),

		dict(fieldname='qrcode_image', label='QRCode', fieldtype='Attach Image', hidden=1, insert_after='signed_qr_code',
			no_copy=1, print_hide=1, read_only=1),

		dict(fieldname='einvoice_status', label='E-Invoice Status', fieldtype='Select', insert_after='qrcode_image',
			options='\nPending\nGenerated\nCancelled\nFailed', default=None, hidden=1, no_copy=1, print_hide=1, read_only=1),

		dict(fieldname='failure_description', label='E-Invoice Failure Description', fieldtype='Code', options='JSON',
			hidden=1, insert_after='einvoice_status', no_copy=1, print_hide=1, read_only=1)
	]

	custom_fields = {
		'Address': [
			dict(fieldname='gstin', label='Party GSTIN', fieldtype='Data',
				insert_after='fax'),
			dict(fieldname='gst_state', label='GST State', fieldtype='Select',
				options='\n'.join(states), insert_after='gstin'),
			dict(fieldname='gst_state_number', label='GST State Number',
				fieldtype='Data', insert_after='gst_state', read_only=1),
		],
		'Purchase Invoice': purchase_invoice_gst_category + invoice_gst_fields + purchase_invoice_itc_fields + purchase_invoice_gst_fields,
		'Purchase Order': purchase_invoice_gst_fields,
		'Purchase Receipt': purchase_invoice_gst_fields,
		'Sales Invoice': sales_invoice_gst_category + invoice_gst_fields + sales_invoice_shipping_fields + sales_invoice_gst_fields + si_ewaybill_fields + si_einvoice_fields,
		'Delivery Note': sales_invoice_gst_fields + ewaybill_fields + sales_invoice_shipping_fields + delivery_note_gst_category,
		'Journal Entry': journal_entry_fields,
		'Sales Order': sales_invoice_gst_fields,
		'Tax Category': inter_state_gst_field,
		'Item': [
			dict(fieldname='gst_hsn_code', label='HSN/SAC',
				fieldtype='Link', options='GST HSN Code', insert_after='item_group'),
			dict(fieldname='is_nil_exempt', label='Is Nil Rated or Exempted',
				fieldtype='Check', insert_after='gst_hsn_code'),
			dict(fieldname='is_non_gst', label='Is Non GST ',
				fieldtype='Check', insert_after='is_nil_exempt')
		],
		'Quotation Item': [hsn_sac_field, nil_rated_exempt, is_non_gst],
		'Supplier Quotation Item': [hsn_sac_field, nil_rated_exempt, is_non_gst],
		'Sales Order Item': [hsn_sac_field, nil_rated_exempt, is_non_gst],
		'Delivery Note Item': [hsn_sac_field, nil_rated_exempt, is_non_gst],
		'Sales Invoice Item': [hsn_sac_field, nil_rated_exempt, is_non_gst, taxable_value],
		'Purchase Order Item': [hsn_sac_field, nil_rated_exempt, is_non_gst],
		'Purchase Receipt Item': [hsn_sac_field, nil_rated_exempt, is_non_gst],
		'Purchase Invoice Item': [hsn_sac_field, nil_rated_exempt, is_non_gst, taxable_value],
		'Material Request Item': [hsn_sac_field, nil_rated_exempt, is_non_gst],
		'Salary Component': [
			dict(fieldname=  'component_type',
				label= 'Component Type',
				fieldtype=  'Select',
				insert_after= 'description',
				options= "\nProvident Fund\nAdditional Provident Fund\nProvident Fund Loan\nProfessional Tax",
				depends_on = 'eval:doc.type == "Deduction"'
			)
		],
		'Employee': [
			dict(fieldname='ifsc_code',
				label='IFSC Code',
				fieldtype='Data',
				insert_after='bank_ac_no',
				print_hide=1,
				depends_on='eval:doc.salary_mode == "Bank"'
				),
			dict(
				fieldname =  'pan_number',
				label = 'PAN Number',
				fieldtype = 'Data',
				insert_after = 'payroll_cost_center',
				print_hide = 1
			),
			dict(
				fieldname =  'micr_code',
				label = 'MICR Code',
				fieldtype = 'Data',
				insert_after = 'ifsc_code',
				print_hide = 1,
				depends_on='eval:doc.salary_mode == "Bank"'
			),
			dict(
				fieldname = 'provident_fund_account',
				label = 'Provident Fund Account',
				fieldtype = 'Data',
				insert_after = 'pan_number'
			)

		],
		'Company': [
			dict(fieldname='hra_section', label='HRA Settings',
				fieldtype='Section Break', insert_after='asset_received_but_not_billed', collapsible=1),
			dict(fieldname='basic_component', label='Basic Component',
				fieldtype='Link', options='Salary Component', insert_after='hra_section'),
			dict(fieldname='hra_component', label='HRA Component',
				fieldtype='Link', options='Salary Component', insert_after='basic_component'),
			dict(fieldname='arrear_component', label='Arrear Component',
				fieldtype='Link', options='Salary Component', insert_after='hra_component'),
			dict(fieldname='non_profit_section', label='Non Profit Settings',
				fieldtype='Section Break', insert_after='asset_received_but_not_billed', collapsible=1),
			dict(fieldname='company_80g_number', label='80G Number',
				fieldtype='Data', insert_after='non_profit_section'),
			dict(fieldname='with_effect_from', label='80G With Effect From',
				fieldtype='Date', insert_after='company_80g_number'),
			dict(fieldname='pan_details', label='PAN Number',
				fieldtype='Data', insert_after='with_effect_from')
		],
		'Employee Tax Exemption Declaration':[
			dict(fieldname='hra_section', label='HRA Exemption',
				fieldtype='Section Break', insert_after='declarations'),
			dict(fieldname='monthly_house_rent', label='Monthly House Rent',
				fieldtype='Currency', insert_after='hra_section'),
			dict(fieldname='rented_in_metro_city', label='Rented in Metro City',
				fieldtype='Check', insert_after='monthly_house_rent', depends_on='monthly_house_rent'),
			dict(fieldname='salary_structure_hra', label='HRA as per Salary Structure',
				fieldtype='Currency', insert_after='rented_in_metro_city', read_only=1, depends_on='monthly_house_rent'),
			dict(fieldname='hra_column_break', fieldtype='Column Break',
				insert_after='salary_structure_hra', depends_on='monthly_house_rent'),
			dict(fieldname='annual_hra_exemption', label='Annual HRA Exemption',
				fieldtype='Currency', insert_after='hra_column_break', read_only=1, depends_on='monthly_house_rent'),
			dict(fieldname='monthly_hra_exemption', label='Monthly HRA Exemption',
				fieldtype='Currency', insert_after='annual_hra_exemption', read_only=1, depends_on='monthly_house_rent')
		],
		'Employee Tax Exemption Proof Submission': [
			dict(fieldname='hra_section', label='HRA Exemption',
				fieldtype='Section Break', insert_after='tax_exemption_proofs'),
			dict(fieldname='house_rent_payment_amount', label='House Rent Payment Amount',
				fieldtype='Currency', insert_after='hra_section'),
			dict(fieldname='rented_in_metro_city', label='Rented in Metro City',
				fieldtype='Check', insert_after='house_rent_payment_amount', depends_on='house_rent_payment_amount'),
			dict(fieldname='rented_from_date', label='Rented From Date',
				fieldtype='Date', insert_after='rented_in_metro_city', depends_on='house_rent_payment_amount'),
			dict(fieldname='rented_to_date', label='Rented To Date',
				fieldtype='Date', insert_after='rented_from_date', depends_on='house_rent_payment_amount'),
			dict(fieldname='hra_column_break', fieldtype='Column Break',
				insert_after='rented_to_date', depends_on='house_rent_payment_amount'),
			dict(fieldname='monthly_house_rent', label='Monthly House Rent',
				fieldtype='Currency', insert_after='hra_column_break', read_only=1, depends_on='house_rent_payment_amount'),
			dict(fieldname='monthly_hra_exemption', label='Monthly Eligible Amount',
				fieldtype='Currency', insert_after='monthly_house_rent', read_only=1, depends_on='house_rent_payment_amount'),
			dict(fieldname='total_eligible_hra_exemption', label='Total Eligible HRA Exemption',
				fieldtype='Currency', insert_after='monthly_hra_exemption', read_only=1, depends_on='house_rent_payment_amount')
		],
		'Supplier': [
			{
				'fieldname': 'gst_transporter_id',
				'label': 'GST Transporter ID',
				'fieldtype': 'Data',
				'insert_after': 'supplier_type',
				'depends_on': 'eval:doc.is_transporter'
			},
			{
				'fieldname': 'gst_category',
				'label': 'GST Category',
				'fieldtype': 'Select',
				'insert_after': 'gst_transporter_id',
				'options': 'Registered Regular\nRegistered Composition\nUnregistered\nSEZ\nOverseas\nUIN Holders',
				'default': 'Unregistered'
			},
			{
				'fieldname': 'export_type',
				'label': 'Export Type',
				'fieldtype': 'Select',
				'insert_after': 'gst_category',
				'depends_on':'eval:in_list(["SEZ", "Overseas"], doc.gst_category)',
				'options': '\nWith Payment of Tax\nWithout Payment of Tax',
				'mandatory_depends_on': 'eval:in_list(["SEZ", "Overseas"], doc.gst_category)'
			}
		],
		'Customer': [
			{
				'fieldname': 'gst_category',
				'label': 'GST Category',
				'fieldtype': 'Select',
				'insert_after': 'customer_type',
				'options': 'Registered Regular\nRegistered Composition\nUnregistered\nSEZ\nOverseas\nConsumer\nDeemed Export\nUIN Holders',
				'default': 'Unregistered'
			},
			{
				'fieldname': 'export_type',
				'label': 'Export Type',
				'fieldtype': 'Select',
				'insert_after': 'gst_category',
				'depends_on':'eval:in_list(["SEZ", "Overseas", "Deemed Export"], doc.gst_category)',
				'options': '\nWith Payment of Tax\nWithout Payment of Tax',
				'mandatory_depends_on': 'eval:in_list(["SEZ", "Overseas", "Deemed Export"], doc.gst_category)'
			}
		],
		'Member': [
			{
				'fieldname': 'pan_number',
				'label': 'PAN Details',
				'fieldtype': 'Data',
				'insert_after': 'email_id'
			}
		],
		'Donor': [
			{
				'fieldname': 'pan_number',
				'label': 'PAN Details',
				'fieldtype': 'Data',
				'insert_after': 'email'
			}
		]
	}
	create_custom_fields(custom_fields, update=update)

def make_fixtures(company=None):
	docs = []
	company = company or frappe.db.get_value("Global Defaults", None, "default_company")

	set_salary_components(docs)
	set_tds_account(docs, company)

	for d in docs:
		try:
			doc = frappe.get_doc(d)
			doc.flags.ignore_permissions = True
			doc.insert()
		except frappe.NameError:
			frappe.clear_messages()
		except frappe.DuplicateEntryError:
			frappe.clear_messages()

	# create records for Tax Withholding Category
	set_tax_withholding_category(company)

def update_regional_tax_settings(country, company):
	# Will only add default GST accounts if present
	input_account_names = ['Input Tax CGST', 'Input Tax SGST', 'Input Tax IGST']
	output_account_names = ['Output Tax CGST', 'Output Tax SGST', 'Output Tax IGST']
	rcm_accounts = ['Input Tax CGST RCM', 'Input Tax SGST RCM', 'Input Tax IGST RCM']
	gst_settings = frappe.get_single('GST Settings')
	existing_account_list = []

	for account in gst_settings.get('gst_accounts'):
		for key in ['cgst_account', 'sgst_account', 'igst_account']:
			existing_account_list.append(account.get(key))

	gst_accounts = frappe._dict(frappe.get_all("Account",
		{'company': company, 'account_name': ('in', input_account_names +
			output_account_names + rcm_accounts)}, ['account_name', 'name'], as_list=1))

	add_accounts_in_gst_settings(company,  input_account_names, gst_accounts,
		existing_account_list, gst_settings)
	add_accounts_in_gst_settings(company, output_account_names, gst_accounts,
		existing_account_list, gst_settings)
	add_accounts_in_gst_settings(company, rcm_accounts, gst_accounts,
		existing_account_list, gst_settings, is_reverse_charge=1)

	gst_settings.save()

def add_accounts_in_gst_settings(company, account_names, gst_accounts,
	existing_account_list, gst_settings, is_reverse_charge=0):
	accounts_not_added = 1

	for account in account_names:
		# Default Account Added does not exists
		if not gst_accounts.get(account):
			accounts_not_added = 0

		# Check if already added in GST Settings
		if gst_accounts.get(account) in existing_account_list:
			accounts_not_added = 0

	if accounts_not_added:
		gst_settings.append('gst_accounts', {
			'company': company,
			'cgst_account': gst_accounts.get(account_names[0]),
			'sgst_account': gst_accounts.get(account_names[1]),
			'igst_account': gst_accounts.get(account_names[2]),
			'is_reverse_charge_account': is_reverse_charge
		})

def set_salary_components(docs):
	docs.extend([
		{'doctype': 'Salary Component', 'salary_component': 'Professional Tax',
			'description': 'Professional Tax', 'type': 'Deduction', 'exempted_from_income_tax': 1},
		{'doctype': 'Salary Component', 'salary_component': 'Provident Fund',
			'description': 'Provident fund', 'type': 'Deduction', 'is_tax_applicable': 1},
		{'doctype': 'Salary Component', 'salary_component': 'House Rent Allowance',
			'description': 'House Rent Allowance', 'type': 'Earning', 'is_tax_applicable': 1},
		{'doctype': 'Salary Component', 'salary_component': 'Basic',
			'description': 'Basic', 'type': 'Earning', 'is_tax_applicable': 1},
		{'doctype': 'Salary Component', 'salary_component': 'Arrear',
			'description': 'Arrear', 'type': 'Earning', 'is_tax_applicable': 1},
		{'doctype': 'Salary Component', 'salary_component': 'Leave Encashment',
			'description': 'Leave Encashment', 'type': 'Earning', 'is_tax_applicable': 1}
	])

def set_tax_withholding_category(company):
	accounts = []
	fiscal_year = None
	abbr = frappe.get_value("Company", company, "abbr")
	tds_account = frappe.get_value("Account", 'TDS Payable - {0}'.format(abbr), 'name')

	if company and tds_account:
		accounts = [dict(company=company, account=tds_account)]

	try:
		fiscal_year = get_fiscal_year(today(), verbose=0, company=company)[0]
	except FiscalYearError:
		pass

	docs = get_tds_details(accounts, fiscal_year)

	for d in docs:
		if not frappe.db.exists("Tax Withholding Category", d.get("name")):
			doc = frappe.get_doc(d)
			doc.flags.ignore_validate = True
			doc.flags.ignore_permissions = True
			doc.flags.ignore_mandatory = True
			doc.insert()
<<<<<<< HEAD
		except frappe.DuplicateEntryError:
=======
		else:
>>>>>>> 210fc448
			doc = frappe.get_doc("Tax Withholding Category", d.get("name"), for_update=True)

			if accounts:
				doc.append("accounts", accounts[0])

			if fiscal_year:
				# if fiscal year don't match with any of the already entered data, append rate row
				fy_exist = [k for k in doc.get('rates') if k.get('fiscal_year')==fiscal_year]
				if not fy_exist:
					doc.append("rates", d.get('rates')[0])

			doc.flags.ignore_permissions = True
			doc.flags.ignore_validate = True
			doc.flags.ignore_mandatory = True
			doc.flags.ignore_links = True
			doc.save()

def set_tds_account(docs, company):
	parent_account = frappe.db.get_value("Account", filters = {"account_name": "Duties and Taxes", "company": company})
	if parent_account:
		docs.extend([
			{
				"doctype": "Account",
				"account_name": "TDS Payable",
				"account_type": "Tax",
				"parent_account": parent_account,
				"company": company
			}
		])

def get_tds_details(accounts, fiscal_year):
	# bootstrap default tax withholding sections
	return [
		dict(name="TDS - 194C - Company",
			category_name="Payment to Contractors (Single / Aggregate)",
			doctype="Tax Withholding Category", accounts=accounts,
			rates=[{"fiscal_year": fiscal_year, "tax_withholding_rate": 2,
			"single_threshold": 30000, "cumulative_threshold": 100000}]),
		dict(name="TDS - 194C - Individual",
			category_name="Payment to Contractors (Single / Aggregate)",
			doctype="Tax Withholding Category", accounts=accounts,
			rates=[{"fiscal_year": fiscal_year, "tax_withholding_rate": 1,
			"single_threshold": 30000, "cumulative_threshold": 100000}]),
		dict(name="TDS - 194C - No PAN / Invalid PAN",
			category_name="Payment to Contractors (Single / Aggregate)",
			doctype="Tax Withholding Category", accounts=accounts,
			rates=[{"fiscal_year": fiscal_year, "tax_withholding_rate": 20,
			"single_threshold": 30000, "cumulative_threshold": 100000}]),
		dict(name="TDS - 194D - Company",
			category_name="Insurance Commission",
			doctype="Tax Withholding Category", accounts=accounts,
			rates=[{"fiscal_year": fiscal_year, "tax_withholding_rate": 5,
			"single_threshold": 15000, "cumulative_threshold": 0}]),
		dict(name="TDS - 194D - Company Assessee",
			category_name="Insurance Commission",
			doctype="Tax Withholding Category", accounts=accounts,
			rates=[{"fiscal_year": fiscal_year, "tax_withholding_rate": 10,
			"single_threshold": 15000, "cumulative_threshold": 0}]),
		dict(name="TDS - 194D - Individual",
			category_name="Insurance Commission",
			doctype="Tax Withholding Category", accounts=accounts,
			rates=[{"fiscal_year": fiscal_year, "tax_withholding_rate": 5,
			"single_threshold": 15000, "cumulative_threshold": 0}]),
		dict(name="TDS - 194D - No PAN / Invalid PAN",
			category_name="Insurance Commission",
			doctype="Tax Withholding Category", accounts=accounts,
			rates=[{"fiscal_year": fiscal_year, "tax_withholding_rate": 20,
			"single_threshold": 15000, "cumulative_threshold": 0}]),
		dict(name="TDS - 194DA - Company",
			category_name="Non-exempt payments made under a life insurance policy",
			doctype="Tax Withholding Category", accounts=accounts,
			rates=[{"fiscal_year": fiscal_year, "tax_withholding_rate": 1,
			"single_threshold": 100000, "cumulative_threshold": 0}]),
		dict(name="TDS - 194DA - Individual",
			category_name="Non-exempt payments made under a life insurance policy",
			doctype="Tax Withholding Category", accounts=accounts,
			rates=[{"fiscal_year": fiscal_year, "tax_withholding_rate": 1,
			"single_threshold": 100000, "cumulative_threshold": 0}]),
		dict(name="TDS - 194DA - No PAN / Invalid PAN",
			category_name="Non-exempt payments made under a life insurance policy",
			doctype="Tax Withholding Category", accounts=accounts,
			rates=[{"fiscal_year": fiscal_year, "tax_withholding_rate": 20,
			"single_threshold": 100000, "cumulative_threshold": 0}]),
		dict(name="TDS - 194H - Company",
			category_name="Commission / Brokerage",
			doctype="Tax Withholding Category", accounts=accounts,
			rates=[{"fiscal_year": fiscal_year, "tax_withholding_rate": 5,
			"single_threshold": 15000, "cumulative_threshold": 0}]),
		dict(name="TDS - 194H - Individual",
			category_name="Commission / Brokerage",
			doctype="Tax Withholding Category", accounts=accounts,
			rates=[{"fiscal_year": fiscal_year, "tax_withholding_rate": 5,
			"single_threshold": 15000, "cumulative_threshold": 0}]),
		dict(name="TDS - 194H - No PAN / Invalid PAN",
			category_name="Commission / Brokerage",
			doctype="Tax Withholding Category", accounts=accounts,
			rates=[{"fiscal_year": fiscal_year, "tax_withholding_rate": 20,
			"single_threshold": 15000, "cumulative_threshold": 0}]),
		dict(name="TDS - 194I - Rent - Company",
			category_name="Rent",
			doctype="Tax Withholding Category", accounts=accounts,
			rates=[{"fiscal_year": fiscal_year, "tax_withholding_rate": 10,
			"single_threshold": 180000, "cumulative_threshold": 0}]),
		dict(name="TDS - 194I - Rent - Individual",
			category_name="Rent",
			doctype="Tax Withholding Category", accounts=accounts,
			rates=[{"fiscal_year": fiscal_year, "tax_withholding_rate": 10,
			"single_threshold": 180000, "cumulative_threshold": 0}]),
		dict(name="TDS - 194I - Rent - No PAN / Invalid PAN",
			category_name="Rent",
			doctype="Tax Withholding Category", accounts=accounts,
			rates=[{"fiscal_year": fiscal_year, "tax_withholding_rate": 20,
			"single_threshold": 180000, "cumulative_threshold": 0}]),
		dict(name="TDS - 194I - Rent/Machinery - Company",
			category_name="Rent-Plant / Machinery",
			doctype="Tax Withholding Category", accounts=accounts,
			rates=[{"fiscal_year": fiscal_year, "tax_withholding_rate": 2,
			"single_threshold": 180000, "cumulative_threshold": 0}]),
		dict(name="TDS - 194I - Rent/Machinery - Individual",
			category_name="Rent-Plant / Machinery",
			doctype="Tax Withholding Category", accounts=accounts,
			rates=[{"fiscal_year": fiscal_year, "tax_withholding_rate": 2,
			"single_threshold": 180000, "cumulative_threshold": 0}]),
		dict(name="TDS - 194I - Rent/Machinery - No PAN / Invalid PAN",
			category_name="Rent-Plant / Machinery",
			doctype="Tax Withholding Category", accounts=accounts,
			rates=[{"fiscal_year": fiscal_year, "tax_withholding_rate": 20,
			"single_threshold": 180000, "cumulative_threshold": 0}]),
		dict(name="TDS - 194J - Professional Fees - Company",
			category_name="Professional Fees",
			doctype="Tax Withholding Category", accounts=accounts,
			rates=[{"fiscal_year": fiscal_year, "tax_withholding_rate": 10,
			"single_threshold": 30000, "cumulative_threshold": 0}]),
		dict(name="TDS - 194J - Professional Fees - Individual",
			category_name="Professional Fees",
			doctype="Tax Withholding Category", accounts=accounts,
			rates=[{"fiscal_year": fiscal_year, "tax_withholding_rate": 10,
			"single_threshold": 30000, "cumulative_threshold": 0}]),
		dict(name="TDS - 194J - Professional Fees - No PAN / Invalid PAN",
			category_name="Professional Fees",
			doctype="Tax Withholding Category", accounts=accounts,
			rates=[{"fiscal_year": fiscal_year, "tax_withholding_rate": 20,
			"single_threshold": 30000, "cumulative_threshold": 0}]),
		dict(name="TDS - 194J - Director Fees - Company",
			category_name="Director Fees",
			doctype="Tax Withholding Category", accounts=accounts,
			rates=[{"fiscal_year": fiscal_year, "tax_withholding_rate": 10,
			"single_threshold": 0, "cumulative_threshold": 0}]),
		dict(name="TDS - 194J - Director Fees - Individual",
			category_name="Director Fees",
			doctype="Tax Withholding Category", accounts=accounts,
			rates=[{"fiscal_year": fiscal_year, "tax_withholding_rate": 10,
			"single_threshold": 0, "cumulative_threshold": 0}]),
		dict(name="TDS - 194J - Director Fees - No PAN / Invalid PAN",
			category_name="Director Fees",
			doctype="Tax Withholding Category", accounts=accounts,
			rates=[{"fiscal_year": fiscal_year, "tax_withholding_rate": 20,
			"single_threshold": 0, "cumulative_threshold": 0}]),
		dict(name="TDS - 194 - Dividends - Company",
			category_name="Dividends",
			doctype="Tax Withholding Category", accounts=accounts,
			rates=[{"fiscal_year": fiscal_year, "tax_withholding_rate": 10,
			"single_threshold": 2500, "cumulative_threshold": 0}]),
		dict(name="TDS - 194 - Dividends - Individual",
			category_name="Dividends",
			doctype="Tax Withholding Category", accounts=accounts,
			rates=[{"fiscal_year": fiscal_year, "tax_withholding_rate": 10,
			"single_threshold": 2500, "cumulative_threshold": 0}]),
		dict(name="TDS - 194 - Dividends - No PAN / Invalid PAN",
			category_name="Dividends",
			doctype="Tax Withholding Category", accounts=accounts,
			rates=[{"fiscal_year": fiscal_year, "tax_withholding_rate": 20,
			"single_threshold": 2500, "cumulative_threshold": 0}])
	]

def create_gratuity_rule():
	# Standard Indain Gratuity Rule
	if not frappe.db.exists("Gratuity Rule", "Indian Standard Gratuity Rule"):
		rule = frappe.new_doc("Gratuity Rule")
		rule.name = "Indian Standard Gratuity Rule"
		rule.calculate_gratuity_amount_based_on = "Current Slab"
		rule.work_experience_calculation_method = "Round Off Work Experience"
		rule.minimum_year_for_gratuity = 5

		fraction = 15/26
		rule.append("gratuity_rule_slabs", {
			"from_year": 0,
			"to_year":0,
			"fraction_of_applicable_earnings": fraction
		})

		rule.flags.ignore_mandatory = True
		rule.save()

def update_accounts_settings_for_taxes():
	if frappe.db.count('Company') == 1:
		frappe.db.set_value('Accounts Settings', None, "add_taxes_from_item_tax_template", 0)<|MERGE_RESOLUTION|>--- conflicted
+++ resolved
@@ -790,11 +790,7 @@
 			doc.flags.ignore_permissions = True
 			doc.flags.ignore_mandatory = True
 			doc.insert()
-<<<<<<< HEAD
-		except frappe.DuplicateEntryError:
-=======
 		else:
->>>>>>> 210fc448
 			doc = frappe.get_doc("Tax Withholding Category", d.get("name"), for_update=True)
 
 			if accounts:
