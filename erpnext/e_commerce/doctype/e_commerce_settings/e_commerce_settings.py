--- conflicted
+++ resolved
@@ -54,15 +54,10 @@
 		if not (self.enable_field_filters and self.filter_fields):
 			return
 
-<<<<<<< HEAD
 		item_meta = frappe.get_meta("Website Item")
-		valid_fields = [df.fieldname for df in item_meta.fields if df.fieldtype in ["Link", "Table MultiSelect"]]
-=======
-		item_meta = frappe.get_meta("Item")
 		valid_fields = [
 			df.fieldname for df in item_meta.fields if df.fieldtype in ["Link", "Table MultiSelect"]
 		]
->>>>>>> 8e30af84
 
 		for f in self.filter_fields:
 			if f.fieldname not in valid_fields:
