# ERPNext - web based ERP (http://erpnext.com)
# Copyright (C) 2012 Web Notes Technologies Pvt Ltd
# 
# This program is free software: you can redistribute it and/or modify
# it under the terms of the GNU General Public License as published by
# the Free Software Foundation, either version 3 of the License, or
# (at your option) any later version.
# 
# This program is distributed in the hope that it will be useful,
# but WITHOUT ANY WARRANTY; without even the implied warranty of
# MERCHANTABILITY or FITNESS FOR A PARTICULAR PURPOSE.  See the
# GNU General Public License for more details.
# 
# You should have received a copy of the GNU General Public License
# along with this program.  If not, see <http://www.gnu.org/licenses/>.

import webnotes
import webnotes.defs
from webnotes.utils import cint
import home

def on_login(login_manager):
	"""
		called from login manager, before login
	"""
	if login_manager.user not in ('Guest', None, '') and webnotes.conn.cur_db_name!='accounts' and webnotes.conn.get_value('Control Panel', 'Control Panel', 'account_id')!='s5u011':
		try:
			login_manager = login_as(login_manager)
			update_account_details()
			import server_tools.gateway_utils
			server_tools.gateway_utils.check_login(login_manager.user)
			
		except ImportError:
			pass
		
def on_login_post_session(login_manager):
	"""
		called after login
		update login_from and delete parallel sessions
	"""
	# Clear previous sessions i.e. logout previous log-in attempts
	exception_list = ['demo@webnotestech.com', 'Administrator', 'Guest']
	if webnotes.session['user'] not in exception_list:
		sid_list = webnotes.conn.sql("""
			DELETE FROM `tabSessions`
			WHERE
				user=%s AND
				sid!=%s""", \
			(webnotes.session['user'], webnotes.session['sid']), as_list=1)

	if webnotes.session['user'] not in ('Guest', 'demo@webnotestech.com') and webnotes.conn.cur_db_name!='accounts':
		# create feed
		from webnotes.utils import nowtime
		home.make_feed('Login', 'Profile', login_manager.user, login_manager.user,
			'%s logged in at %s' % (login_manager.user_fullname, nowtime()), 
			login_manager.user=='Administrator' and '#8CA2B3' or '#1B750D')		


def comment_added(doc):
	"""add comment to feed"""
	home.make_feed('Comment', doc.comment_doctype, doc.comment_docname, doc.comment_by,
		'<i>"' + doc.comment + '"</i>', '#6B24B3')

def doclist_all(doc, method):
	"""doclist trigger called from webnotes.model.doclist on any event"""
	home.update_feed(doc, method)
	
def boot_session(bootinfo):
	"""boot session - send website info if guest"""
	import webnotes
	import webnotes.model.doc
	
	bootinfo['custom_css'] = webnotes.conn.get_value('Style Settings', None, 'custom_css') or ''

	if webnotes.session['user']=='Guest':
		bootinfo['website_settings'] = webnotes.model.doc.getsingle('Website Settings')
		bootinfo['website_menus'] = webnotes.conn.sql("""select label, url, custom_page, 
			parent_label, parentfield
			from `tabTop Bar Item` where parent='Website Settings' order by idx asc""", as_dict=1)
		bootinfo['analytics_code'] = \
			webnotes.conn.get_value('Website Settings', None, 'analytics_code')
		bootinfo['analytics_call'] = \
			webnotes.conn.get_value('Website Settings', None, 'analytics_call')
		
	else:	
		bootinfo['letter_heads'] = get_letter_heads()

		import webnotes.model.doctype
		bootinfo['docs'] += webnotes.model.doctype.get('Event')
<<<<<<< HEAD
=======
		
		bootinfo['modules_list'] = webnotes.conn.get_global('modules_list')
		
		# if no company, show a dialog box to create a new company
		bootinfo['setup_complete'] = webnotes.conn.sql("""select name from 
			tabCompany limit 1""") and 'Yes' or 'No'
			
		bootinfo['user_background'] = webnotes.conn.get_value("Profile", webnotes.session['user'], 'background_image') or ''
>>>>>>> d14bea3d

def get_letter_heads():
	"""load letter heads with startup"""
	import webnotes
	ret = webnotes.conn.sql("""select name, content from `tabLetter Head` 
		where ifnull(disabled,0)=0""")
	return dict(ret)

def login_as(login_manager):
	"""
		Login as functionality -- allows signin from signin.erpnext.com
	"""
	# login as user
	user = webnotes.form.getvalue('login_as')
	if user:
		if isinstance(webnotes.session, dict):
			webnotes.session['user'] = user
		else:
			webnotes.session = {'user': user}
		
		login_manager.user = user
		first_name, last_name = webnotes.conn.sql("select first_name, last_name from `tabProfile` where name=%s", user)[0]

		login_manager.user_fullname = (first_name and first_name or "") + (last_name and " " + last_name or "")

		if hasattr(webnotes.defs, 'validate_ip'):
			msg = getattr(webnotes.defs, 'validate_ip')()
			if msg: webnotes.msgprint(msg, raise_exception=1)

		# alisaing here... so check if the user is disabled
		if not webnotes.conn.sql("select ifnull(enabled,0) from tabProfile where name=%s", user)[0][0]:
			# throw execption
			webnotes.msgprint("Authentication Failed", raise_exception=1)

	return login_manager

#
# update account details
#
def update_account_details():
	# additional details (if from gateway)
	if webnotes.form_dict.get('is_trial'):
		webnotes.conn.set_global('is_trial', cint(webnotes.form_dict.get('is_trial')))

	if webnotes.form_dict.get('days_to_expiry'):
		webnotes.conn.set_global('days_to_expiry', webnotes.form_dict.get('days_to_expiry'))

	if webnotes.form_dict.get('first_name'):
		from server_tools.gateway_utils import update_user_details
		update_user_details()

	if webnotes.form_dict.get('xpassword') and webnotes.form_dict.get('login_as')!='Administrator':
		webnotes.conn.sql("""update tabProfile set password=password(%(xpassword)s) where name=%(login_as)s""", (webnotes.form_dict))

	if webnotes.form_dict.get('url_name'):
		from webnotes.utils import set_default
		set_default('account_url', 'http://'+webnotes.form_dict.get('url_name'))

#
# logout the user from SSO
#
def on_logout(login_manager):
	if cint(webnotes.conn.get_value('Control Panel', None, 'sync_with_gateway')):
		from server_tools.gateway_utils import logout_sso
		logout_sso(user=login_manager.user)<|MERGE_RESOLUTION|>--- conflicted
+++ resolved
@@ -87,8 +87,6 @@
 
 		import webnotes.model.doctype
 		bootinfo['docs'] += webnotes.model.doctype.get('Event')
-<<<<<<< HEAD
-=======
 		
 		bootinfo['modules_list'] = webnotes.conn.get_global('modules_list')
 		
@@ -97,7 +95,6 @@
 			tabCompany limit 1""") and 'Yes' or 'No'
 			
 		bootinfo['user_background'] = webnotes.conn.get_value("Profile", webnotes.session['user'], 'background_image') or ''
->>>>>>> d14bea3d
 
 def get_letter_heads():
 	"""load letter heads with startup"""
