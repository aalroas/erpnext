// Copyright (c) 2013, Web Notes Technologies Pvt. Ltd.
// License: GNU General Public License v3. See license.txt

cur_frm.cscript.refresh = function(doc, cdt, cdn) {
	if(doc.abbr && !doc.__islocal)
		cur_frm.set_df_property("abbr", "read_only", 1)
		
	if(!doc.__islocal) {
		cur_frm.toggle_enable("default_currency", !cur_frm.doc.__transactions_exist);
	}
}

cur_frm.cscript.has_special_chars = function(t) {
  var iChars = "!@#$%^*+=-[]\\\';,/{}|\":<>?";
  for (var i = 0; i < t.length; i++) {
    if (iChars.indexOf(t.charAt(i)) != -1) {
      return true;
    }
  }
  return false;
}

cur_frm.cscript.company_name = function(doc){
  if(doc.company_name && cur_frm.cscript.has_special_chars(doc.company_name)){   
    msgprint("<font color=red>Special Characters <b>! @ # $ % ^ * + = - [ ] ' ; , / { } | : < > ?</b> are not allowed for</font>\nCompany Name <b>" + doc.company_name +"</b>")        
    doc.company_name = '';
    refresh_field('company_name');
  }
}

cur_frm.cscript.abbr = function(doc){
  if(doc.abbr && cur_frm.cscript.has_special_chars(doc.abbr)){   
    msgprint("<font color=red>Special Characters <b>! @ # $ % ^ * + = - [ ] ' ; , / { } | : < > ?</b> are not allowed for</font>\nAbbr <b>" + doc.abbr +"</b>")        
    doc.abbr = '';
    refresh_field('abbr');
  }
}

cur_frm.fields_dict.default_bank_account.get_query = function(doc) {    
	return{
		filters:{
			'company': doc.name,
			'group_or_ledger': "Ledger",
			'account_type': "Bank or Cash"
		}
	}  
}

cur_frm.fields_dict.default_cash_account.get_query = cur_frm.fields_dict.default_bank_account.get_query;

cur_frm.fields_dict.receivables_group.get_query = function(doc) {  
	return{
		filters:{
			'company': doc.name,
			'group_or_ledger': "Group"
		}
	}  
}

<<<<<<< HEAD
if (sys_defaults.auto_accounting_for_stock) {
=======
cur_frm.fields_dict.payables_group.get_query = cur_frm.fields_dict.receivables_group.get_query;

cur_frm.fields_dict.default_expense_account.get_query = function(doc) {    
	return{
		filters:{
			'company': doc.name,
			'group_or_ledger': "Ledger",
			'is_pl_account': "Yes",
			'debit_or_credit': "Debit"
		}
	}  
}

cur_frm.fields_dict.default_income_account.get_query = function(doc) {    
	return{
		filters:{
			'company': doc.name,
			'group_or_ledger': "Ledger",
			'is_pl_account': "Yes",
			'debit_or_credit': "Credit"
		}
	}  
}

cur_frm.fields_dict.cost_center.get_query = function(doc) {    
	return{
		filters:{
			'company': doc.name,
			'group_or_ledger': "Ledger",
		}
	}  
}

if (sys_defaults.auto_inventory_accounting) {
	cur_frm.fields_dict["stock_in_hand_account"].get_query = function(doc) {
		return {
			"filters": {
				"is_pl_account": "No",
				"debit_or_credit": "Debit",
				"company": doc.name,
				'group_or_ledger': "Ledger"
			}
		}
	}

>>>>>>> 2162fee3
	cur_frm.fields_dict["stock_adjustment_account"].get_query = function(doc) {
		return {
			"filters": {
				"is_pl_account": "Yes",
				"debit_or_credit": "Debit",
				"company": doc.name,
				'group_or_ledger': "Ledger"
			}
		}
	}

	cur_frm.fields_dict["expenses_included_in_valuation"].get_query = 
		cur_frm.fields_dict["stock_adjustment_account"].get_query;

	cur_frm.fields_dict["stock_received_but_not_billed"].get_query = function(doc) {
		return {
			"filters": {
				"is_pl_account": "No",
				"debit_or_credit": "Credit",
				"company": doc.name,
				'group_or_ledger': "Ledger"
			}
		}
	}
}<|MERGE_RESOLUTION|>--- conflicted
+++ resolved
@@ -57,9 +57,6 @@
 	}  
 }
 
-<<<<<<< HEAD
-if (sys_defaults.auto_accounting_for_stock) {
-=======
 cur_frm.fields_dict.payables_group.get_query = cur_frm.fields_dict.receivables_group.get_query;
 
 cur_frm.fields_dict.default_expense_account.get_query = function(doc) {    
@@ -93,19 +90,7 @@
 	}  
 }
 
-if (sys_defaults.auto_inventory_accounting) {
-	cur_frm.fields_dict["stock_in_hand_account"].get_query = function(doc) {
-		return {
-			"filters": {
-				"is_pl_account": "No",
-				"debit_or_credit": "Debit",
-				"company": doc.name,
-				'group_or_ledger': "Ledger"
-			}
-		}
-	}
-
->>>>>>> 2162fee3
+if (sys_defaults.auto_accounting_for_stock) {
 	cur_frm.fields_dict["stock_adjustment_account"].get_query = function(doc) {
 		return {
 			"filters": {
